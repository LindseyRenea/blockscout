--- conflicted
+++ resolved
@@ -16,13 +16,10 @@
         "rsk" -> base_repos ++ [Explorer.Repo.RSK]
         "shibarium" -> base_repos ++ [Explorer.Repo.Shibarium]
         "suave" -> base_repos ++ [Explorer.Repo.Suave]
-<<<<<<< HEAD
-        "arbitrum" -> base_repos ++ [Explorer.Repo.Arbitrum]
-=======
         "filecoin" -> base_repos ++ [Explorer.Repo.Filecoin]
         "stability" -> base_repos ++ [Explorer.Repo.Stability]
         "zksync" -> base_repos ++ [Explorer.Repo.ZkSync]
->>>>>>> 510bf9d7
+        "arbitrum" -> base_repos ++ [Explorer.Repo.Arbitrum]
         _ -> base_repos
       end
 
