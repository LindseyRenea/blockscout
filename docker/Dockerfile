--- conflicted
+++ resolved
@@ -7,13 +7,7 @@
 ENV GLIBC_REPO=https://github.com/sgerrand/alpine-pkg-glibc \
     GLIBC_VERSION=2.30-r0 \
     PORT=4000 \
-    MIX_ENV="prod" \
-<<<<<<< HEAD
-    PATH="$HOME/.cargo/bin:${PATH}" \
-    RUSTFLAGS="-C target-feature=-crt-static"
-=======
-    SECRET_KEY_BASE="RMgI4C1HSkxsEjdhtGMfwAHfyT6CKWXOgzCboJflfSm4jeAlic52io05KB6mqzc5"
->>>>>>> 5c9abcba
+    MIX_ENV="prod"
 
 RUN set -ex && \
     apk --update add libstdc++ curl ca-certificates && \
