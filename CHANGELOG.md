## Current

### Features

### Fixes
- [#4401](https://github.com/blockscout/blockscout/pull/4401) - Fix displaying of token holders with the same amount

### Chore
- [#4444](https://github.com/blockscout/blockscout/pull/4444) - Main page performance cumulative update
<<<<<<< HEAD
=======
- [#4439](https://github.com/blockscout/blockscout/pull/4439) - Fix revert response in contract's output
>>>>>>> e2236359


## 3.7.2-beta

### Features
- [#4424](https://github.com/blockscout/blockscout/pull/4424) - Display search results categories
- [#4423](https://github.com/blockscout/blockscout/pull/4423) - Add creation time of contract in the results of the search
- [#4391](https://github.com/blockscout/blockscout/pull/4391) - Add batched transactions on the `address/{addressHash}/transactions` page
- [#4353](https://github.com/blockscout/blockscout/pull/4353) - Added live-reload on the token holders page

### Fixes
- [#4437](https://github.com/blockscout/blockscout/pull/4437) - Fix `PendingTransactionsSanitizer` for non-consensus blocks
- [#4430](https://github.com/blockscout/blockscout/pull/4430) - Fix current token balance on-demand fetcher
- [#4429](https://github.com/blockscout/blockscout/pull/4429), [#4431](https://github.com/blockscout/blockscout/pull/4431) - Fix 500 response on `/tokens/{addressHash}/token-holders?type=JSON` when total supply is zero
- [#4419](https://github.com/blockscout/blockscout/pull/4419) - Order contracts in the search by inserted_at in descending order
- [#4418](https://github.com/blockscout/blockscout/pull/4418) - Fix empty search results for the full-word search criteria
- [#4406](https://github.com/blockscout/blockscout/pull/4406) - Fix internal server error on the validator's txs page
- [#4360](https://github.com/blockscout/blockscout/pull/4360) - Fix false-pending transactions in reorg blocks
- [#4388](https://github.com/blockscout/blockscout/pull/4388) - Fix internal server error on contract page for insctances without sourcify envs
- [#4385](https://github.com/blockscout/blockscout/pull/4385) - Fix html template for transaction's input; Add copy text for tuples

### Chore
- [#4400](https://github.com/blockscout/blockscout/pull/4400) - Add "Token ID" label onto `tokens/.../instance/.../token-transfers` page
- [#4398](https://github.com/blockscout/blockscout/pull/4398) - Speed up the transactions loading on the front-end
- [#4384](https://github.com/blockscout/blockscout/pull/4384) - Fix Elixir version in `.tool-versions`
- [#4382](https://github.com/blockscout/blockscout/pull/4382) - Replace awesomplete with autocomplete.js
- [#4371](https://github.com/blockscout/blockscout/pull/4371) - Place search outside of burger in mobile view
- [#4355](https://github.com/blockscout/blockscout/pull/4355) - Do not redirect to 404 page with empty string in the search field


## 3.7.1-beta

### Features
- [#4331](https://github.com/blockscout/blockscout/pull/4331) - Added support for partially verified contracts via [Sourcify](https://sourcify.dev)
- [#4323](https://github.com/blockscout/blockscout/pull/4323) - Renamed Contract Byte Code, add Contract Creation Code on contract's page
- [#4312](https://github.com/blockscout/blockscout/pull/4312) - Display pending transactions on address page
- [#4299](https://github.com/blockscout/blockscout/pull/4299) - Added [Sourcify](https://sourcify.dev) verification API endpoint
- [#4267](https://github.com/blockscout/blockscout/pull/4267) - Extend verification through [Sourcify](https://sourcify.dev) smart-contract verification: fetch smart contract metadata from Sourcify repo if it has been already verified there
- [#4241](https://github.com/blockscout/blockscout/pull/4241) - Reload transactions on the main page without reloading of the whole page
- [#4218](https://github.com/blockscout/blockscout/pull/4218) - Hide long arrays in smart-contracts 
- [#4205](https://github.com/blockscout/blockscout/pull/4205) - Total transactions fees per day API endpoint
- [#4158](https://github.com/blockscout/blockscout/pull/4158) - Calculate total fee per day
- [#4067](https://github.com/blockscout/blockscout/pull/4067) - Display LP tokens USD value and custom metadata in tokens dropdown at address page

### Fixes
- [#4351](https://github.com/blockscout/blockscout/pull/4351) - Support effectiveGasPrice property in tx receipt (Geth specific)
- [#4346](https://github.com/blockscout/blockscout/pull/4346) - Fix internal server error on raw-trace transaction page
- [#4345](https://github.com/blockscout/blockscout/pull/4345) - Fix bug on validator's address transactions page(Support effectiveGasPrice property in receipt (geth specific))
- [#4342](https://github.com/blockscout/blockscout/pull/4342) - Remove dropped/replaced txs from address transactions page
- [#4320](https://github.com/blockscout/blockscout/pull/4320) - Fix absence of imported smart-contracts' source code in `getsourcecode` API method 
- [#4274](https://github.com/blockscout/blockscout/pull/4302) - Fix search token-autocomplete
- [#4316](https://github.com/blockscout/blockscout/pull/4316) - Fix `/decompiled-contracts` bug
- [#4310](https://github.com/blockscout/blockscout/pull/4310) - Fix logo URL redirection, set font-family defaults for chart.js
- [#4308](https://github.com/blockscout/blockscout/pull/4308) - Fix internal server error on contract verification options page
- [#4307](https://github.com/blockscout/blockscout/pull/4307) - Fix for composing IPFS URLs for NFTs images
- [#4306](https://github.com/blockscout/blockscout/pull/4306) - Check token instance images MIME types
- [#4295](https://github.com/blockscout/blockscout/pull/4295) - Mobile view fix: transaction tile tx hash overflow
- [#4294](https://github.com/blockscout/blockscout/pull/4294) - User wont be able to open verification pages for verified smart-contract
- [#4240](https://github.com/blockscout/blockscout/pull/4240) - `[]` is accepted in write contract page
- [#4236](https://github.com/blockscout/blockscout/pull/4236), [#4242](https://github.com/blockscout/blockscout/pull/4242) - Fix typo, constructor instead of contructor
- [#4167](https://github.com/blockscout/blockscout/pull/4167) - Deduplicate block numbers in acquire_blocks function
- [#4149](https://github.com/blockscout/blockscout/pull/4149) - Exclude smart_contract_additional_sources from JSON encoding in address schema
- [#4137](https://github.com/blockscout/blockscout/pull/4137) - Get token balance query improvement
- [#4129](https://github.com/blockscout/blockscout/pull/4129) - Speedup procedure of finding missing block numbers for catchup fetcher
- [#4038](https://github.com/blockscout/blockscout/pull/4038) - Add clause for abi_decode_address_output/1 when is_nil(address)
- [#3989](https://github.com/blockscout/blockscout/pull/3989), [4061](https://github.com/blockscout/blockscout/pull/4061) - Fixed bug that sometimes lead to incorrect ordering of token transfers
- [#3946](https://github.com/blockscout/blockscout/pull/3946) - Get NFT metadata from URIs with status_code 301
- [#3888](https://github.com/blockscout/blockscout/pull/3888) - EIP-1967 contract proxy pattern detection fix

### Chore
- [#4315](https://github.com/blockscout/blockscout/pull/4315) - Replace node_modules/ with ~ in app.scss
- [#4314](https://github.com/blockscout/blockscout/pull/4314) - Set infinite timeout for fetch_min_missing_block_cache method DB query
- [#4300](https://github.com/blockscout/blockscout/pull/4300) - Remove clear_build.sh script
- [#4268](https://github.com/blockscout/blockscout/pull/4268) - Migration to Chart.js 3.0
- [#4253](https://github.com/blockscout/blockscout/pull/4253) - Elixir 1.11.4, npm audit fix
- [#4231](https://github.com/blockscout/blockscout/pull/4231) - Transactions stats: get min/max blocks in one query
- [#4157](https://github.com/blockscout/blockscout/pull/4157) - Fix internal docs generation
- [#4127](https://github.com/blockscout/blockscout/pull/4127) - Update ex_keccak package
- [#4063](https://github.com/blockscout/blockscout/pull/4063) - Do not display 4bytes signature in the tx tile for contract creation
- [#3934](https://github.com/blockscout/blockscout/pull/3934) - Update nimble_csv package
- [#3902](https://github.com/blockscout/blockscout/pull/3902) - Increase number of left symbols in short address view
- [#3894](https://github.com/blockscout/blockscout/pull/3894) - Refactoring: replace inline style display: none with d-none class
- [#3893](https://github.com/blockscout/blockscout/pull/3893) - Add left/right paddings in tx tile
- [#3870](https://github.com/blockscout/blockscout/pull/3870) - Manage token balance on-demand fetcher threshold via env var


## 3.7.0-beta

### Features
- [#3858](https://github.com/blockscout/blockscout/pull/3858) - Integration with Sourcify
- [#3834](https://github.com/blockscout/blockscout/pull/3834) - Method name in tx tile
- [#3792](https://github.com/blockscout/blockscout/pull/3792) - Cancel pending transaction
- [#3786](https://github.com/blockscout/blockscout/pull/3786) - Read contract: enable methods with StateMutability: pure
- [#3758](https://github.com/blockscout/blockscout/pull/3758) - Add pool metadata display/change to Staking DApp
- [#3757](https://github.com/blockscout/blockscout/pull/3757) - tx page facelifting
- [#3750](https://github.com/blockscout/blockscout/pull/3750) - getblocknobytime block module API endpoint

### Fixes
- [#3835](https://github.com/blockscout/blockscout/pull/3835) - Fix getTokenHolders API endpoint pagination
- [#3787](https://github.com/blockscout/blockscout/pull/3787) - Improve tokens list elements display
- [#3785](https://github.com/blockscout/blockscout/pull/3785) - Fix for write contract functionality: false and 0 boolean inputs are parsed as true
- [#3783](https://github.com/blockscout/blockscout/pull/3783) - Fix number of block confirmations
- [#3773](https://github.com/blockscout/blockscout/pull/3773) - Inventory pagination query performance improvement
- [#3767](https://github.com/blockscout/blockscout/pull/3767) - Decoded contract method input tuple reader fix
- [#3748](https://github.com/blockscout/blockscout/pull/3748) - Skip null topics in eth_getLogs API endpoint

### Chore
- [#3831](https://github.com/blockscout/blockscout/pull/3831) - Process type field in eth_getTransactionReceipt response
- [#3802](https://github.com/blockscout/blockscout/pull/3802) - Extend Become a Candidate popup in Staking DApp
- [#3801](https://github.com/blockscout/blockscout/pull/3801) - Poison package update
- [#3799](https://github.com/blockscout/blockscout/pull/3799) - Update credo, dialyxir mix packages
- [#3789](https://github.com/blockscout/blockscout/pull/3789) - Update repo organization
- [#3788](https://github.com/blockscout/blockscout/pull/3788) - Update fontawesome NPM package


## 3.6.0-beta

### Features
- [#3743](https://github.com/blockscout/blockscout/pull/3743) - Minimal proxy pattern support (EIP-1167)
- [#3722](https://github.com/blockscout/blockscout/pull/3722) - Allow double quotes for (u)int arrays inputs during contract interaction
- [#3694](https://github.com/blockscout/blockscout/pull/3694) - LP tokens total liquidity
- [#3676](https://github.com/blockscout/blockscout/pull/3676) - Bridged tokens TLV in USD
- [#3674](https://github.com/blockscout/blockscout/pull/3674) - Display Sushiswap pools data
- [#3637](https://github.com/blockscout/blockscout/pull/3637) - getsourcecode API endpoint: show data for unverified contract from verified contract with the same bytecode
- [#3631](https://github.com/blockscout/blockscout/pull/3631) - Tokens search
- [#3631](https://github.com/blockscout/blockscout/pull/3631) - BSC OMNI bridge support
- [#3603](https://github.com/blockscout/blockscout/pull/3603) - Display method output parameter name at contract read page
- [#3597](https://github.com/blockscout/blockscout/pull/3597) - Show APY for delegators in Staking DApp
- [#3584](https://github.com/blockscout/blockscout/pull/3584) - Token holders API endpoint
- [#3564](https://github.com/blockscout/blockscout/pull/3564) - Staking welcome message

### Fixes
- [#3742](https://github.com/blockscout/blockscout/pull/3742) - Fix Sushiswap LP tokens custom metadata fetcher: bytes(n) symbol and name support
- [#3741](https://github.com/blockscout/blockscout/pull/3741) - Contract reader fix when there are multiple input params including an array type
- [#3735](https://github.com/blockscout/blockscout/pull/3735) - Token balance on demand fetcher memory leak fix
- [#3732](https://github.com/blockscout/blockscout/pull/3732) - POSDAO: fix snapshotting and remove temporary code
- [#3731](https://github.com/blockscout/blockscout/pull/3731) - Handle bad gateway at pending transactions fetcher
- [#3730](https://github.com/blockscout/blockscout/pull/3730) - Set default period for average block time counter refresh interval
- [#3729](https://github.com/blockscout/blockscout/pull/3729) - Token on-demand balance fetcher: handle nil balance
- [#3728](https://github.com/blockscout/blockscout/pull/3728) - Coinprice api endpoint: handle nil rates
- [#3723](https://github.com/blockscout/blockscout/pull/3723) - Fix losing digits at value conversion back from WEI
- [#3715](https://github.com/blockscout/blockscout/pull/3715) - Pending transactions sanitizer process
- [#3710](https://github.com/blockscout/blockscout/pull/3710) - Missing @destination in bridged-tokens template
- [#3707](https://github.com/blockscout/blockscout/pull/3707) - Fetch bridged token price by address of foreign token, not by symbol
- [#3686](https://github.com/blockscout/blockscout/pull/3686) - BSC bridged tokens detection fix
- [#3683](https://github.com/blockscout/blockscout/pull/3683) - Token instance image IPFS link display fix
- [#3655](https://github.com/blockscout/blockscout/pull/3655) - Handle absence of readAll function in some old/legacy browsers
- [#3634](https://github.com/blockscout/blockscout/pull/3634) - Fix transaction decoding view: support tuple types
- [#3623](https://github.com/blockscout/blockscout/pull/3623) - Ignore unrecognized messages in bridge counter processes
- [#3622](https://github.com/blockscout/blockscout/pull/3622) - Contract reader: fix int type output Ignore unrecognized messages in bridge counter processes
- [#3621](https://github.com/blockscout/blockscout/pull/3621) - Contract reader: :binary input/output fix
- [#3620](https://github.com/blockscout/blockscout/pull/3620) - Ignore unfamiliar messages by Explorer.Staking.ContractState module
- [#3611](https://github.com/blockscout/blockscout/pull/3611) - Fix logo size
- [#3600](https://github.com/blockscout/blockscout/pull/3600) - Prevent update validator metadata with empty name from contract
- [#3592](https://github.com/blockscout/blockscout/pull/3592), [#3601](https://github.com/blockscout/blockscout/pull/3601), [#3607](https://github.com/blockscout/blockscout/pull/3607) - Contract interaction: fix nested tuples in the output view, add formatting
- [#3583](https://github.com/blockscout/blockscout/pull/3583) - Reduce RPC requests and DB changes by Staking DApp
- [#3577](https://github.com/blockscout/blockscout/pull/3577) - Eliminate GraphiQL page XSS attack

### Chore
- [#3745](https://github.com/blockscout/blockscout/pull/3745) - Refactor and optimize Staking DApp
- [#3744](https://github.com/blockscout/blockscout/pull/3744) - Update Mix packages: timex, hackney, tzdata certifi
- [#3736](https://github.com/blockscout/blockscout/pull/3736), [#3739](https://github.com/blockscout/blockscout/pull/3739) - Contract writer: Fix sending a transaction with tuple input type
- [#3719](https://github.com/blockscout/blockscout/pull/3719) - Rename ethprice API endpoint
- [#3717](https://github.com/blockscout/blockscout/pull/3717) - Update alpine-elixir-phoenix 1.11.3
- [#3714](https://github.com/blockscout/blockscout/pull/3714) - Application announcements management: whole explorer, staking dapp
- [#3712](https://github.com/blockscout/blockscout/pull/3712) - POSDAO refactoring: use pool ID instead of staking address
- [#3709](https://github.com/blockscout/blockscout/pull/3709) - Fix 413 Request Entity Too Large returned from single request batch
- [#3708](https://github.com/blockscout/blockscout/pull/3708) - NPM 6 -> 7
- [#3701](https://github.com/blockscout/blockscout/pull/3701) - Increase LP tokens calc process re-check interval
- [#3700](https://github.com/blockscout/blockscout/pull/3700) - Update tool versions
- [#3697](https://github.com/blockscout/blockscout/pull/3697) - Update hackney dependency
- [#3696](https://github.com/blockscout/blockscout/pull/3696) - Table loader fix
- [#3688](https://github.com/blockscout/blockscout/pull/3688) - Reorganize staking buttons
- [#3687](https://github.com/blockscout/blockscout/pull/3687) - Miscellaneous minor fixes
- [#3667](https://github.com/blockscout/blockscout/pull/3667) - Store bridged token price in the DB
- [#3662](https://github.com/blockscout/blockscout/pull/3662) - Order bridged tokens in descending order by tokens holder for Omni bridge cap calculation
- [#3659](https://github.com/blockscout/blockscout/pull/3659) - Staking Dapp new buttons: swap, bridge
- [#3645](https://github.com/blockscout/blockscout/pull/3645) - Change Twitter handle
- [#3644](https://github.com/blockscout/blockscout/pull/3644) - Correct exchange rate for SURF.finance token
- [#3618](https://github.com/blockscout/blockscout/pull/3618) - Contracts verification up to 10 libraries
- [#3616](https://github.com/blockscout/blockscout/pull/3616) - POSDAO refactoring: use zero address instead of staker address for certain cases
- [#3612](https://github.com/blockscout/blockscout/pull/3612) - POSDAO refactoring: use 'getDelegatorPools' getter instead of 'getStakerPools' in Staking DApp
- [#3585](https://github.com/blockscout/blockscout/pull/3585) - Add autoswitching from eth_subscribe to eth_blockNumber in Staking DApp
- [#3574](https://github.com/blockscout/blockscout/pull/3574) - Correct UNI token price
- [#3569](https://github.com/blockscout/blockscout/pull/3569) - Allow re-define cache period vars at runtime
- [#3567](https://github.com/blockscout/blockscout/pull/3567) - Force to show filter at the page where filtered items list is empty
- [#3565](https://github.com/blockscout/blockscout/pull/3565) - Staking dapp: unhealthy state alert message


## 3.5.1-beta

### Features
- [#3558](https://github.com/blockscout/blockscout/pull/3558) - Focus to search field with a forward slash key
- [#3541](https://github.com/blockscout/blockscout/pull/3541) - Staking dapp stats: total number of delegators, total staked amount 
- [#3540](https://github.com/blockscout/blockscout/pull/3540) - Apply DarkForest custom theme to NFT instances

### Fixes
- [#3551](https://github.com/blockscout/blockscout/pull/3551) - Fix contract's method's output of tuple type

### Chore
- [#3557](https://github.com/blockscout/blockscout/pull/3557) - Single Staking menu
- [#3540](https://github.com/blockscout/blockscout/pull/3540), [#3545](https://github.com/blockscout/blockscout/pull/3545) - Support different versions of DarkForest (0.4 - 0.5)


## 3.5.0-beta

### Features
- [#3536](https://github.com/blockscout/blockscout/pull/3536) - Revert reason in the result of contract's method call
- [#3532](https://github.com/blockscout/blockscout/pull/3532) - Contract interaction: an easy setting of precision for integer input
- [#3531](https://github.com/blockscout/blockscout/pull/3531) - Allow double quotes in input data of contract methods
- [#3515](https://github.com/blockscout/blockscout/pull/3515) - CRC total balance
- [#3513](https://github.com/blockscout/blockscout/pull/3513) - Allow square brackets for an array input data in contracts interaction
- [#3480](https://github.com/blockscout/blockscout/pull/3480) - Add support of Autonity client
- [#3470](https://github.com/blockscout/blockscout/pull/3470) - Display sum of tokens' USD value at tokens holder's address page
- [#3462](https://github.com/blockscout/blockscout/pull/3462) - Display price for bridged tokens

### Fixes
- [#3535](https://github.com/blockscout/blockscout/pull/3535) - Improve speed of tokens dropdown loading at owner address page
- [#3530](https://github.com/blockscout/blockscout/pull/3530) - Allow trailing/leading whitespaces for inputs for contract read methods
- [#3526](https://github.com/blockscout/blockscout/pull/3526) - Order staking pools
- [#3525](https://github.com/blockscout/blockscout/pull/3525), [#3533](https://github.com/blockscout/blockscout/pull/3533) - Address token balance on demand fetcher
- [#3514](https://github.com/blockscout/blockscout/pull/3514) - Read contract: fix internal server error
- [#3513](https://github.com/blockscout/blockscout/pull/3513) - Fix input data processing for method call (array type of data)
- [#3509](https://github.com/blockscout/blockscout/pull/3509) - Fix QR code tooltip appearance in mobile view
- [#3507](https://github.com/blockscout/blockscout/pull/3507), [#3510](https://github.com/blockscout/blockscout/pull/3510) - Fix left margin of balance card in mobile view
- [#3506](https://github.com/blockscout/blockscout/pull/3506) - Fix token transfer's tile styles: prevent overlapping of long names
- [#3505](https://github.com/blockscout/blockscout/pull/3505) - Fix Staking DApp first loading
- [#3433](https://github.com/blockscout/blockscout/pull/3433) - Token balances and rewards tables deadlocks elimination
- [#3494](https://github.com/blockscout/blockscout/pull/3494), [#3497](https://github.com/blockscout/blockscout/pull/3497), [#3504](https://github.com/blockscout/blockscout/pull/3504), [#3517](https://github.com/blockscout/blockscout/pull/3517) - Contracts interaction: fix method call with array[] inputs
- [#3494](https://github.com/blockscout/blockscout/pull/3494), [#3495](https://github.com/blockscout/blockscout/pull/3495) - Contracts interaction: fix tuple output display
- [#3479](https://github.com/blockscout/blockscout/pull/3479) - Fix working with big numbers in Staking DApp
- [#3477](https://github.com/blockscout/blockscout/pull/3477) - Contracts interaction: fix broken call of GnosisProxy contract methods with parameters
- [#3477](https://github.com/blockscout/blockscout/pull/3477) - Contracts interaction: fix broken call of fallback function
- [#3476](https://github.com/blockscout/blockscout/pull/3476) - Fix contract verification of precompiled contracts
- [#3467](https://github.com/blockscout/blockscout/pull/3467) - Fix Firefox styles
- [#3464](https://github.com/blockscout/blockscout/pull/3464) - Fix display of token transfers list at token page (fix unique identifier of a tile)

- [#3457](https://github.com/blockscout/blockscout/pull/3457) - Fix endless block invalidation issue
- [#3457](https://github.com/blockscout/blockscout/pull/3457) - Fix doubled total transferred/minted/burnt tokens on transaction's page if block has reorg
- [#3457](https://github.com/blockscout/blockscout/pull/3457) - Fix doubled token transfer on block's page if block has reorg

### Chore
- [#3500](https://github.com/blockscout/blockscout/pull/3500) - Update solc version in explorer folder
- [#3498](https://github.com/blockscout/blockscout/pull/3498) - Make Staking DApp work with transferAndCall function
- [#3496](https://github.com/blockscout/blockscout/pull/3496) - Rollback websocket_client module to 1.3.0
- [#3489](https://github.com/blockscout/blockscout/pull/3489) - Migrate to Webpack@5
- [#3487](https://github.com/blockscout/blockscout/pull/3487) - Docker setup update to be compatible with Erlang OTP 23
- [#3484](https://github.com/blockscout/blockscout/pull/3484) - Elixir upgrade to 11.2
- [#3483](https://github.com/blockscout/blockscout/pull/3483) - Update outdated dependencies
- [#3483](https://github.com/blockscout/blockscout/pull/3483) - Migrate to Erlang/OTP 23
- [#3468](https://github.com/blockscout/blockscout/pull/3468) - Do not check supported networks on application loading page
- [#3467](https://github.com/blockscout/blockscout/pull/3467) - NodeJS engine upgrade up to 14
- [#3460](https://github.com/blockscout/blockscout/pull/3460) - Update Staking DApp scripts due to MetaMask breaking changes


## 3.4.0-beta

### Features
- [#3442](https://github.com/blockscout/blockscout/pull/3442) - Constructor arguments autodetection in API verify endpoint
- [#3435](https://github.com/blockscout/blockscout/pull/3435) - Token transfers counter cache
- [#3420](https://github.com/blockscout/blockscout/pull/3420) - Enable read/write proxy tabs for Gnosis safe proxy contract
- [#3411](https://github.com/blockscout/blockscout/pull/3411) - Circles UBI theme
- [#3406](https://github.com/blockscout/blockscout/pull/3406), [#3409](https://github.com/blockscout/blockscout/pull/3409) - Adding mp4 files support for NFTs
- [#3398](https://github.com/blockscout/blockscout/pull/3398) - Collect and display gas usage per day at the main page
- [#3385](https://github.com/blockscout/blockscout/pull/3385), [#3397](https://github.com/blockscout/blockscout/pull/3397) - Total gas usage at the main page
- [#3384](https://github.com/blockscout/blockscout/pull/3384), [#3386](https://github.com/blockscout/blockscout/pull/3386) - Address total gas usage
- [#3377](https://github.com/blockscout/blockscout/pull/3377) - Add links to contract libraries
- [#2292](https://github.com/blockscout/blockscout/pull/2292), [#3356](https://github.com/blockscout/blockscout/pull/3356), [#3359](https://github.com/blockscout/blockscout/pull/3359), [#3360](https://github.com/blockscout/blockscout/pull/3360), [#3365](https://github.com/blockscout/blockscout/pull/3365) - Add Web UI for POSDAO Staking DApp
- [#3354](https://github.com/blockscout/blockscout/pull/3354) - Tx hash in EOA coin balance history
- [#3333](https://github.com/blockscout/blockscout/pull/3333), [#3337](https://github.com/blockscout/blockscout/pull/3337), [#3393](https://github.com/blockscout/blockscout/pull/3393) - Dark forest contract custom theme
- [#3330](https://github.com/blockscout/blockscout/pull/3330) - Caching of address transactions counter, remove query 10_000 rows limit

### Fixes
- [#3449](https://github.com/blockscout/blockscout/pull/3449) - Correct avg time calculation
- [#3443](https://github.com/blockscout/blockscout/pull/3443) - Improve blocks handling in Staking DApp
- [#3440](https://github.com/blockscout/blockscout/pull/3440) - Rewrite missing blocks range query
- [#3439](https://github.com/blockscout/blockscout/pull/3439) - Dark mode color fixes (search, charts)
- [#3437](https://github.com/blockscout/blockscout/pull/3437) - Fix Postgres Docker container
- [#3428](https://github.com/blockscout/blockscout/pull/3428) - Fix address tokens search
- [#3424](https://github.com/blockscout/blockscout/pull/3424) - Fix display of long NFT IDs
- [#3422](https://github.com/blockscout/blockscout/pull/3422) - Fix contract reader: tuple type
- [#3408](https://github.com/blockscout/blockscout/pull/3408) - Fix (total) difficulty display
- [#3401](https://github.com/blockscout/blockscout/pull/3401), [#3432](https://github.com/blockscout/blockscout/pull/3432) - Fix procedure of marking internal transactions as failed
- [#3400](https://github.com/blockscout/blockscout/pull/3400) - Add :last_block_number realtime chain event
- [#3399](https://github.com/blockscout/blockscout/pull/3399) - Fix Token transfers CSV export
- [#3396](https://github.com/blockscout/blockscout/pull/3396) - Handle exchange rates request throttled
- [#3382](https://github.com/blockscout/blockscout/pull/3382) - Check ets table exists for known tokens
- [#3376](https://github.com/blockscout/blockscout/pull/3376) - Fix contract nested inputs
- [#3375](https://github.com/blockscout/blockscout/pull/3375) - Prevent terminating of tokens/contracts process
- [#3374](https://github.com/blockscout/blockscout/pull/3374) - Fix find block timestamp query
- [#3373](https://github.com/blockscout/blockscout/pull/3373) - Fix horizontal scroll in Tokens table
- [#3370](https://github.com/blockscout/blockscout/pull/3370) - Improve contracts verification: refine constructor arguments extractor
- [#3368](https://github.com/blockscout/blockscout/pull/3368) - Fix Verify contract loading button width
- [#3357](https://github.com/blockscout/blockscout/pull/3357) - Fix token transfer realtime fetcher
- [#3353](https://github.com/blockscout/blockscout/pull/3353) - Fix xDai buttons hover color
- [#3352](https://github.com/blockscout/blockscout/pull/3352) - Fix dark body background
- [#3350](https://github.com/blockscout/blockscout/pull/3350) - Fix tokens list pagination
- [#3347](https://github.com/blockscout/blockscout/pull/3347) - Contract interaction: fix encoding of bytes output
- [#3346](https://github.com/blockscout/blockscout/pull/3346), [#3351](https://github.com/blockscout/blockscout/pull/3351) - Fix inventory tab pagination
- [#3344](https://github.com/blockscout/blockscout/pull/3344) - Fix logs search on address page
- [#3342](https://github.com/blockscout/blockscout/pull/3342) - Fix mobile styles for contract code tab
- [#3341](https://github.com/blockscout/blockscout/pull/3341) - Change Solc binary downloader path to official primary supported path
- [#3339](https://github.com/blockscout/blockscout/pull/3339) - Repair websocket subscription
- [#3329](https://github.com/blockscout/blockscout/pull/3329) - Fix pagination for bridged tokens list page
- [#3335](https://github.com/blockscout/blockscout/pull/3335) - MarketCap calculation: check that ETS tables exist before inserting new data or lookup from the table

### Chore
- [#3450](https://github.com/blockscout/blockscout/pull/3450) - Replace window.web3 with window.ethereum
- [#3446](https://github.com/blockscout/blockscout/pull/3446), [#3448](https://github.com/blockscout/blockscout/pull/3448) - Set infinity timeout and increase cache invalidation period for counters
- [#3431](https://github.com/blockscout/blockscout/pull/3431) - Standardize token name definition, if name is empty
- [#3421](https://github.com/blockscout/blockscout/pull/3421) - Functions to enable GnosisSafe app link
- [#3414](https://github.com/blockscout/blockscout/pull/3414) - Manage lis of other explorers in the footer via env var
- [#3407](https://github.com/blockscout/blockscout/pull/3407) - Add EthereumJSONRPC.HTTP.HTTPoison.json_rpc function clause when URL is null
- [#3405](https://github.com/blockscout/blockscout/pull/3405) - N/A instead of 0 for market cap if it is not fetched
- [#3404](https://github.com/blockscout/blockscout/pull/3404) - DISABLE_KNOWN_TOKENS env var
- [#3403](https://github.com/blockscout/blockscout/pull/3403) - Refactor Coingecko interaction
- [#3394](https://github.com/blockscout/blockscout/pull/3394) - Actualize docker vars list
- [#3372](https://github.com/blockscout/blockscout/pull/3372), [#3380](https://github.com/blockscout/blockscout/pull/3380) - Improve all lists header container
- [#3371](https://github.com/blockscout/blockscout/pull/3371) - Eliminate dark background except Dark forest theme
- [#3366](https://github.com/blockscout/blockscout/pull/3366) - Stabilize tests execution in Github Actions CI
- [#3343](https://github.com/blockscout/blockscout/pull/3343) - Make (Bridged) Tokens' list page's header more compact


## 3.3.3-beta

### Features
- [#3320](https://github.com/blockscout/blockscout/pull/3320) - Bridged tokens from AMB extensions support
- [#3311](https://github.com/blockscout/blockscout/pull/3311) - List of addresses with restricted access option
- [#3293](https://github.com/blockscout/blockscout/pull/3293) - Composite market cap for xDai: TokenBridge + OmniBridge
- [#3282](https://github.com/blockscout/blockscout/pull/3282), [#3318](https://github.com/blockscout/blockscout/pull/3318) - Import bridged tokens custom metadata
- [#3281](https://github.com/blockscout/blockscout/pull/3281) - Write contract: display currently connected address
- [#3279](https://github.com/blockscout/blockscout/pull/3279) - NFT instance: link to the app
- [#3278](https://github.com/blockscout/blockscout/pull/3278) - Support of fetching of NFT metadata from IPFS
- [#3273](https://github.com/blockscout/blockscout/pull/3273) - Update token metadata at burn/mint events
- [#3268](https://github.com/blockscout/blockscout/pull/3268) - Token total supply on-demand fetcher
- [#3261](https://github.com/blockscout/blockscout/pull/3261) - Bridged tokens table

### Fixes
- [#3323](https://github.com/blockscout/blockscout/pull/3323) - Fix logs list API endpoint response
- [#3319](https://github.com/blockscout/blockscout/pull/3319) - Eliminate horizontal scroll
- [#3314](https://github.com/blockscout/blockscout/pull/3314) - Handle nil values from response of CoinGecko price API
- [#3313](https://github.com/blockscout/blockscout/pull/3313) - Fix xDai styles: invisible tokens on address
- [#3312](https://github.com/blockscout/blockscout/pull/3312) - Replace symbol for some tokens to be able to find price in CoinGecko for OmniBridge balance
- [#3307](https://github.com/blockscout/blockscout/pull/3307) - Replace "latest" compiler version with the actual one
- [#3303](https://github.com/blockscout/blockscout/pull/3303) - Address contract twins feature performance
- [#3295](https://github.com/blockscout/blockscout/pull/3295) - Token instance: check if external_url is not null before trimming
- [#3291](https://github.com/blockscout/blockscout/pull/3291) - Support unlimited number of external rewards in block
- [#3290](https://github.com/blockscout/blockscout/pull/3290) - Eliminate protocol Jason.Encoder not implemented for... error
- [#3284](https://github.com/blockscout/blockscout/pull/3284) - Fix fetch_coin_balance query: coin balance delta
- [#3276](https://github.com/blockscout/blockscout/pull/3276) - Bridged tokens status/metadata fetcher refactoring
- [#3264](https://github.com/blockscout/blockscout/pull/3264) - Fix encoding of address output if function input exists
- [#3259](https://github.com/blockscout/blockscout/pull/3259), [#3269](https://github.com/blockscout/blockscout/pull/3269) - Contract interaction: array input type parsing fix
- [#3257](https://github.com/blockscout/blockscout/pull/3257) - Contracts read/write: method_id instead function_name as a key
- [#3256](https://github.com/blockscout/blockscout/pull/3256) - Fix for invisible validator address at block page and wrong alert text color at xDai

### Chore
- [#3327](https://github.com/blockscout/blockscout/pull/3327) - Handle various indexer fetchers errors in setup with non-archive node
- [#3325](https://github.com/blockscout/blockscout/pull/3325) - Dark theme improvements
- [#3316](https://github.com/blockscout/blockscout/pull/3316), [#3317](https://github.com/blockscout/blockscout/pull/3317) - xDai smile logo
- [#3315](https://github.com/blockscout/blockscout/pull/3315) - Environment variable to disable Bridge market cap updater
- [#3308](https://github.com/blockscout/blockscout/pull/3308) - Fixate latest stable release of Elixir, Node, Postgres
- [#3297](https://github.com/blockscout/blockscout/pull/3297) - Actualize names of default chains
- [#3285](https://github.com/blockscout/blockscout/pull/3285) - Switch to RPC endpoint polling if ETHEREUM_JSONRPC_WS_URL is an empty string
- [#3274](https://github.com/blockscout/blockscout/pull/3274) - Replace underscore with hyphen in routes
- [#3260](https://github.com/blockscout/blockscout/pull/3260) - Update NPM dependencies to fix known vulnerabilities
- [#3258](https://github.com/blockscout/blockscout/pull/3258) - Token transfer: check that block exists before retrieving timestamp


## 3.3.2-beta

### Features
- [#3252](https://github.com/blockscout/blockscout/pull/3252) - Gas price at the main page
- [#3239](https://github.com/blockscout/blockscout/pull/3239) - Hide address page tabs if no items
- [#3236](https://github.com/blockscout/blockscout/pull/3236) - Easy verification of contracts which has verified twins (the same bytecode)
- [#3227](https://github.com/blockscout/blockscout/pull/3227) - Distinguishing of bridged tokens
- [#3224](https://github.com/blockscout/blockscout/pull/3224) - Top tokens page

### Fixes
- [#3249](https://github.com/blockscout/blockscout/pull/3249) - Fix incorrect ABI decoding of address in tuple output
- [#3237](https://github.com/blockscout/blockscout/pull/3237) - Refine contract method signature detection for read/write feature
- [#3235](https://github.com/blockscout/blockscout/pull/3235) - Fix coin supply api edpoint
- [#3233](https://github.com/blockscout/blockscout/pull/3233) - Fix for the contract verifiaction for solc 0.5 family with experimental features enabled
- [#3231](https://github.com/blockscout/blockscout/pull/3231) - Improve search: unlimited number of searching results
- [#3231](https://github.com/blockscout/blockscout/pull/3231) - Improve search: allow search with space
- [#3231](https://github.com/blockscout/blockscout/pull/3231) - Improve search: order by token holders in descending order and token/contract name is ascending order
- [#3226](https://github.com/blockscout/blockscout/pull/3226) - Fix notifier query for live update of token transfers
- [#3220](https://github.com/blockscout/blockscout/pull/3220) - Allow interaction with navbar menu at block-not-found page

### Chore
- [#3326](https://github.com/blockscout/blockscout/pull/3326) - Chart smooth lines
- [#3250](https://github.com/blockscout/blockscout/pull/3250) - Eliminate occurrences of obsolete env variable ETHEREUM_JSONRPC_JSON_RPC_TRANSPORT
- [#3240](https://github.com/blockscout/blockscout/pull/3240), [#3251](https://github.com/blockscout/blockscout/pull/3251) - various CSS imroving
- [f3a720](https://github.com/blockscout/blockscout/commit/2dd909c10a79b0bf4b7541a486be114152f3a720) - Make wobserver optional


## 3.3.1-beta

### Features
- [#3216](https://github.com/blockscout/blockscout/pull/3216) - Display new token transfers at token page and address page without refreshing the page
- [#3199](https://github.com/blockscout/blockscout/pull/3199) - Show compilation error at contract verification
- [#3193](https://github.com/blockscout/blockscout/pull/3193) - Raw trace copy button
- [#3184](https://github.com/blockscout/blockscout/pull/3184) - Apps navbar menu item
- [#3145](https://github.com/blockscout/blockscout/pull/3145) - Pending txs per address API endpoint

### Fixes
- [#3219](https://github.com/blockscout/blockscout/pull/3219) - Fix revert reason message detection
- [#3215](https://github.com/blockscout/blockscout/pull/3215) - Coveralls in CI through Github Actions
- [#3214](https://github.com/blockscout/blockscout/pull/3214) - Fix current token balances fetcher
- [#3143](https://github.com/blockscout/blockscout/pull/3143) - Fix "Connection lost..." error at address page
- [#3209](https://github.com/blockscout/blockscout/pull/3209) - GraphQL: fix internal server error at request of internal transactions at address
- [#3207](https://github.com/blockscout/blockscout/pull/3207) - Fix read contract bytes array type output
- [#3203](https://github.com/blockscout/blockscout/pull/3203) - Improve "get mined blocks" query performance
- [#3202](https://github.com/blockscout/blockscout/pull/3202) - Fix contracts verification with experimental features enabled
- [#3201](https://github.com/blockscout/blockscout/pull/3201) - Connect to Metamask button
- [#3192](https://github.com/blockscout/blockscout/pull/3192) - Dropdown menu doesn't open at "not found" page
- [#3190](https://github.com/blockscout/blockscout/pull/3190) - Contract log/method decoded view improvements: eliminate horizontal scroll, remove excess borders, whitespaces
- [#3185](https://github.com/blockscout/blockscout/pull/3185) - Transaction page: decoding logs from nested contracts calls
- [#3182](https://github.com/blockscout/blockscout/pull/3182) - Besu: support revertReason key in eth_getTransactionReceipt endpoint
- [#3178](https://github.com/blockscout/blockscout/pull/3178) - Fix permanent fetching tokens...  when read/write proxy tab is active
- [#3178](https://github.com/blockscout/blockscout/pull/3178) - Fix unavailable navbar menu when read/write proxy tab is active

### Chore
- [#3212](https://github.com/blockscout/blockscout/pull/3212) - GitHub actions CI config
- [#3210](https://github.com/blockscout/blockscout/pull/3210) - Update Phoenix up to 1.4.17
- [#3206](https://github.com/blockscout/blockscout/pull/3206) - Update Elixir version: 1.10.2 -> 1.10.3
- [#3204](https://github.com/blockscout/blockscout/pull/3204) - GraphQL Absinthe related packages update up to stable versions
- [#3180](https://github.com/blockscout/blockscout/pull/3180) - Return correct status in verify API endpoint if contract verified
- [#3180](https://github.com/blockscout/blockscout/pull/3180) - Remove Kovan from the list of default chains


## 3.3.0-beta

### Features
- [#3174](https://github.com/blockscout/blockscout/pull/3174) - EIP-1967 support: transparent proxy pattern
- [#3173](https://github.com/blockscout/blockscout/pull/3173) - Display implementation address at read/write proxy tabs
- [#3171](https://github.com/blockscout/blockscout/pull/3171) - Import accounts/contracts/balances from Geth genesis.json
- [#3161](https://github.com/blockscout/blockscout/pull/3161) - Write proxy contracts feature
- [#3160](https://github.com/blockscout/blockscout/pull/3160) - Write contracts feature
- [#3157](https://github.com/blockscout/blockscout/pull/3157) - Read methods of implementation on proxy contract

### Fixes
- [#3168](https://github.com/blockscout/blockscout/pull/3168) - Eliminate internal server error at /accounts page with token-bridge type of supply and inexistent bridge contracts
- [#3169](https://github.com/blockscout/blockscout/pull/3169) - Fix for verification of contracts defined in genesis block

### Chore


## 3.2.0-beta

### Features
- [#3154](https://github.com/blockscout/blockscout/pull/3154) - Support of Hyperledger Besu client
- [#3153](https://github.com/blockscout/blockscout/pull/3153) - Proxy contracts: logs decoding using implementation ABI
- [#3153](https://github.com/blockscout/blockscout/pull/3153) - Proxy contracts: methods decoding using implementation ABI
- [#3149](https://github.com/blockscout/blockscout/pull/3149) - Display and store revert reason of tx on demand at transaction details page and at gettxinfo API endpoint.

### Fixes

### Chore
- [#3152](https://github.com/blockscout/blockscout/pull/3152) - Fix contract compilation tests for old versions of compiler


## 3.1.3-beta

### Features
- [#3125](https://github.com/blockscout/blockscout/pull/3125)  - Availability to configure a number of days to consider at coin balance history chart via environment variable

### Fixes
- [#3146](https://github.com/blockscout/blockscout/pull/3146) - Fix coin balance history page: order of items, fix if no balance changes
- [#3142](https://github.com/blockscout/blockscout/pull/3142) - Speed-up last coin balance timestamp query (coin balance history page performance improvement)
- [#3140](https://github.com/blockscout/blockscout/pull/3140) - Fix performance of the balance changing history list loading
- [#3133](https://github.com/blockscout/blockscout/pull/3133) - Take into account FIRST_BLOCK in trace_ReplayBlockTransactions requests
- [#3132](https://github.com/blockscout/blockscout/pull/3132) - Fix performance of coin supply API endpoints
- [#3130](https://github.com/blockscout/blockscout/pull/3130) - Take into account FIRST_BLOCK for block rewards fetching
- [#3128](https://github.com/blockscout/blockscout/pull/3128) - Token instance metadata retriever refinement: add processing of token metadata if only image URL is passed to token URI
- [#3126](https://github.com/blockscout/blockscout/pull/3126) - Fetch balance only for blocks which are greater or equal block with FIRST_BLOCK number
- [#3125](https://github.com/blockscout/blockscout/pull/3125) - Fix performance of coin balance history chart
- [#3122](https://github.com/blockscout/blockscout/pull/3122) - Exclude balance percentage calculation for burn address on accounts page
- [#3121](https://github.com/blockscout/blockscout/pull/3121) - Geth: handle response from eth_getblockbyhash JSON RPC method without totalDifficulty (uncle blocks)
- [#3119](https://github.com/blockscout/blockscout/pull/3119), [#3120](https://github.com/blockscout/blockscout/pull/3120) - Fix performance of Inventory tab loading for ERC-721 tokens
- [#3114](https://github.com/blockscout/blockscout/pull/3114) - Fix performance of "Blocks validated" page
- [#3112](https://github.com/blockscout/blockscout/pull/3112) - Fix verification of contracts, compiled with nightly builds of solc compiler
- [#3112](https://github.com/blockscout/blockscout/pull/3112) - Check compiler version at contract verification
- [#3106](https://github.com/blockscout/blockscout/pull/3106) - Fix verification of contracts with `immutable` declaration
- [#3106](https://github.com/blockscout/blockscout/pull/3106), [#3115](https://github.com/blockscout/blockscout/pull/3115) - Fix verification of contracts, created from factory (from internal transaction)

### Chore
- [#3137](https://github.com/blockscout/blockscout/pull/3137) - RSK Papyrus Release v2.0.1 hardfork: cumulativeDifficulty
- [#3134](https://github.com/blockscout/blockscout/pull/3134) - Get last value of fetched coinsupply API endpoint from DB if cache is empty
- [#3124](https://github.com/blockscout/blockscout/pull/3124) - Display upper border for tx speed if the value cannot be calculated


## 3.1.2-beta

### Features
- [#3089](https://github.com/blockscout/blockscout/pull/3089) - CoinGecko API coin id environment variable
- [#3069](https://github.com/blockscout/blockscout/pull/3069) - Make a link to address page on decoded constructor argument of address type
- [#3067](https://github.com/blockscout/blockscout/pull/3067) - Show proper title of the tile or container for token burnings/mintings instead of "Token Transfer"
- [#3066](https://github.com/blockscout/blockscout/pull/3066) - ERC-721 token instance page: link to token added
- [#3065](https://github.com/blockscout/blockscout/pull/3065) - Transactions history chart

### Fixes
- [#3097](https://github.com/blockscout/blockscout/pull/3097) - Fix contract reader decoding
- [#3095](https://github.com/blockscout/blockscout/pull/3095) - Fix constructor arguments decoding
- [#3092](https://github.com/blockscout/blockscout/pull/3092) - Contract verification: constructor arguments search search refinement
- [#3077](https://github.com/blockscout/blockscout/pull/3077) - Finally speedup pending tx list
- [#3076](https://github.com/blockscout/blockscout/pull/3076) - Speedup tx list query on address page: check if an address has a reward, check if this is actual payout key of the validator - beneficiary, return only mined txs in tx list query
- [#3071](https://github.com/blockscout/blockscout/pull/3071) - Speedup list of token transfers per token query
- [#3070](https://github.com/blockscout/blockscout/pull/3070) - Index creation to blazingly speedup token holders query
- [#3064](https://github.com/blockscout/blockscout/pull/3064) - Automatically define Block reward contract address in TokenBridge supply module
- [#3061](https://github.com/blockscout/blockscout/pull/3061) - Fix verification of contracts with error messages in require in parent contract
- [#2756](https://github.com/blockscout/blockscout/pull/2756) - Improve subquery joins

### Chore
- [#3100](https://github.com/blockscout/blockscout/pull/3100) - Update npm packages
- [#3099](https://github.com/blockscout/blockscout/pull/3099) - Remove pending txs cache
- [#3093](https://github.com/blockscout/blockscout/pull/3093) - Extend list of env vars for Docker setup
- [#3084](https://github.com/blockscout/blockscout/pull/3084) - Bump Elixir version 1.10.2
- [#3079](https://github.com/blockscout/blockscout/pull/3079) - Extend optionality of websockets to Geth


## 3.1.1-beta

### Features
- [#3058](https://github.com/blockscout/blockscout/pull/3058) - Searching by verified contract name

### Fixes
- [#3053](https://github.com/blockscout/blockscout/pull/3053) - Fix ABI decoding in contracts methods, logs (migrate to ex_abi 0.3.0)
- [#3044](https://github.com/blockscout/blockscout/pull/3044) - Prevent division by zero on /accounts page
- [#3043](https://github.com/blockscout/blockscout/pull/3043) - Extract host name for split couple of indexer and web app
- [#3042](https://github.com/blockscout/blockscout/pull/3042) - Speedup pending txs list query
- [#2944](https://github.com/blockscout/blockscout/pull/2944), [#3046](https://github.com/blockscout/blockscout/pull/3046) - Split js logic into multiple files


## 3.1.0-beta

### Features
- [#3013](https://github.com/blockscout/blockscout/pull/3013), [#3026](https://github.com/blockscout/blockscout/pull/3026), [#3031](https://github.com/blockscout/blockscout/pull/3031) - Raw trace of transaction on-demand
- [#3000](https://github.com/blockscout/blockscout/pull/3000) - Get rid of storing of first trace for all types of transactions for Parity variant
- [#2875](https://github.com/blockscout/blockscout/pull/2875) - Save contract code from Parity genesis file
- [#2834](https://github.com/blockscout/blockscout/pull/2834), [#3009](https://github.com/blockscout/blockscout/pull/3009), [#3014](https://github.com/blockscout/blockscout/pull/3014), [#3033](https://github.com/blockscout/blockscout/pull/3033) - always redirect to checksummed hash

### Fixes
- [#3037](https://github.com/blockscout/blockscout/pull/3037) - Make buttons color at verification page consistent
- [#3034](https://github.com/blockscout/blockscout/pull/3034) - Support stateMutability=view to define reading functions in smart-contracts
- [#3029](https://github.com/blockscout/blockscout/pull/3029) - Fix transactions and blocks appearance on the main page
- [#3028](https://github.com/blockscout/blockscout/pull/3028) - Decrease polling period value for realtime fetcher
- [#3027](https://github.com/blockscout/blockscout/pull/3027) - Rescue for SUPPORTED_CHAINS env var parsing
- [#3025](https://github.com/blockscout/blockscout/pull/3025) - Fix splitting of indexer/web components setup
- [#3024](https://github.com/blockscout/blockscout/pull/3024) - Fix pool size default value in config
- [#3021](https://github.com/blockscout/blockscout/pull/3021), [#3022](https://github.com/blockscout/blockscout/pull/3022) - Refine dev/test config
- [#3016](https://github.com/blockscout/blockscout/pull/3016), [#3017](https://github.com/blockscout/blockscout/pull/3017) - Fix token instance QR code data
- [#3012](https://github.com/blockscout/blockscout/pull/3012) - Speedup token transfers list query
- [#3011](https://github.com/blockscout/blockscout/pull/3011) - Revert realtime fetcher small skips feature
- [#3007](https://github.com/blockscout/blockscout/pull/3007) - Fix copy UTF8 tx input action
- [#2996](https://github.com/blockscout/blockscout/pull/2996) - Fix awesomplete lib loading in Firefox
- [#2993](https://github.com/blockscout/blockscout/pull/2993) - Fix path definition for contract verification endpoint
- [#2990](https://github.com/blockscout/blockscout/pull/2990) - Fix import of Parity spec file
- [#2989](https://github.com/blockscout/blockscout/pull/2989) - Introduce API_PATH env var
- [#2988](https://github.com/blockscout/blockscout/pull/2988) - Fix web manifest accessibility
- [#2967](https://github.com/blockscout/blockscout/pull/2967) - Fix styles loading for firefox
- [#2950](https://github.com/blockscout/blockscout/pull/2950) - Add `creationMethod` to `EthereumJSONRPC.Parity.Trace.Action.entry_to_elixir`
- [#2897](https://github.com/blockscout/blockscout/pull/2897) - remove duplicate indexes
- [#2883](https://github.com/blockscout/blockscout/pull/2883) - Fix long contracts names

### Chore
- [#3032](https://github.com/blockscout/blockscout/pull/3032) - Remove indexing status alert for Ganache variant
- [#3030](https://github.com/blockscout/blockscout/pull/3030) - Remove default websockets URL from config
- [#2995](https://github.com/blockscout/blockscout/pull/2995) - Support API_PATH env var in Docker file


## 3.0.0-beta

### Features
- [#2835](https://github.com/blockscout/blockscout/pull/2835), [#2871](https://github.com/blockscout/blockscout/pull/2871), [#2872](https://github.com/blockscout/blockscout/pull/2872), [#2886](https://github.com/blockscout/blockscout/pull/2886), [#2925](https://github.com/blockscout/blockscout/pull/2925), [#2936](https://github.com/blockscout/blockscout/pull/2936), [#2949](https://github.com/blockscout/blockscout/pull/2949), [#2940](https://github.com/blockscout/blockscout/pull/2940), [#2958](https://github.com/blockscout/blockscout/pull/2958) - Add "block_hash" to logs, token_transfers and internal transactions and "pending blocks operations" approach
- [#2975](https://github.com/blockscout/blockscout/pull/2975) - Refine UX of contracts verification
- [#2926](https://github.com/blockscout/blockscout/pull/2926) - API endpoint: sum balances except burnt address
- [#2918](https://github.com/blockscout/blockscout/pull/2918) - Add tokenID for tokentx API action explicitly

### Fixes
- [#2969](https://github.com/blockscout/blockscout/pull/2969) - Fix contract constructor require msg appearance in constructor arguments encoded view
- [#2964](https://github.com/blockscout/blockscout/pull/2964) - Fix bug in skipping of constructor arguments in contract verification
- [#2961](https://github.com/blockscout/blockscout/pull/2961) - Add a guard that addresses is enum in `values` function in `read contract` page
- [#2960](https://github.com/blockscout/blockscout/pull/2960) - Add BLOCKSCOUT_HOST to docker setup
- [#2956](https://github.com/blockscout/blockscout/pull/2956) - Add support of 0.6.x version of compiler
- [#2955](https://github.com/blockscout/blockscout/pull/2955) - Move socket path to env
- [#2938](https://github.com/blockscout/blockscout/pull/2938) - utf8 copy tx input tooltip
- [#2934](https://github.com/blockscout/blockscout/pull/2934) - RSK release 1.2.0 breaking changes support
- [#2933](https://github.com/blockscout/blockscout/pull/2933) - Get rid of deadlock in the query to address_current_token_balance table
- [#2932](https://github.com/blockscout/blockscout/pull/2932) - fix duplicate websocket connection
- [#2928](https://github.com/blockscout/blockscout/pull/2928) - Speedup pending block ops int txs to fetch query
- [#2924](https://github.com/blockscout/blockscout/pull/2924) - Speedup address to logs query
- [#2915](https://github.com/blockscout/blockscout/pull/2915) - Speedup of blocks_without_reward_query
- [#2914](https://github.com/blockscout/blockscout/pull/2914) - Reduce execution time of stream_unfetched_token_instances query
- [#2910](https://github.com/blockscout/blockscout/pull/2910) - Reorganize queries and indexes for internal_transactions table
- [#2908](https://github.com/blockscout/blockscout/pull/2908) - Fix performance of address page
- [#2906](https://github.com/blockscout/blockscout/pull/2906) - fix address sum cache
- [#2902](https://github.com/blockscout/blockscout/pull/2902) - Offset in blocks retrieval for average block time
- [#2900](https://github.com/blockscout/blockscout/pull/2900) - check fetched instance metadata in multiple places
- [#2899](https://github.com/blockscout/blockscout/pull/2899) - fix empty buffered task
- [#2887](https://github.com/blockscout/blockscout/pull/2887) - increase chart loading speed

### Chore
- [#2959](https://github.com/blockscout/blockscout/pull/2959) - Remove logs from test folder too in the cleaning script
- [#2954](https://github.com/blockscout/blockscout/pull/2954) - Upgrade absinthe and ecto deps
- [#2947](https://github.com/blockscout/blockscout/pull/2947) - Upgrade Circle CI postgres Docker image
- [#2946](https://github.com/blockscout/blockscout/pull/2946) - Fix vulnerable NPM deps
- [#2942](https://github.com/blockscout/blockscout/pull/2942) - Actualize Docker setup
- [#2896](https://github.com/blockscout/blockscout/pull/2896) - Disable Parity websockets tests
- [#2873](https://github.com/blockscout/blockscout/pull/2873) - bump elixir to 1.9.4


## 2.1.1-beta

### Features
- [#2862](https://github.com/blockscout/blockscout/pull/2862) - Coin total supply from DB API endpoint
- [#2857](https://github.com/blockscout/blockscout/pull/2857) - Extend getsourcecode API view with new output fields
- [#2822](https://github.com/blockscout/blockscout/pull/2822) - Estimated address count on the main page, if cache is empty
- [#2821](https://github.com/blockscout/blockscout/pull/2821) - add autodetection of constructor arguments
- [#2825](https://github.com/blockscout/blockscout/pull/2825) - separate token transfers and transactions
- [#2787](https://github.com/blockscout/blockscout/pull/2787) - async fetching of address counters
- [#2791](https://github.com/blockscout/blockscout/pull/2791) - add ipc client
- [#2449](https://github.com/blockscout/blockscout/pull/2449) - add ability to send notification events through postgres notify

### Fixes
- [#2864](https://github.com/blockscout/blockscout/pull/2864) - add token instance metadata type check
- [#2855](https://github.com/blockscout/blockscout/pull/2855) - Fix favicons load
- [#2854](https://github.com/blockscout/blockscout/pull/2854) - Fix all npm vulnerabilities
- [#2851](https://github.com/blockscout/blockscout/pull/2851) - Fix paths for front assets
- [#2843](https://github.com/blockscout/blockscout/pull/2843) - fix realtime fetcher small skips feature
- [#2841](https://github.com/blockscout/blockscout/pull/2841) - LUKSO dashboard height fix
- [#2837](https://github.com/blockscout/blockscout/pull/2837) - fix txlist ordering issue
- [#2830](https://github.com/blockscout/blockscout/pull/2830) - Fix wrong color of contract icon on xDai chain
- [#2829](https://github.com/blockscout/blockscout/pull/2829) - Fix for stuck gas limit label and value
- [#2828](https://github.com/blockscout/blockscout/pull/2828) - Fix for script that clears compilation/launching assets
- [#2800](https://github.com/blockscout/blockscout/pull/2800) - return not found for not verified contract for token read_contract
- [#2806](https://github.com/blockscout/blockscout/pull/2806) - Fix blocks fetching on the main page
- [#2803](https://github.com/blockscout/blockscout/pull/2803) - Fix block validator custom tooltip
- [#2748](https://github.com/blockscout/blockscout/pull/2748) - Rewrite token updater
- [#2704](https://github.com/blockscout/blockscout/pull/2704) - refetch null values in token balances
- [#2690](https://github.com/blockscout/blockscout/pull/2690) - do not stich json rpc config into module for net version cache

### Chore
- [#2878](https://github.com/blockscout/blockscout/pull/2878) - Decrease loaders showing delay on the main page
- [#2859](https://github.com/blockscout/blockscout/pull/2859) - Add eth_blockNumber API endpoint to eth_rpc section
- [#2846](https://github.com/blockscout/blockscout/pull/2846) - Remove networks images preload
- [#2845](https://github.com/blockscout/blockscout/pull/2845) - Set outline none for nav dropdown item in mobile view (fix for Safari)
- [#2844](https://github.com/blockscout/blockscout/pull/2844) - Extend external reward types up to 20
- [#2827](https://github.com/blockscout/blockscout/pull/2827) - Node js 12.13.0 (latest LTS release) support
- [#2818](https://github.com/blockscout/blockscout/pull/2818) - allow hiding marketcap percentage
- [#2817](https://github.com/blockscout/blockscout/pull/2817) - move docker integration documentation to blockscout docs
- [#2808](https://github.com/blockscout/blockscout/pull/2808) - Add tooltip for tx input
- [#2807](https://github.com/blockscout/blockscout/pull/2807) - 422 page
- [#2805](https://github.com/blockscout/blockscout/pull/2805) - Update supported chains default option
- [#2801](https://github.com/blockscout/blockscout/pull/2801) - remove unused clause in address_to_unique_tokens query


## 2.1.0-beta

### Features
- [#2776](https://github.com/blockscout/blockscout/pull/2776) - fetch token counters async
- [#2772](https://github.com/blockscout/blockscout/pull/2772) - add token instance images to the token inventory tab
- [#2733](https://github.com/blockscout/blockscout/pull/2733) - Add cache for first page of uncles
- [#2735](https://github.com/blockscout/blockscout/pull/2735) - Add pending transactions cache
- [#2726](https://github.com/blockscout/blockscout/pull/2726) - Remove internal_transaction block_number setting from blocks runner
- [#2717](https://github.com/blockscout/blockscout/pull/2717) - Improve speed of nonconsensus data removal
- [#2679](https://github.com/blockscout/blockscout/pull/2679) - added fixed height for card chain blocks and card chain transactions
- [#2678](https://github.com/blockscout/blockscout/pull/2678) - fixed dashboard banner height bug
- [#2672](https://github.com/blockscout/blockscout/pull/2672) - added new theme for xUSDT
- [#2667](https://github.com/blockscout/blockscout/pull/2667) - Add ETS-based cache for accounts page
- [#2666](https://github.com/blockscout/blockscout/pull/2666) - fetch token counters in parallel
- [#2665](https://github.com/blockscout/blockscout/pull/2665) - new menu layout for mobile devices
- [#2663](https://github.com/blockscout/blockscout/pull/2663) - Fetch address counters in parallel
- [#2642](https://github.com/blockscout/blockscout/pull/2642) - add ERC721 coin instance page
- [#2762](https://github.com/blockscout/blockscout/pull/2762) - on-fly fetching of token instances
- [#2470](https://github.com/blockscout/blockscout/pull/2470) - Allow Realtime Fetcher to wait for small skips

### Fixes
- [#4325](https://github.com/blockscout/blockscout/pull/4325) - Fix search on `/tokens` page
- [#2793](https://github.com/blockscout/blockscout/pull/2793) - Hide "We are indexing this chain right now. Some of the counts may be inaccurate" banner if no txs in blockchain
- [#2779](https://github.com/blockscout/blockscout/pull/2779) - fix fetching `latin1` encoded data
- [#2799](https://github.com/blockscout/blockscout/pull/2799) - fix catchup fetcher for empty node and db
- [#2783](https://github.com/blockscout/blockscout/pull/2783) - Fix stuck value and ticker on the token page
- [#2781](https://github.com/blockscout/blockscout/pull/2781) - optimize txlist json rpc
- [#2777](https://github.com/blockscout/blockscout/pull/2777) - Remove duplicate blocks from changes_list before import
- [#2770](https://github.com/blockscout/blockscout/pull/2770) - do not re-fetch token instances without uris
- [#2769](https://github.com/blockscout/blockscout/pull/2769) - optimize token token transfers query
- [#2768](https://github.com/blockscout/blockscout/pull/2768) - Remove nonconsensus blocks from cache after internal transactions importing
- [#2761](https://github.com/blockscout/blockscout/pull/2761) - add indexes for token instances fetching queries
- [#2767](https://github.com/blockscout/blockscout/pull/2767) - fix websocket subscriptions with token instances
- [#2765](https://github.com/blockscout/blockscout/pull/2765) - fixed width issue for cards in mobile view for Transaction Details page
- [#2755](https://github.com/blockscout/blockscout/pull/2755) - various token instance fetcher fixes
- [#2753](https://github.com/blockscout/blockscout/pull/2753) - fix nft token instance images
- [#2750](https://github.com/blockscout/blockscout/pull/2750) - fixed contract buttons color for NFT token instance on each theme
- [#2746](https://github.com/blockscout/blockscout/pull/2746) - fixed wrong alignment in logs decoded view
- [#2745](https://github.com/blockscout/blockscout/pull/2745) - optimize addresses page
- [#2742](https://github.com/blockscout/blockscout/pull/2742) -
fixed menu hovers in dark mode desktop view
- [#2737](https://github.com/blockscout/blockscout/pull/2737) - switched hardcoded subnetwork value to elixir expression for mobile menu
- [#2736](https://github.com/blockscout/blockscout/pull/2736) - do not update cache if no blocks were inserted
- [#2731](https://github.com/blockscout/blockscout/pull/2731) - fix library verification
- [#2718](https://github.com/blockscout/blockscout/pull/2718) - Include all addresses taking part in transactions in wallets' addresses counter
- [#2709](https://github.com/blockscout/blockscout/pull/2709) - Fix stuck label and value for uncle block height
- [#2707](https://github.com/blockscout/blockscout/pull/2707) - fix for dashboard banner chart legend items
- [#2706](https://github.com/blockscout/blockscout/pull/2706) - fix empty total_supply in coin gecko response
- [#2701](https://github.com/blockscout/blockscout/pull/2701) - Exclude nonconsensus blocks from avg block time calculation by default
- [#2696](https://github.com/blockscout/blockscout/pull/2696) - do not update fetched_coin_balance with nil
- [#2693](https://github.com/blockscout/blockscout/pull/2693) - remove non consensus internal transactions
- [#2691](https://github.com/blockscout/blockscout/pull/2691) - fix exchange rate websocket update for Rootstock
- [#2688](https://github.com/blockscout/blockscout/pull/2688) - fix try it out section
- [#2687](https://github.com/blockscout/blockscout/pull/2687) - remove non-consensus token transfers, logs when inserting new consensus blocks
- [#2684](https://github.com/blockscout/blockscout/pull/2684) - do not filter pending logs
- [#2682](https://github.com/blockscout/blockscout/pull/2682) - Use Task.start instead of Task.async in caches
- [#2671](https://github.com/blockscout/blockscout/pull/2671) - fixed buttons color at smart contract section
- [#2660](https://github.com/blockscout/blockscout/pull/2660) - set correct last value for coin balances chart data
- [#2619](https://github.com/blockscout/blockscout/pull/2619) - Enforce DB transaction's order to prevent deadlocks
- [#2738](https://github.com/blockscout/blockscout/pull/2738) - do not fail block `internal_transactions_indexed_at` field update

### Chore
- [#2797](https://github.com/blockscout/blockscout/pull/2797) - Return old style menu
- [#2796](https://github.com/blockscout/blockscout/pull/2796) - Optimize all images with ImageOptim
- [#2794](https://github.com/blockscout/blockscout/pull/2786) - update hosted versions in readme
- [#2789](https://github.com/blockscout/blockscout/pull/2786) - remove projects table in readme, link to docs version
- [#2786](https://github.com/blockscout/blockscout/pull/2786) - updated docs links, removed docs folder
- [#2752](https://github.com/blockscout/blockscout/pull/2752) - allow enabling internal transactions for simple token transfers txs
- [#2749](https://github.com/blockscout/blockscout/pull/2749) - fix opt 22.1 support
- [#2744](https://github.com/blockscout/blockscout/pull/2744) - Disable Geth tests in CI
- [#2724](https://github.com/blockscout/blockscout/pull/2724) - fix ci by commenting a line in hackney library
- [#2708](https://github.com/blockscout/blockscout/pull/2708) - add log index to logs view
- [#2723](https://github.com/blockscout/blockscout/pull/2723) - get rid of ex_json_schema warnings
- [#2740](https://github.com/blockscout/blockscout/pull/2740) - add verify contract rpc doc


## 2.0.4-beta

### Features
- [#2636](https://github.com/blockscout/blockscout/pull/2636) - Execute all address' transactions page queries in parallel
- [#2596](https://github.com/blockscout/blockscout/pull/2596) - support AuRa's empty step reward type
- [#2588](https://github.com/blockscout/blockscout/pull/2588) - add verification submission comment
- [#2505](https://github.com/blockscout/blockscout/pull/2505) - support POA Network emission rewards
- [#2581](https://github.com/blockscout/blockscout/pull/2581) - Add generic Map-like Cache behaviour and implementation
- [#2561](https://github.com/blockscout/blockscout/pull/2561) - Add token's type to the response of tokenlist method
- [#2555](https://github.com/blockscout/blockscout/pull/2555) - find and show decoding candidates for logs
- [#2499](https://github.com/blockscout/blockscout/pull/2499) - import emission reward ranges
- [#2497](https://github.com/blockscout/blockscout/pull/2497) - Add generic Ordered Cache behaviour and implementation

### Fixes
- [#2659](https://github.com/blockscout/blockscout/pull/2659) - Multipurpose front-end part update
- [#2640](https://github.com/blockscout/blockscout/pull/2640) - SVG network icons
- [#2635](https://github.com/blockscout/blockscout/pull/2635) - optimize ERC721 inventory query
- [#2626](https://github.com/blockscout/blockscout/pull/2626) - Fixing 2 Mobile UI Issues
- [#2623](https://github.com/blockscout/blockscout/pull/2623) - fix a blinking test
- [#2616](https://github.com/blockscout/blockscout/pull/2616) - deduplicate coin history records by delta
- [#2613](https://github.com/blockscout/blockscout/pull/2613) - fix getminedblocks rpc endpoint
- [#2612](https://github.com/blockscout/blockscout/pull/2612) - Add cache updating independently from Indexer
- [#2610](https://github.com/blockscout/blockscout/pull/2610) - use CoinGecko instead of CoinMarketcap for exchange rates
- [#2592](https://github.com/blockscout/blockscout/pull/2592) - process new metadata format for whisper
- [#2591](https://github.com/blockscout/blockscout/pull/2591) - Fix url error in API page
- [#2572](https://github.com/blockscout/blockscout/pull/2572) - Ease non-critical css
- [#2570](https://github.com/blockscout/blockscout/pull/2570) - Network icons preload
- [#2569](https://github.com/blockscout/blockscout/pull/2569) - do not fetch emission rewards for transactions csv exporter
- [#2568](https://github.com/blockscout/blockscout/pull/2568) - filter pending token transfers
- [#2564](https://github.com/blockscout/blockscout/pull/2564) - fix first page button for uncles and reorgs
- [#2563](https://github.com/blockscout/blockscout/pull/2563) - Fix view less transfers button
- [#2538](https://github.com/blockscout/blockscout/pull/2538) - fetch the last not empty coin balance records
- [#2468](https://github.com/blockscout/blockscout/pull/2468) - fix confirmations for non consensus blocks

### Chore
- [#2662](https://github.com/blockscout/blockscout/pull/2662) - fetch coin gecko id based on the coin symbol
- [#2646](https://github.com/blockscout/blockscout/pull/2646) - Added Xerom to list of Additional Chains using BlockScout
- [#2634](https://github.com/blockscout/blockscout/pull/2634) - add Lukso to networks dropdown
- [#2617](https://github.com/blockscout/blockscout/pull/2617) - skip cache update if there are no blocks inserted
- [#2611](https://github.com/blockscout/blockscout/pull/2611) - fix js dependency vulnerabilities
- [#2594](https://github.com/blockscout/blockscout/pull/2594) - do not start genesis data fetching periodically
- [#2590](https://github.com/blockscout/blockscout/pull/2590) - restore backward compatablity with old releases
- [#2577](https://github.com/blockscout/blockscout/pull/2577) - Need recompile column in the env vars table
- [#2574](https://github.com/blockscout/blockscout/pull/2574) - limit request body in json rpc error
- [#2566](https://github.com/blockscout/blockscout/pull/2566) - upgrade absinthe phoenix


## 2.0.3-beta

### Features
- [#2433](https://github.com/blockscout/blockscout/pull/2433) - Add a functionality to try Eth RPC methods in the documentation
- [#2529](https://github.com/blockscout/blockscout/pull/2529) - show both eth value and token transfers on transaction overview page
- [#2376](https://github.com/blockscout/blockscout/pull/2376) - Split API and WebApp routes
- [#2477](https://github.com/blockscout/blockscout/pull/2477) - aggregate token transfers on transaction page
- [#2458](https://github.com/blockscout/blockscout/pull/2458) - Add LAST_BLOCK var to add ability indexing in the range of blocks
- [#2456](https://github.com/blockscout/blockscout/pull/2456) - fetch pending transactions for geth
- [#2403](https://github.com/blockscout/blockscout/pull/2403) - Return gasPrice field at the result of gettxinfo method

### Fixes
- [#2562](https://github.com/blockscout/blockscout/pull/2562) - Fix dark theme flickering
- [#2560](https://github.com/blockscout/blockscout/pull/2560) - fix slash before not empty path in docs
- [#2559](https://github.com/blockscout/blockscout/pull/2559) - fix rsk total supply for empty exchange rate
- [#2553](https://github.com/blockscout/blockscout/pull/2553) - Dark theme import to the end of sass
- [#2550](https://github.com/blockscout/blockscout/pull/2550) - correctly encode decimal values for frontend
- [#2549](https://github.com/blockscout/blockscout/pull/2549) - Fix wrong colour of tooltip
- [#2548](https://github.com/blockscout/blockscout/pull/2548) - CSS preload support in Firefox
- [#2547](https://github.com/blockscout/blockscout/pull/2547) - do not show eth value if it's zero on the transaction overview page
- [#2543](https://github.com/blockscout/blockscout/pull/2543) - do not hide search input during logs search
- [#2524](https://github.com/blockscout/blockscout/pull/2524) - fix dark theme validator data styles
- [#2532](https://github.com/blockscout/blockscout/pull/2532) - don't show empty token transfers on the transaction overview page
- [#2528](https://github.com/blockscout/blockscout/pull/2528) - fix coin history chart data
- [#2520](https://github.com/blockscout/blockscout/pull/2520) - Hide loading message when fetching is failed
- [#2523](https://github.com/blockscout/blockscout/pull/2523) - Avoid importing internal_transactions of pending transactions
- [#2519](https://github.com/blockscout/blockscout/pull/2519) - enable `First` page button in pagination
- [#2518](https://github.com/blockscout/blockscout/pull/2518) - create suggested indexes
- [#2517](https://github.com/blockscout/blockscout/pull/2517) - remove duplicate indexes
- [#2515](https://github.com/blockscout/blockscout/pull/2515) - do not aggregate NFT token transfers
- [#2514](https://github.com/blockscout/blockscout/pull/2514) - Isolating of staking dapp css && extracting of non-critical css
- [#2512](https://github.com/blockscout/blockscout/pull/2512) - alert link fix
- [#2509](https://github.com/blockscout/blockscout/pull/2509) - value-ticker gaps fix
- [#2508](https://github.com/blockscout/blockscout/pull/2508) - logs view columns fix
- [#2506](https://github.com/blockscout/blockscout/pull/2506) - fix two active tab in the top menu
- [#2503](https://github.com/blockscout/blockscout/pull/2503) - Mitigate autocompletion library influence to page loading performance
- [#2502](https://github.com/blockscout/blockscout/pull/2502) - increase reward task timeout
- [#2463](https://github.com/blockscout/blockscout/pull/2463) - dark theme fixes
- [#2496](https://github.com/blockscout/blockscout/pull/2496) - fix docker build
- [#2495](https://github.com/blockscout/blockscout/pull/2495) - fix logs for indexed chain
- [#2459](https://github.com/blockscout/blockscout/pull/2459) - fix top addresses query
- [#2425](https://github.com/blockscout/blockscout/pull/2425) - Force to show address view for checksummed address even if it is not in DB
- [#2551](https://github.com/blockscout/blockscout/pull/2551) - Correctly handle dynamically created Bootstrap tooltips

### Chore
- [#2554](https://github.com/blockscout/blockscout/pull/2554) - remove extra slash for endpoint url in docs
- [#2552](https://github.com/blockscout/blockscout/pull/2552) - remove brackets for token holders percentage
- [#2507](https://github.com/blockscout/blockscout/pull/2507) - update minor version of ecto, ex_machina, phoenix_live_reload
- [#2516](https://github.com/blockscout/blockscout/pull/2516) - update absinthe plug from fork
- [#2473](https://github.com/blockscout/blockscout/pull/2473) - get rid of cldr warnings
- [#2402](https://github.com/blockscout/blockscout/pull/2402) - bump otp version to 22.0
- [#2492](https://github.com/blockscout/blockscout/pull/2492) - hide decoded row if event is not decoded
- [#2490](https://github.com/blockscout/blockscout/pull/2490) - enable credo duplicated code check
- [#2432](https://github.com/blockscout/blockscout/pull/2432) - bump credo version
- [#2457](https://github.com/blockscout/blockscout/pull/2457) - update mix.lock
- [#2435](https://github.com/blockscout/blockscout/pull/2435) - Replace deprecated extract-text-webpack-plugin with mini-css-extract-plugin
- [#2450](https://github.com/blockscout/blockscout/pull/2450) - Fix clearance of logs and node_modules folders in clearing script
- [#2434](https://github.com/blockscout/blockscout/pull/2434) - get rid of timex warnings
- [#2402](https://github.com/blockscout/blockscout/pull/2402) - bump otp version to 22.0
- [#2373](https://github.com/blockscout/blockscout/pull/2373) - Add script to validate internal_transactions constraint for large DBs


## 2.0.2-beta

### Features
- [#2412](https://github.com/blockscout/blockscout/pull/2412) - dark theme
- [#2399](https://github.com/blockscout/blockscout/pull/2399) - decode verified smart contract's logs
- [#2391](https://github.com/blockscout/blockscout/pull/2391) - Controllers Improvements
- [#2379](https://github.com/blockscout/blockscout/pull/2379) - Disable network selector when is empty
- [#2374](https://github.com/blockscout/blockscout/pull/2374) - decode constructor arguments for verified smart contracts
- [#2366](https://github.com/blockscout/blockscout/pull/2366) - paginate eth logs
- [#2360](https://github.com/blockscout/blockscout/pull/2360) - add default evm version to smart contract verification
- [#2352](https://github.com/blockscout/blockscout/pull/2352) - Fetch rewards in parallel with transactions
- [#2294](https://github.com/blockscout/blockscout/pull/2294) - add healthy block period checking endpoint
- [#2324](https://github.com/blockscout/blockscout/pull/2324) - set timeout for loading message on the main page

### Fixes
- [#2421](https://github.com/blockscout/blockscout/pull/2421) - Fix hiding of loader for txs on the main page
- [#2420](https://github.com/blockscout/blockscout/pull/2420) - fetch data from cache in healthy endpoint
- [#2416](https://github.com/blockscout/blockscout/pull/2416) - Fix "page not found" handling in the router
- [#2413](https://github.com/blockscout/blockscout/pull/2413) - remove outer tables for decoded data
- [#2410](https://github.com/blockscout/blockscout/pull/2410) - preload smart contract for logs decoding
- [#2405](https://github.com/blockscout/blockscout/pull/2405) - added templates for table loader and tile loader
- [#2398](https://github.com/blockscout/blockscout/pull/2398) - show only one decoded candidate
- [#2389](https://github.com/blockscout/blockscout/pull/2389) - Reduce Lodash lib size (86% of lib methods are not used)
- [#2388](https://github.com/blockscout/blockscout/pull/2388) - add create2 support to geth's js tracer
- [#2387](https://github.com/blockscout/blockscout/pull/2387) - fix not existing keys in transaction json rpc
- [#2378](https://github.com/blockscout/blockscout/pull/2378) - Page performance: exclude moment.js localization files except EN, remove unused css
- [#2368](https://github.com/blockscout/blockscout/pull/2368) - add two columns of smart contract info
- [#2375](https://github.com/blockscout/blockscout/pull/2375) - Update created_contract_code_indexed_at on transaction import conflict
- [#2346](https://github.com/blockscout/blockscout/pull/2346) - Avoid fetching internal transactions of blocks that still need refetching
- [#2350](https://github.com/blockscout/blockscout/pull/2350) - fix invalid User agent headers
- [#2345](https://github.com/blockscout/blockscout/pull/2345) - do not override existing market records
- [#2337](https://github.com/blockscout/blockscout/pull/2337) - set url params for prod explicitly
- [#2341](https://github.com/blockscout/blockscout/pull/2341) - fix transaction input json encoding
- [#2311](https://github.com/blockscout/blockscout/pull/2311) - fix market history overriding with zeroes
- [#2310](https://github.com/blockscout/blockscout/pull/2310) - parse url for api docs
- [#2299](https://github.com/blockscout/blockscout/pull/2299) - fix interpolation in error message
- [#2303](https://github.com/blockscout/blockscout/pull/2303) - fix transaction csv download link
- [#2304](https://github.com/blockscout/blockscout/pull/2304) - footer grid fix for md resolution
- [#2291](https://github.com/blockscout/blockscout/pull/2291) - dashboard fix for md resolution, transactions load fix, block info row fix, addresses page issue, check mark issue
- [#2326](https://github.com/blockscout/blockscout/pull/2326) - fix nested constructor arguments

### Chore
- [#2422](https://github.com/blockscout/blockscout/pull/2422) - check if address_id is binary in token_transfers_csv endpoint
- [#2418](https://github.com/blockscout/blockscout/pull/2418) - Remove parentheses in market cap percentage
- [#2401](https://github.com/blockscout/blockscout/pull/2401) - add ENV vars to manage updating period of average block time and market history cache
- [#2363](https://github.com/blockscout/blockscout/pull/2363) - add parameters example for eth rpc
- [#2342](https://github.com/blockscout/blockscout/pull/2342) - Upgrade Postgres image version in Docker setup
- [#2325](https://github.com/blockscout/blockscout/pull/2325) - Reduce function input to address' hash only where possible
- [#2323](https://github.com/blockscout/blockscout/pull/2323) - Group Explorer caches
- [#2305](https://github.com/blockscout/blockscout/pull/2305) - Improve Address controllers
- [#2302](https://github.com/blockscout/blockscout/pull/2302) - fix names for xDai source
- [#2289](https://github.com/blockscout/blockscout/pull/2289) - Optional websockets for dev environment
- [#2307](https://github.com/blockscout/blockscout/pull/2307) - add GoJoy to README
- [#2293](https://github.com/blockscout/blockscout/pull/2293) - remove request idle timeout configuration
- [#2255](https://github.com/blockscout/blockscout/pull/2255) - bump elixir version to 1.9.0


## 2.0.1-beta

### Features
- [#2283](https://github.com/blockscout/blockscout/pull/2283) - Add transactions cache
- [#2182](https://github.com/blockscout/blockscout/pull/2182) - add market history cache
- [#2109](https://github.com/blockscout/blockscout/pull/2109) - use bigger updates instead of `Multi` transactions in BlocksTransactionsMismatch
- [#2075](https://github.com/blockscout/blockscout/pull/2075) - add blocks cache
- [#2151](https://github.com/blockscout/blockscout/pull/2151) - hide dropdown menu then other networks list is empty
- [#2191](https://github.com/blockscout/blockscout/pull/2191) - allow to configure token metadata update interval
- [#2146](https://github.com/blockscout/blockscout/pull/2146) - feat: add eth_getLogs rpc endpoint
- [#2216](https://github.com/blockscout/blockscout/pull/2216) - Improve token's controllers by avoiding unnecessary preloads
- [#2235](https://github.com/blockscout/blockscout/pull/2235) - save and show additional validation fields to smart contract
- [#2190](https://github.com/blockscout/blockscout/pull/2190) - show all token transfers
- [#2193](https://github.com/blockscout/blockscout/pull/2193) - feat: add BLOCKSCOUT_HOST, and use it in API docs
- [#2266](https://github.com/blockscout/blockscout/pull/2266) - allow excluding uncles from average block time calculation

### Fixes
- [#2290](https://github.com/blockscout/blockscout/pull/2290) - Add eth_get_balance.json to AddressView's render
- [#2286](https://github.com/blockscout/blockscout/pull/2286) - banner stats issues on sm resolutions, transactions title issue
- [#2284](https://github.com/blockscout/blockscout/pull/2284) - add 404 status for not existing pages
- [#2244](https://github.com/blockscout/blockscout/pull/2244) - fix internal transactions failing to be indexed because of constraint
- [#2281](https://github.com/blockscout/blockscout/pull/2281) - typo issues, dropdown issues
- [#2278](https://github.com/blockscout/blockscout/pull/2278) - increase threshold for scientific notation
- [#2275](https://github.com/blockscout/blockscout/pull/2275) - Description for networks selector
- [#2263](https://github.com/blockscout/blockscout/pull/2263) - added an ability to close network selector on outside click
- [#2257](https://github.com/blockscout/blockscout/pull/2257) - 'download csv' button added to different tabs
- [#2242](https://github.com/blockscout/blockscout/pull/2242) - added styles for 'download csv' button
- [#2261](https://github.com/blockscout/blockscout/pull/2261) - header logo aligned to the center properly
- [#2254](https://github.com/blockscout/blockscout/pull/2254) - search length issue, tile link wrapping issue
- [#2238](https://github.com/blockscout/blockscout/pull/2238) - header content alignment issue, hide navbar on outside click
- [#2229](https://github.com/blockscout/blockscout/pull/2229) - gap issue between qr and copy button in token transfers, top cards width and height issue
- [#2201](https://github.com/blockscout/blockscout/pull/2201) - footer columns fix
- [#2179](https://github.com/blockscout/blockscout/pull/2179) - fix docker build error
- [#2165](https://github.com/blockscout/blockscout/pull/2165) - sort blocks by timestamp when calculating average block time
- [#2175](https://github.com/blockscout/blockscout/pull/2175) - fix coinmarketcap response errors
- [#2164](https://github.com/blockscout/blockscout/pull/2164) - fix large numbers in balance view card
- [#2155](https://github.com/blockscout/blockscout/pull/2155) - fix pending transaction query
- [#2183](https://github.com/blockscout/blockscout/pull/2183) - tile content aligning for mobile resolution fix, dai logo fix
- [#2162](https://github.com/blockscout/blockscout/pull/2162) - contract creation tile color changed
- [#2144](https://github.com/blockscout/blockscout/pull/2144) - 'page not found' images path fixed for goerli
- [#2142](https://github.com/blockscout/blockscout/pull/2142) - Removed posdao theme and logo, added 'page not found' image for goerli
- [#2138](https://github.com/blockscout/blockscout/pull/2138) - badge colors issue, api titles issue
- [#2129](https://github.com/blockscout/blockscout/pull/2129) - Fix for width of explorer elements
- [#2121](https://github.com/blockscout/blockscout/pull/2121) - Binding of 404 page
- [#2120](https://github.com/blockscout/blockscout/pull/2120) - footer links and socials focus color issue
- [#2113](https://github.com/blockscout/blockscout/pull/2113) - renewed logos for rsk, dai, blockscout; themes color changes for lukso; error images for lukso
- [#2112](https://github.com/blockscout/blockscout/pull/2112) - themes color improvements, dropdown color issue
- [#2110](https://github.com/blockscout/blockscout/pull/2110) - themes colors issues, ui issues
- [#2103](https://github.com/blockscout/blockscout/pull/2103) - ui issues for all themes
- [#2090](https://github.com/blockscout/blockscout/pull/2090) - updated some ETC theme colors
- [#2096](https://github.com/blockscout/blockscout/pull/2096) - RSK theme fixes
- [#2093](https://github.com/blockscout/blockscout/pull/2093) - detect token transfer type for deprecated erc721 spec
- [#2111](https://github.com/blockscout/blockscout/pull/2111) - improve address transaction controller
- [#2108](https://github.com/blockscout/blockscout/pull/2108) - fix uncle fetching without full transactions
- [#2128](https://github.com/blockscout/blockscout/pull/2128) - add new function clause for uncle errors
- [#2123](https://github.com/blockscout/blockscout/pull/2123) - fix coins percentage view
- [#2119](https://github.com/blockscout/blockscout/pull/2119) - fix map logging
- [#2130](https://github.com/blockscout/blockscout/pull/2130) - fix navigation
- [#2148](https://github.com/blockscout/blockscout/pull/2148) - filter pending logs
- [#2147](https://github.com/blockscout/blockscout/pull/2147) - add rsk format of checksum
- [#2149](https://github.com/blockscout/blockscout/pull/2149) - remove pending transaction count
- [#2177](https://github.com/blockscout/blockscout/pull/2177) - remove duplicate entries from UncleBlock's Fetcher
- [#2169](https://github.com/blockscout/blockscout/pull/2169) - add more validator reward types for xDai
- [#2173](https://github.com/blockscout/blockscout/pull/2173) - handle correctly empty transactions
- [#2174](https://github.com/blockscout/blockscout/pull/2174) - fix reward channel joining
- [#2186](https://github.com/blockscout/blockscout/pull/2186) - fix net version test
- [#2196](https://github.com/blockscout/blockscout/pull/2196) - Nethermind client fixes
- [#2237](https://github.com/blockscout/blockscout/pull/2237) - fix rsk total_supply
- [#2198](https://github.com/blockscout/blockscout/pull/2198) - reduce transaction status and error constraint
- [#2167](https://github.com/blockscout/blockscout/pull/2167) - feat: document eth rpc api mimicking endpoints
- [#2225](https://github.com/blockscout/blockscout/pull/2225) - fix metadata decoding in Solidity 0.5.9 smart contract verification
- [#2204](https://github.com/blockscout/blockscout/pull/2204) - fix large contract verification
- [#2258](https://github.com/blockscout/blockscout/pull/2258) - reduce BlocksTransactionsMismatch memory footprint
- [#2247](https://github.com/blockscout/blockscout/pull/2247) - hide logs search if there are no logs
- [#2248](https://github.com/blockscout/blockscout/pull/2248) - sort block after query execution for average block time
- [#2249](https://github.com/blockscout/blockscout/pull/2249) - More transaction controllers improvements
- [#2267](https://github.com/blockscout/blockscout/pull/2267) - Modify implementation of `where_transaction_has_multiple_internal_transactions`
- [#2270](https://github.com/blockscout/blockscout/pull/2270) - Remove duplicate params in `Indexer.Fetcher.TokenBalance`
- [#2268](https://github.com/blockscout/blockscout/pull/2268) - remove not existing assigns in html code
- [#2276](https://github.com/blockscout/blockscout/pull/2276) - remove port in docs

### Chore
- [#2127](https://github.com/blockscout/blockscout/pull/2127) - use previouse chromedriver version
- [#2118](https://github.com/blockscout/blockscout/pull/2118) - show only the last decompiled contract
- [#2255](https://github.com/blockscout/blockscout/pull/2255) - upgrade elixir version to 1.9.0
- [#2256](https://github.com/blockscout/blockscout/pull/2256) - use the latest version of chromedriver


## 2.0.0-beta

### Features
- [#2044](https://github.com/blockscout/blockscout/pull/2044) - New network selector.
- [#2091](https://github.com/blockscout/blockscout/pull/2091) - Added "Question" modal.
- [#1963](https://github.com/blockscout/blockscout/pull/1963), [#1959](https://github.com/blockscout/blockscout/pull/1959), [#1948](https://github.com/blockscout/blockscout/pull/1948), [#1936](https://github.com/blockscout/blockscout/pull/1936), [#1925](https://github.com/blockscout/blockscout/pull/1925), [#1922](https://github.com/blockscout/blockscout/pull/1922), [#1903](https://github.com/blockscout/blockscout/pull/1903), [#1874](https://github.com/blockscout/blockscout/pull/1874), [#1895](https://github.com/blockscout/blockscout/pull/1895), [#2031](https://github.com/blockscout/blockscout/pull/2031), [#2073](https://github.com/blockscout/blockscout/pull/2073), [#2074](https://github.com/blockscout/blockscout/pull/2074),  - added new themes and logos for poa, eth, rinkeby, goerli, ropsten, kovan, sokol, xdai, etc, rsk and default theme
- [#1726](https://github.com/blockscout/blockscout/pull/2071) - Updated styles for the new smart contract page.
- [#2081](https://github.com/blockscout/blockscout/pull/2081) - Tooltip for 'more' button, explorers logos added
- [#2010](https://github.com/blockscout/blockscout/pull/2010) - added "block not found" and "tx not found pages"
- [#1928](https://github.com/blockscout/blockscout/pull/1928) - pagination styles were updated
- [#1940](https://github.com/blockscout/blockscout/pull/1940) - qr modal button and background issue
- [#1907](https://github.com/blockscout/blockscout/pull/1907) - dropdown color bug fix (lukso theme) and tooltip color bug fix
- [#1859](https://github.com/blockscout/blockscout/pull/1859) - feat: show raw transaction traces
- [#1941](https://github.com/blockscout/blockscout/pull/1941) - feat: add on demand fetching and stale attr to rpc
- [#1957](https://github.com/blockscout/blockscout/pull/1957) - Calculate stakes ratio before insert pools
- [#1956](https://github.com/blockscout/blockscout/pull/1956) - add logs tab to address
- [#1952](https://github.com/blockscout/blockscout/pull/1952) - feat: exclude empty contracts by default
- [#1954](https://github.com/blockscout/blockscout/pull/1954) - feat: use creation init on self destruct
- [#2036](https://github.com/blockscout/blockscout/pull/2036) - New tables for staking pools and delegators
- [#1974](https://github.com/blockscout/blockscout/pull/1974) - feat: previous page button logic
- [#1999](https://github.com/blockscout/blockscout/pull/1999) - load data async on addresses page
- [#1807](https://github.com/blockscout/blockscout/pull/1807) - New theming capabilites.
- [#2040](https://github.com/blockscout/blockscout/pull/2040) - Verification links to other explorers for ETH
- [#2037](https://github.com/blockscout/blockscout/pull/2037) - add address logs search functionality
- [#2012](https://github.com/blockscout/blockscout/pull/2012) - make all pages pagination async
- [#2064](https://github.com/blockscout/blockscout/pull/2064) - feat: add fields to tx apis, small cleanups
- [#2100](https://github.com/blockscout/blockscout/pull/2100) - feat: eth_get_balance rpc endpoint

### Fixes
- [#2228](https://github.com/blockscout/blockscout/pull/2228) - favorites duplication issues, active radio issue
- [#2207](https://github.com/blockscout/blockscout/pull/2207) - new 'download csv' button design
- [#2206](https://github.com/blockscout/blockscout/pull/2206) - added styles for 'Download All Transactions as CSV' button
- [#2099](https://github.com/blockscout/blockscout/pull/2099) - logs search input width
- [#2098](https://github.com/blockscout/blockscout/pull/2098) - nav dropdown issue, logo size issue
- [#2082](https://github.com/blockscout/blockscout/pull/2082) - dropdown styles, tooltip gap fix, 404 page added
- [#2077](https://github.com/blockscout/blockscout/pull/2077) - ui issues
- [#2072](https://github.com/blockscout/blockscout/pull/2072) - Fixed checkmarks not showing correctly in tabs.
- [#2066](https://github.com/blockscout/blockscout/pull/2066) - fixed length of logs search input
- [#2056](https://github.com/blockscout/blockscout/pull/2056) - log search form styles added
- [#2043](https://github.com/blockscout/blockscout/pull/2043) - Fixed modal dialog width for 'verify other explorers'
- [#2025](https://github.com/blockscout/blockscout/pull/2025) - Added a new color to display transactions' errors.
- [#2033](https://github.com/blockscout/blockscout/pull/2033) - Header nav. dropdown active element color issue
- [#2019](https://github.com/blockscout/blockscout/pull/2019) - Fixed the missing tx hashes.
- [#2020](https://github.com/blockscout/blockscout/pull/2020) - Fixed a bug triggered when a second click to a selected tab caused the other tabs to hide.
- [#1944](https://github.com/blockscout/blockscout/pull/1944) - fixed styles for token's dropdown.
- [#1926](https://github.com/blockscout/blockscout/pull/1926) - status label alignment
- [#1849](https://github.com/blockscout/blockscout/pull/1849) - Improve chains menu
- [#1868](https://github.com/blockscout/blockscout/pull/1868) - fix: logs list endpoint performance
- [#1822](https://github.com/blockscout/blockscout/pull/1822) - Fix style breaks in decompiled contract code view
- [#1885](https://github.com/blockscout/blockscout/pull/1885) - highlight reserved words in decompiled code
- [#1896](https://github.com/blockscout/blockscout/pull/1896) - re-query tokens in top nav automplete
- [#1905](https://github.com/blockscout/blockscout/pull/1905) - fix reorgs, uncles pagination
- [#1904](https://github.com/blockscout/blockscout/pull/1904) - fix `BLOCK_COUNT_CACHE_TTL` env var type
- [#1915](https://github.com/blockscout/blockscout/pull/1915) - fallback to 2 latest evm versions
- [#1937](https://github.com/blockscout/blockscout/pull/1937) - Check the presence of overlap[i] object before retrieving properties from it
- [#1960](https://github.com/blockscout/blockscout/pull/1960) - do not remove bold text in decompiled contacts
- [#1966](https://github.com/blockscout/blockscout/pull/1966) - fix: add fields for contract filter performance
- [#2017](https://github.com/blockscout/blockscout/pull/2017) - fix: fix to/from filters on tx list pages
- [#2008](https://github.com/blockscout/blockscout/pull/2008) - add new function clause for xDai network beneficiaries
- [#2009](https://github.com/blockscout/blockscout/pull/2009) - addresses page improvements
- [#2027](https://github.com/blockscout/blockscout/pull/2027) - fix: `BlocksTransactionsMismatch` ignoring blocks without transactions
- [#2062](https://github.com/blockscout/blockscout/pull/2062) - fix: uniq by hash, instead of transaction
- [#2052](https://github.com/blockscout/blockscout/pull/2052) - allow bytes32 for name and symbol
- [#2047](https://github.com/blockscout/blockscout/pull/2047) - fix: show creating internal transactions
- [#2014](https://github.com/blockscout/blockscout/pull/2014) - fix: use better queries for listLogs endpoint
- [#2027](https://github.com/blockscout/blockscout/pull/2027) - fix: `BlocksTransactionsMismatch` ignoring blocks without transactions
- [#2070](https://github.com/blockscout/blockscout/pull/2070) - reduce `max_concurrency` of `BlocksTransactionsMismatch` fetcher
- [#2083](https://github.com/blockscout/blockscout/pull/2083) - allow total_difficuly to be nil
- [#2086](https://github.com/blockscout/blockscout/pull/2086) - fix geth's staticcall without output

### Chore

- [#1900](https://github.com/blockscout/blockscout/pull/1900) - SUPPORTED_CHAINS ENV var
- [#1958](https://github.com/blockscout/blockscout/pull/1958) - Default value for release link env var
- [#1964](https://github.com/blockscout/blockscout/pull/1964) - ALLOWED_EVM_VERSIONS env var
- [#1975](https://github.com/blockscout/blockscout/pull/1975) - add log index to transaction view
- [#1988](https://github.com/blockscout/blockscout/pull/1988) - Fix wrong parity tasks names in Circle CI
- [#2000](https://github.com/blockscout/blockscout/pull/2000) - docker/Makefile: always set a container name
- [#2018](https://github.com/blockscout/blockscout/pull/2018) - Use PORT env variable in dev config
- [#2055](https://github.com/blockscout/blockscout/pull/2055) - Increase timeout for geth indexers
- [#2069](https://github.com/blockscout/blockscout/pull/2069) - Docsify integration: static docs page generation


## 1.3.15-beta

### Features

- [#1857](https://github.com/blockscout/blockscout/pull/1857) - Re-implement Geth JS internal transaction tracer in Elixir
- [#1989](https://github.com/blockscout/blockscout/pull/1989) - fix: consolidate address w/ balance one at a time
- [#2002](https://github.com/blockscout/blockscout/pull/2002) - Get estimated count of blocks when cache is empty

### Fixes

- [#1869](https://github.com/blockscout/blockscout/pull/1869) - Fix output and gas extraction in JS tracer for Geth
- [#1992](https://github.com/blockscout/blockscout/pull/1992) - fix: support https for wobserver polling
- [#2027](https://github.com/blockscout/blockscout/pull/2027) - fix: `BlocksTransactionsMismatch` ignoring blocks without transactions


## 1.3.14-beta

- [#1812](https://github.com/blockscout/blockscout/pull/1812) - add pagination to addresses page
- [#1920](https://github.com/blockscout/blockscout/pull/1920) - fix: remove source code fields from list endpoint
- [#1876](https://github.com/blockscout/blockscout/pull/1876) - async calculate a count of blocks

### Fixes

- [#1917](https://github.com/blockscout/blockscout/pull/1917) - Force block refetch if transaction is re-collated in a different block

### Chore

- [#1892](https://github.com/blockscout/blockscout/pull/1892) - Remove temporary worker modules


## 1.3.13-beta

### Features

- [#1933](https://github.com/blockscout/blockscout/pull/1933) - add eth_BlockNumber json rpc method

### Fixes

- [#1875](https://github.com/blockscout/blockscout/pull/1875) - fix: resolve false positive constructor arguments
- [#1881](https://github.com/blockscout/blockscout/pull/1881) - fix: store solc versions locally for performance
- [#1898](https://github.com/blockscout/blockscout/pull/1898) - check if the constructor has arguments before verifying constructor arguments


## 1.3.12-beta

Reverting of synchronous block counter, implemented in #1848


## 1.3.11-beta

### Features

- [#1815](https://github.com/blockscout/blockscout/pull/1815) - Be able to search without prefix "0x"
- [#1813](https://github.com/blockscout/blockscout/pull/1813) - Add total blocks counter to the main page
- [#1806](https://github.com/blockscout/blockscout/pull/1806) - Verify contracts with a post request
- [#1848](https://github.com/blockscout/blockscout/pull/1848) - Add cache for block counter

### Fixes

- [#1829](https://github.com/blockscout/blockscout/pull/1829) - Handle nil quantities in block decoding routine
- [#1830](https://github.com/blockscout/blockscout/pull/1830) - Make block size field nullable
- [#1840](https://github.com/blockscout/blockscout/pull/1840) - Handle case when total supply is nil
- [#1838](https://github.com/blockscout/blockscout/pull/1838) - Block counter calculates only consensus blocks

### Chore

- [#1814](https://github.com/blockscout/blockscout/pull/1814) - Clear build artefacts script
- [#1837](https://github.com/blockscout/blockscout/pull/1837) - Add -f flag to clear_build.sh script delete static folder


## 1.3.10-beta

### Features

- [#1739](https://github.com/blockscout/blockscout/pull/1739) - highlight decompiled source code
- [#1696](https://github.com/blockscout/blockscout/pull/1696) - full-text search by tokens
- [#1742](https://github.com/blockscout/blockscout/pull/1742) - Support RSK
- [#1777](https://github.com/blockscout/blockscout/pull/1777) - show ERC-20 token transfer info on transaction page
- [#1770](https://github.com/blockscout/blockscout/pull/1770) - set a websocket keepalive from config
- [#1789](https://github.com/blockscout/blockscout/pull/1789) - add ERC-721 info to transaction overview page
- [#1801](https://github.com/blockscout/blockscout/pull/1801) - Staking pools fetching

### Fixes

 - [#1724](https://github.com/blockscout/blockscout/pull/1724) - Remove internal tx and token balance fetching from realtime fetcher
 - [#1727](https://github.com/blockscout/blockscout/pull/1727) - add logs pagination in rpc api
 - [#1740](https://github.com/blockscout/blockscout/pull/1740) - fix empty block time
 - [#1743](https://github.com/blockscout/blockscout/pull/1743) - sort decompiled smart contracts in lexicographical order
 - [#1756](https://github.com/blockscout/blockscout/pull/1756) - add today's token balance from the previous value
 - [#1769](https://github.com/blockscout/blockscout/pull/1769) - add timestamp to block overview
 - [#1768](https://github.com/blockscout/blockscout/pull/1768) - fix first block parameter
 - [#1778](https://github.com/blockscout/blockscout/pull/1778) - Make websocket optional for realtime fetcher
 - [#1790](https://github.com/blockscout/blockscout/pull/1790) - fix constructor arguments verification
 - [#1793](https://github.com/blockscout/blockscout/pull/1793) - fix top nav autocomplete
 - [#1795](https://github.com/blockscout/blockscout/pull/1795) - fix line numbers for decompiled contracts
 - [#1803](https://github.com/blockscout/blockscout/pull/1803) - use coinmarketcap for total_supply by default
 - [#1802](https://github.com/blockscout/blockscout/pull/1802) - make coinmarketcap's number of pages configurable
 - [#1799](https://github.com/blockscout/blockscout/pull/1799) - Use eth_getUncleByBlockHashAndIndex for uncle block fetching
 - [#1531](https://github.com/blockscout/blockscout/pull/1531) - docker: fix dockerFile for secp256k1 building
 - [#1835](https://github.com/blockscout/blockscout/pull/1835) - fix: ignore `pong` messages without error

### Chore

 - [#1804](https://github.com/blockscout/blockscout/pull/1804) - (Chore) Divide chains by Mainnet/Testnet in menu
 - [#1783](https://github.com/blockscout/blockscout/pull/1783) - Update README with the chains that use Blockscout
 - [#1780](https://github.com/blockscout/blockscout/pull/1780) - Update link to the Github repo in the footer
 - [#1757](https://github.com/blockscout/blockscout/pull/1757) - Change twitter acc link to official Blockscout acc twitter
 - [#1749](https://github.com/blockscout/blockscout/pull/1749) - Replace the link in the footer with the official POA announcements tg channel link
 - [#1718](https://github.com/blockscout/blockscout/pull/1718) - Flatten indexer module hierarchy and supervisor tree
 - [#1753](https://github.com/blockscout/blockscout/pull/1753) - Add a check mark to decompiled contract tab
 - [#1744](https://github.com/blockscout/blockscout/pull/1744) - remove `0x0..0` from tests
 - [#1763](https://github.com/blockscout/blockscout/pull/1763) - Describe indexer structure and list existing fetchers
 - [#1800](https://github.com/blockscout/blockscout/pull/1800) - Disable lazy logging check in Credo


## 1.3.9-beta

### Features

 - [#1662](https://github.com/blockscout/blockscout/pull/1662) - allow specifying number of optimization runs
 - [#1654](https://github.com/blockscout/blockscout/pull/1654) - add decompiled code tab
 - [#1661](https://github.com/blockscout/blockscout/pull/1661) - try to compile smart contract with the latest evm version
 - [#1665](https://github.com/blockscout/blockscout/pull/1665) - Add contract verification RPC endpoint.
 - [#1706](https://github.com/blockscout/blockscout/pull/1706) - allow setting update interval for addresses with b

### Fixes

 - [#1669](https://github.com/blockscout/blockscout/pull/1669) - do not fail if multiple matching tokens are found
 - [#1691](https://github.com/blockscout/blockscout/pull/1691) - decrease token metadata update interval
 - [#1688](https://github.com/blockscout/blockscout/pull/1688) - do not fail if failure reason is atom
 - [#1692](https://github.com/blockscout/blockscout/pull/1692) - exclude decompiled smart contract from encoding
 - [#1684](https://github.com/blockscout/blockscout/pull/1684) - Discard child block with parent_hash not matching hash of imported block
 - [#1699](https://github.com/blockscout/blockscout/pull/1699) - use seconds as transaction cache period measure
 - [#1697](https://github.com/blockscout/blockscout/pull/1697) - fix failing in rpc if balance is empty
 - [#1711](https://github.com/blockscout/blockscout/pull/1711) - rescue failing repo in block number cache update
 - [#1712](https://github.com/blockscout/blockscout/pull/1712) - do not set contract code from transaction input
 - [#1714](https://github.com/blockscout/blockscout/pull/1714) - fix average block time calculation

### Chore

 - [#1693](https://github.com/blockscout/blockscout/pull/1693) - Add a checklist to the PR template


## 1.3.8-beta

### Features

 - [#1611](https://github.com/blockscout/blockscout/pull/1611) - allow setting the first indexing block
 - [#1596](https://github.com/blockscout/blockscout/pull/1596) - add endpoint to create decompiled contracts
 - [#1634](https://github.com/blockscout/blockscout/pull/1634) - add transaction count cache

### Fixes

 - [#1630](https://github.com/blockscout/blockscout/pull/1630) - (Fix) colour for release link in the footer
 - [#1621](https://github.com/blockscout/blockscout/pull/1621) - Modify query to fetch failed contract creations
 - [#1614](https://github.com/blockscout/blockscout/pull/1614) - Do not fetch burn address token balance
 - [#1639](https://github.com/blockscout/blockscout/pull/1614) - Optimize token holder count updates when importing address current balances
 - [#1643](https://github.com/blockscout/blockscout/pull/1643) - Set internal_transactions_indexed_at for empty blocks
 - [#1647](https://github.com/blockscout/blockscout/pull/1647) - Fix typo in view
 - [#1650](https://github.com/blockscout/blockscout/pull/1650) - Add petersburg evm version to smart contract verifier
 - [#1657](https://github.com/blockscout/blockscout/pull/1657) - Force consensus loss for parent block if its hash mismatches parent_hash

### Chore


## 1.3.7-beta

### Features

### Fixes

 - [#1615](https://github.com/blockscout/blockscout/pull/1615) - Add more logging to code fixer process
 - [#1613](https://github.com/blockscout/blockscout/pull/1613) - Fix USD fee value
 - [#1577](https://github.com/blockscout/blockscout/pull/1577) - Add process to fix contract with code
 - [#1583](https://github.com/blockscout/blockscout/pull/1583) - Chunk JSON-RPC batches in case connection times out

### Chore

 - [#1610](https://github.com/blockscout/blockscout/pull/1610) - Add PIRL to Readme


## 1.3.6-beta

### Features

 - [#1589](https://github.com/blockscout/blockscout/pull/1589) - RPC endpoint to list addresses
 - [#1567](https://github.com/blockscout/blockscout/pull/1567) - Allow setting different configuration just for realtime fetcher
 - [#1562](https://github.com/blockscout/blockscout/pull/1562) - Add incoming transactions count to contract view
 - [#1608](https://github.com/blockscout/blockscout/pull/1608) - Add listcontracts RPC Endpoint

### Fixes

 - [#1595](https://github.com/blockscout/blockscout/pull/1595) - Reduce block_rewards in the catchup fetcher
 - [#1590](https://github.com/blockscout/blockscout/pull/1590) - Added guard for fetching blocks with invalid number
 - [#1588](https://github.com/blockscout/blockscout/pull/1588) - Fix usd value on address page
 - [#1586](https://github.com/blockscout/blockscout/pull/1586) - Exact timestamp display
 - [#1581](https://github.com/blockscout/blockscout/pull/1581) - Consider `creates` param when fetching transactions
 - [#1559](https://github.com/blockscout/blockscout/pull/1559) - Change v column type for Transactions table

### Chore

 - [#1579](https://github.com/blockscout/blockscout/pull/1579) - Add SpringChain to the list of Additional Chains Utilizing BlockScout
 - [#1578](https://github.com/blockscout/blockscout/pull/1578) - Refine contributing procedure
 - [#1572](https://github.com/blockscout/blockscout/pull/1572) - Add option to disable block rewards in indexer config


## 1.3.5-beta

### Features

 - [#1560](https://github.com/blockscout/blockscout/pull/1560) - Allow executing smart contract functions in arbitrarily sized batches
 - [#1543](https://github.com/blockscout/blockscout/pull/1543) - Use trace_replayBlockTransactions API for faster tracing
 - [#1558](https://github.com/blockscout/blockscout/pull/1558) - Allow searching by token symbol
 - [#1551](https://github.com/blockscout/blockscout/pull/1551) Exact date and time for Transaction details page
 - [#1547](https://github.com/blockscout/blockscout/pull/1547) - Verify smart contracts with evm versions
 - [#1540](https://github.com/blockscout/blockscout/pull/1540) - Fetch ERC721 token balances if sender is '0x0..0'
 - [#1539](https://github.com/blockscout/blockscout/pull/1539) - Add the link to release in the footer
 - [#1519](https://github.com/blockscout/blockscout/pull/1519) - Create contract methods
 - [#1496](https://github.com/blockscout/blockscout/pull/1496) - Remove dropped/replaced transactions in pending transactions list
 - [#1492](https://github.com/blockscout/blockscout/pull/1492) - Disable usd value for an empty exchange rate
 - [#1466](https://github.com/blockscout/blockscout/pull/1466) - Decoding candidates for unverified contracts

### Fixes
 - [#1545](https://github.com/blockscout/blockscout/pull/1545) - Fix scheduling of latest block polling in Realtime Fetcher
 - [#1554](https://github.com/blockscout/blockscout/pull/1554) - Encode integer parameters when calling smart contract functions
 - [#1537](https://github.com/blockscout/blockscout/pull/1537) - Fix test that depended on date
 - [#1534](https://github.com/blockscout/blockscout/pull/1534) - Render a nicer error when creator cannot be determined
 - [#1527](https://github.com/blockscout/blockscout/pull/1527) - Add index to value_fetched_at
 - [#1518](https://github.com/blockscout/blockscout/pull/1518) - Select only distinct failed transactions
 - [#1516](https://github.com/blockscout/blockscout/pull/1516) - Fix coin balance params reducer for pending transaction
 - [#1511](https://github.com/blockscout/blockscout/pull/1511) - Set correct log level for production
 - [#1510](https://github.com/blockscout/blockscout/pull/1510) - Fix test that fails every 1st day of the month
 - [#1509](https://github.com/blockscout/blockscout/pull/1509) - Add index to blocks' consensus
 - [#1508](https://github.com/blockscout/blockscout/pull/1508) - Remove duplicated indexes
 - [#1505](https://github.com/blockscout/blockscout/pull/1505) - Use https instead of ssh for absinthe libs
 - [#1501](https://github.com/blockscout/blockscout/pull/1501) - Constructor_arguments must be type `text`
 - [#1498](https://github.com/blockscout/blockscout/pull/1498) - Add index for created_contract_address_hash in transactions
 - [#1493](https://github.com/blockscout/blockscout/pull/1493) - Do not do work in process initialization
 - [#1487](https://github.com/blockscout/blockscout/pull/1487) - Limit geth sync to 128 blocks
 - [#1484](https://github.com/blockscout/blockscout/pull/1484) - Allow decoding input as utf-8
 - [#1479](https://github.com/blockscout/blockscout/pull/1479) - Remove smoothing from coin balance chart

### Chore
 - [https://github.com/blockscout/blockscout/pull/1532](https://github.com/blockscout/blockscout/pull/1532) - Upgrade elixir to 1.8.1
 - [https://github.com/blockscout/blockscout/pull/1553](https://github.com/blockscout/blockscout/pull/1553) - Dockerfile: remove 1.7.1 version pin FROM bitwalker/alpine-elixir-phoenix
 - [https://github.com/blockscout/blockscout/pull/1465](https://github.com/blockscout/blockscout/pull/1465) - Resolve lodash security alert<|MERGE_RESOLUTION|>--- conflicted
+++ resolved
@@ -7,10 +7,7 @@
 
 ### Chore
 - [#4444](https://github.com/blockscout/blockscout/pull/4444) - Main page performance cumulative update
-<<<<<<< HEAD
-=======
 - [#4439](https://github.com/blockscout/blockscout/pull/4439) - Fix revert response in contract's output
->>>>>>> e2236359
 
 
 ## 3.7.2-beta
