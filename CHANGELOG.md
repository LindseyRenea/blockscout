## Current

### Features
- [#2787](https://github.com/poanetwork/blockscout/pull/2787) - async fetching of address counters
- [#2791](https://github.com/poanetwork/blockscout/pull/2791) - add ipc client
- [#2449](https://github.com/poanetwork/blockscout/pull/2449) - add ability to send notification events through postgres notify

### Fixes
<<<<<<< HEAD
- [#2830](https://github.com/poanetwork/blockscout/pull/2830) - Fix wrong color of contract icon on xDai chain
=======
- [#2829](https://github.com/poanetwork/blockscout/pull/2829) - Fix for stuck gas limit label and value
>>>>>>> 65323e07
- [#2800](https://github.com/poanetwork/blockscout/pull/2800) - return not found for not verified contract for token read_contract
- [#2806](https://github.com/poanetwork/blockscout/pull/2806) - Fix blocks fetching on the main page
- [#2803](https://github.com/poanetwork/blockscout/pull/2803) - Fix block validator custom tooltip

### Chore
- [#2827](https://github.com/poanetwork/blockscout/pull/2827) - Node js 12.13.0 (latest LTS release) support
- [#2818](https://github.com/poanetwork/blockscout/pull/2818) - allow hiding marketcap percentage
- [#2817](https://github.com/poanetwork/blockscout/pull/2817) - move docker integration documentation to blockscout docs
- [#2808](https://github.com/poanetwork/blockscout/pull/2808) - Add tooltip for tx input
- [#2807](https://github.com/poanetwork/blockscout/pull/2807) - 422 page
- [#2805](https://github.com/poanetwork/blockscout/pull/2805) - Update supported chains default option
- [#2801](https://github.com/poanetwork/blockscout/pull/2801) - remove unused clause in address_to_unique_tokens query


## 2.1.0-beta

### Features
- [#2776](https://github.com/poanetwork/blockscout/pull/2776) - fetch token counters async
- [#2772](https://github.com/poanetwork/blockscout/pull/2772) - add token instance images to the token inventory tab
- [#2733](https://github.com/poanetwork/blockscout/pull/2733) - Add cache for first page of uncles
- [#2735](https://github.com/poanetwork/blockscout/pull/2735) - Add pending transactions cache
- [#2726](https://github.com/poanetwork/blockscout/pull/2726) - Remove internal_transaction block_number setting from blocks runner
- [#2717](https://github.com/poanetwork/blockscout/pull/2717) - Improve speed of nonconsensus data removal
- [#2679](https://github.com/poanetwork/blockscout/pull/2679) - added fixed height for card chain blocks and card chain transactions
- [#2678](https://github.com/poanetwork/blockscout/pull/2678) - fixed dashboard banner height bug
- [#2672](https://github.com/poanetwork/blockscout/pull/2672) - added new theme for xUSDT
- [#2667](https://github.com/poanetwork/blockscout/pull/2667) - Add ETS-based cache for accounts page
- [#2666](https://github.com/poanetwork/blockscout/pull/2666) - fetch token counters in parallel
- [#2665](https://github.com/poanetwork/blockscout/pull/2665) - new menu layout for mobile devices
- [#2663](https://github.com/poanetwork/blockscout/pull/2663) - Fetch address counters in parallel
- [#2642](https://github.com/poanetwork/blockscout/pull/2642) - add ERC721 coin instance page
- [#2762](https://github.com/poanetwork/blockscout/pull/2762) - on-fly fetching of token instances
- [#2470](https://github.com/poanetwork/blockscout/pull/2470) - Allow Realtime Fetcher to wait for small skips

### Fixes
- [#2793](https://github.com/poanetwork/blockscout/pull/2793) - Hide "We are indexing this chain right now. Some of the counts may be inaccurate" banner if no txs in blockchain
- [#2779](https://github.com/poanetwork/blockscout/pull/2779) - fix fetching `latin1` encoded data
- [#2799](https://github.com/poanetwork/blockscout/pull/2799) - fix catchup fetcher for empty node and db
- [#2783](https://github.com/poanetwork/blockscout/pull/2783) - Fix stuck value and ticker on the token page
- [#2781](https://github.com/poanetwork/blockscout/pull/2781) - optimize txlist json rpc
- [#2770](https://github.com/poanetwork/blockscout/pull/2770) - do not re-fetch token instances without uris
- [#2769](https://github.com/poanetwork/blockscout/pull/2769) - optimize token token transfers query
- [#2761](https://github.com/poanetwork/blockscout/pull/2761) - add indexes for token instances fetching queries
- [#2767](https://github.com/poanetwork/blockscout/pull/2767) - fix websocket subscriptions with token instances
- [#2765](https://github.com/poanetwork/blockscout/pull/2765) - fixed width issue for cards in mobile view for Transaction Details page
- [#2755](https://github.com/poanetwork/blockscout/pull/2755) - various token instance fetcher fixes
- [#2753](https://github.com/poanetwork/blockscout/pull/2753) - fix nft token instance images
- [#2750](https://github.com/poanetwork/blockscout/pull/2750) - fixed contract buttons color for NFT token instance on each theme
- [#2746](https://github.com/poanetwork/blockscout/pull/2746) - fixed wrong alignment in logs decoded view
- [#2745](https://github.com/poanetwork/blockscout/pull/2745) - optimize addresses page
- [#2742](https://github.com/poanetwork/blockscout/pull/2742) -
fixed menu hovers in dark mode desktop view
- [#2737](https://github.com/poanetwork/blockscout/pull/2737) - switched hardcoded subnetwork value to elixir expression for mobile menu
- [#2736](https://github.com/poanetwork/blockscout/pull/2736) - do not update cache if no blocks were inserted
- [#2731](https://github.com/poanetwork/blockscout/pull/2731) - fix library verification
- [#2718](https://github.com/poanetwork/blockscout/pull/2718) - Include all addresses taking part in transactions in wallets' addresses counter
- [#2709](https://github.com/poanetwork/blockscout/pull/2709) - Fix stuck label and value for uncle block height
- [#2707](https://github.com/poanetwork/blockscout/pull/2707) - fix for dashboard banner chart legend items
- [#2706](https://github.com/poanetwork/blockscout/pull/2706) - fix empty total_supply in coin gecko response
- [#2701](https://github.com/poanetwork/blockscout/pull/2701) - Exclude nonconsensus blocks from avg block time calculation by default
- [#2696](https://github.com/poanetwork/blockscout/pull/2696) - do not update fetched_coin_balance with nil
- [#2693](https://github.com/poanetwork/blockscout/pull/2693) - remove non consensus internal transactions
- [#2691](https://github.com/poanetwork/blockscout/pull/2691) - fix exchange rate websocket update for Rootstock
- [#2688](https://github.com/poanetwork/blockscout/pull/2688) - fix try it out section
- [#2687](https://github.com/poanetwork/blockscout/pull/2687) - remove non-consensus token transfers, logs when inserting new consensus blocks
- [#2684](https://github.com/poanetwork/blockscout/pull/2684) - do not filter pending logs
- [#2682](https://github.com/poanetwork/blockscout/pull/2682) - Use Task.start instead of Task.async in caches
- [#2671](https://github.com/poanetwork/blockscout/pull/2671) - fixed buttons color at smart contract section
- [#2660](https://github.com/poanetwork/blockscout/pull/2660) - set correct last value for coin balances chart data
- [#2619](https://github.com/poanetwork/blockscout/pull/2619) - Enforce DB transaction's order to prevent deadlocks
- [#2738](https://github.com/poanetwork/blockscout/pull/2738) - do not fail block `internal_transactions_indexed_at` field update

### Chore
- [#2797](https://github.com/poanetwork/blockscout/pull/2797) - Return old style menu
- [#2796](https://github.com/poanetwork/blockscout/pull/2796) - Optimize all images with ImageOptim
- [#2794](https://github.com/poanetwork/blockscout/pull/2786) - update hosted versions in readme
- [#2789](https://github.com/poanetwork/blockscout/pull/2786) - remove projects table in readme, link to docs version
- [#2786](https://github.com/poanetwork/blockscout/pull/2786) - updated docs links, removed docs folder
- [#2752](https://github.com/poanetwork/blockscout/pull/2752) - allow enabling internal transactions for simple token transfers txs
- [#2749](https://github.com/poanetwork/blockscout/pull/2749) - fix opt 22.1 support
- [#2744](https://github.com/poanetwork/blockscout/pull/2744) - Disable Geth tests in CI
- [#2724](https://github.com/poanetwork/blockscout/pull/2724) - fix ci by commenting a line in hackney library
- [#2708](https://github.com/poanetwork/blockscout/pull/2708) - add log index to logs view
- [#2723](https://github.com/poanetwork/blockscout/pull/2723) - get rid of ex_json_schema warnings


## 2.0.4-beta

### Features
- [#2636](https://github.com/poanetwork/blockscout/pull/2636) - Execute all address' transactions page queries in parallel
- [#2596](https://github.com/poanetwork/blockscout/pull/2596) - support AuRa's empty step reward type
- [#2588](https://github.com/poanetwork/blockscout/pull/2588) - add verification submission comment
- [#2505](https://github.com/poanetwork/blockscout/pull/2505) - support POA Network emission rewards
- [#2581](https://github.com/poanetwork/blockscout/pull/2581) - Add generic Map-like Cache behaviour and implementation
- [#2561](https://github.com/poanetwork/blockscout/pull/2561) - Add token's type to the response of tokenlist method
- [#2555](https://github.com/poanetwork/blockscout/pull/2555) - find and show decoding candidates for logs
- [#2499](https://github.com/poanetwork/blockscout/pull/2499) - import emission reward ranges
- [#2497](https://github.com/poanetwork/blockscout/pull/2497) - Add generic Ordered Cache behaviour and implementation

### Fixes
- [#2659](https://github.com/poanetwork/blockscout/pull/2659) - Multipurpose front-end part update
- [#2640](https://github.com/poanetwork/blockscout/pull/2640) - SVG network icons
- [#2635](https://github.com/poanetwork/blockscout/pull/2635) - optimize ERC721 inventory query
- [#2626](https://github.com/poanetwork/blockscout/pull/2626) - Fixing 2 Mobile UI Issues
- [#2623](https://github.com/poanetwork/blockscout/pull/2623) - fix a blinking test
- [#2616](https://github.com/poanetwork/blockscout/pull/2616) - deduplicate coin history records by delta
- [#2613](https://github.com/poanetwork/blockscout/pull/2613) - fix getminedblocks rpc endpoint
- [#2612](https://github.com/poanetwork/blockscout/pull/2612) - Add cache updating independently from Indexer
- [#2610](https://github.com/poanetwork/blockscout/pull/2610) - use CoinGecko instead of CoinMarketcap for exchange rates
- [#2592](https://github.com/poanetwork/blockscout/pull/2592) - process new metadata format for whisper
- [#2591](https://github.com/poanetwork/blockscout/pull/2591) - Fix url error in API page
- [#2572](https://github.com/poanetwork/blockscout/pull/2572) - Ease non-critical css
- [#2570](https://github.com/poanetwork/blockscout/pull/2570) - Network icons preload
- [#2569](https://github.com/poanetwork/blockscout/pull/2569) - do not fetch emission rewards for transactions csv exporter
- [#2568](https://github.com/poanetwork/blockscout/pull/2568) - filter pending token transfers
- [#2564](https://github.com/poanetwork/blockscout/pull/2564) - fix first page button for uncles and reorgs
- [#2563](https://github.com/poanetwork/blockscout/pull/2563) - Fix view less transfers button
- [#2538](https://github.com/poanetwork/blockscout/pull/2538) - fetch the last not empty coin balance records
- [#2468](https://github.com/poanetwork/blockscout/pull/2468) - fix confirmations for non consensus blocks

### Chore
- [#2662](https://github.com/poanetwork/blockscout/pull/2662) - fetch coin gecko id based on the coin symbol
- [#2646](https://github.com/poanetwork/blockscout/pull/2646) - Added Xerom to list of Additional Chains using BlockScout
- [#2634](https://github.com/poanetwork/blockscout/pull/2634) - add Lukso to networks dropdown
- [#2617](https://github.com/poanetwork/blockscout/pull/2617) - skip cache update if there are no blocks inserted
- [#2611](https://github.com/poanetwork/blockscout/pull/2611) - fix js dependency vulnerabilities
- [#2594](https://github.com/poanetwork/blockscout/pull/2594) - do not start genesis data fetching periodically
- [#2590](https://github.com/poanetwork/blockscout/pull/2590) - restore backward compatablity with old releases
- [#2577](https://github.com/poanetwork/blockscout/pull/2577) - Need recompile column in the env vars table
- [#2574](https://github.com/poanetwork/blockscout/pull/2574) - limit request body in json rpc error
- [#2566](https://github.com/poanetwork/blockscout/pull/2566) - upgrade absinthe phoenix


## 2.0.3-beta

### Features
- [#2433](https://github.com/poanetwork/blockscout/pull/2433) - Add a functionality to try Eth RPC methods in the documentation
- [#2529](https://github.com/poanetwork/blockscout/pull/2529) - show both eth value and token transfers on transaction overview page
- [#2376](https://github.com/poanetwork/blockscout/pull/2376) - Split API and WebApp routes
- [#2477](https://github.com/poanetwork/blockscout/pull/2477) - aggregate token transfers on transaction page
- [#2458](https://github.com/poanetwork/blockscout/pull/2458) - Add LAST_BLOCK var to add ability indexing in the range of blocks
- [#2456](https://github.com/poanetwork/blockscout/pull/2456) - fetch pending transactions for geth
- [#2403](https://github.com/poanetwork/blockscout/pull/2403) - Return gasPrice field at the result of gettxinfo method

### Fixes
- [#2562](https://github.com/poanetwork/blockscout/pull/2562) - Fix dark theme flickering
- [#2560](https://github.com/poanetwork/blockscout/pull/2560) - fix slash before not empty path in docs
- [#2559](https://github.com/poanetwork/blockscout/pull/2559) - fix rsk total supply for empty exchange rate
- [#2553](https://github.com/poanetwork/blockscout/pull/2553) - Dark theme import to the end of sass
- [#2550](https://github.com/poanetwork/blockscout/pull/2550) - correctly encode decimal values for frontend
- [#2549](https://github.com/poanetwork/blockscout/pull/2549) - Fix wrong colour of tooltip
- [#2548](https://github.com/poanetwork/blockscout/pull/2548) - CSS preload support in Firefox
- [#2547](https://github.com/poanetwork/blockscout/pull/2547) - do not show eth value if it's zero on the transaction overview page
- [#2543](https://github.com/poanetwork/blockscout/pull/2543) - do not hide search input during logs search
- [#2524](https://github.com/poanetwork/blockscout/pull/2524) - fix dark theme validator data styles
- [#2532](https://github.com/poanetwork/blockscout/pull/2532) - don't show empty token transfers on the transaction overview page
- [#2528](https://github.com/poanetwork/blockscout/pull/2528) - fix coin history chart data
- [#2520](https://github.com/poanetwork/blockscout/pull/2520) - Hide loading message when fetching is failed
- [#2523](https://github.com/poanetwork/blockscout/pull/2523) - Avoid importing internal_transactions of pending transactions
- [#2519](https://github.com/poanetwork/blockscout/pull/2519) - enable `First` page button in pagination
- [#2518](https://github.com/poanetwork/blockscout/pull/2518) - create suggested indexes
- [#2517](https://github.com/poanetwork/blockscout/pull/2517) - remove duplicate indexes
- [#2515](https://github.com/poanetwork/blockscout/pull/2515) - do not aggregate NFT token transfers
- [#2514](https://github.com/poanetwork/blockscout/pull/2514) - Isolating of staking dapp css && extracting of non-critical css
- [#2512](https://github.com/poanetwork/blockscout/pull/2512) - alert link fix
- [#2509](https://github.com/poanetwork/blockscout/pull/2509) - value-ticker gaps fix
- [#2508](https://github.com/poanetwork/blockscout/pull/2508) - logs view columns fix
- [#2506](https://github.com/poanetwork/blockscout/pull/2506) - fix two active tab in the top menu
- [#2503](https://github.com/poanetwork/blockscout/pull/2503) - Mitigate autocompletion library influence to page loading performance
- [#2502](https://github.com/poanetwork/blockscout/pull/2502) - increase reward task timeout
- [#2463](https://github.com/poanetwork/blockscout/pull/2463) - dark theme fixes
- [#2496](https://github.com/poanetwork/blockscout/pull/2496) - fix docker build
- [#2495](https://github.com/poanetwork/blockscout/pull/2495) - fix logs for indexed chain
- [#2459](https://github.com/poanetwork/blockscout/pull/2459) - fix top addresses query
- [#2425](https://github.com/poanetwork/blockscout/pull/2425) - Force to show address view for checksummed address even if it is not in DB
- [#2551](https://github.com/poanetwork/blockscout/pull/2551) - Correctly handle dynamically created Bootstrap tooltips

### Chore
- [#2554](https://github.com/poanetwork/blockscout/pull/2554) - remove extra slash for endpoint url in docs
- [#2552](https://github.com/poanetwork/blockscout/pull/2552) - remove brackets for token holders percentage
- [#2507](https://github.com/poanetwork/blockscout/pull/2507) - update minor version of ecto, ex_machina, phoenix_live_reload
- [#2516](https://github.com/poanetwork/blockscout/pull/2516) - update absinthe plug from fork
- [#2473](https://github.com/poanetwork/blockscout/pull/2473) - get rid of cldr warnings
- [#2402](https://github.com/poanetwork/blockscout/pull/2402) - bump otp version to 22.0
- [#2492](https://github.com/poanetwork/blockscout/pull/2492) - hide decoded row if event is not decoded
- [#2490](https://github.com/poanetwork/blockscout/pull/2490) - enable credo duplicated code check
- [#2432](https://github.com/poanetwork/blockscout/pull/2432) - bump credo version
- [#2457](https://github.com/poanetwork/blockscout/pull/2457) - update mix.lock
- [#2435](https://github.com/poanetwork/blockscout/pull/2435) - Replace deprecated extract-text-webpack-plugin with mini-css-extract-plugin
- [#2450](https://github.com/poanetwork/blockscout/pull/2450) - Fix clearance of logs and node_modules folders in clearing script
- [#2434](https://github.com/poanetwork/blockscout/pull/2434) - get rid of timex warnings
- [#2402](https://github.com/poanetwork/blockscout/pull/2402) - bump otp version to 22.0
- [#2373](https://github.com/poanetwork/blockscout/pull/2373) - Add script to validate internal_transactions constraint for large DBs


## 2.0.2-beta

### Features
- [#2412](https://github.com/poanetwork/blockscout/pull/2412) - dark theme
- [#2399](https://github.com/poanetwork/blockscout/pull/2399) - decode verified smart contract's logs
- [#2391](https://github.com/poanetwork/blockscout/pull/2391) - Controllers Improvements
- [#2379](https://github.com/poanetwork/blockscout/pull/2379) - Disable network selector when is empty
- [#2374](https://github.com/poanetwork/blockscout/pull/2374) - decode constructor arguments for verified smart contracts
- [#2366](https://github.com/poanetwork/blockscout/pull/2366) - paginate eth logs
- [#2360](https://github.com/poanetwork/blockscout/pull/2360) - add default evm version to smart contract verification
- [#2352](https://github.com/poanetwork/blockscout/pull/2352) - Fetch rewards in parallel with transactions
- [#2294](https://github.com/poanetwork/blockscout/pull/2294) - add healthy block period checking endpoint
- [#2324](https://github.com/poanetwork/blockscout/pull/2324) - set timeout for loading message on the main page

### Fixes
- [#2421](https://github.com/poanetwork/blockscout/pull/2421) - Fix hiding of loader for txs on the main page
- [#2420](https://github.com/poanetwork/blockscout/pull/2420) - fetch data from cache in healthy endpoint
- [#2416](https://github.com/poanetwork/blockscout/pull/2416) - Fix "page not found" handling in the router
- [#2413](https://github.com/poanetwork/blockscout/pull/2413) - remove outer tables for decoded data
- [#2410](https://github.com/poanetwork/blockscout/pull/2410) - preload smart contract for logs decoding
- [#2405](https://github.com/poanetwork/blockscout/pull/2405) - added templates for table loader and tile loader
- [#2398](https://github.com/poanetwork/blockscout/pull/2398) - show only one decoded candidate
- [#2389](https://github.com/poanetwork/blockscout/pull/2389) - Reduce Lodash lib size (86% of lib methods are not used)
- [#2388](https://github.com/poanetwork/blockscout/pull/2388) - add create2 support to geth's js tracer
- [#2387](https://github.com/poanetwork/blockscout/pull/2387) - fix not existing keys in transaction json rpc
- [#2378](https://github.com/poanetwork/blockscout/pull/2378) - Page performance: exclude moment.js localization files except EN, remove unused css
- [#2368](https://github.com/poanetwork/blockscout/pull/2368) - add two columns of smart contract info
- [#2375](https://github.com/poanetwork/blockscout/pull/2375) - Update created_contract_code_indexed_at on transaction import conflict
- [#2346](https://github.com/poanetwork/blockscout/pull/2346) - Avoid fetching internal transactions of blocks that still need refetching
- [#2350](https://github.com/poanetwork/blockscout/pull/2350) - fix invalid User agent headers
- [#2345](https://github.com/poanetwork/blockscout/pull/2345) - do not override existing market records
- [#2337](https://github.com/poanetwork/blockscout/pull/2337) - set url params for prod explicitly
- [#2341](https://github.com/poanetwork/blockscout/pull/2341) - fix transaction input json encoding
- [#2311](https://github.com/poanetwork/blockscout/pull/2311) - fix market history overriding with zeroes
- [#2310](https://github.com/poanetwork/blockscout/pull/2310) - parse url for api docs
- [#2299](https://github.com/poanetwork/blockscout/pull/2299) - fix interpolation in error message
- [#2303](https://github.com/poanetwork/blockscout/pull/2303) - fix transaction csv download link
- [#2304](https://github.com/poanetwork/blockscout/pull/2304) - footer grid fix for md resolution
- [#2291](https://github.com/poanetwork/blockscout/pull/2291) - dashboard fix for md resolution, transactions load fix, block info row fix, addresses page issue, check mark issue
- [#2326](https://github.com/poanetwork/blockscout/pull/2326) - fix nested constructor arguments

### Chore
- [#2422](https://github.com/poanetwork/blockscout/pull/2422) - check if address_id is binary in token_transfers_csv endpoint
- [#2418](https://github.com/poanetwork/blockscout/pull/2418) - Remove parentheses in market cap percentage
- [#2401](https://github.com/poanetwork/blockscout/pull/2401) - add ENV vars to manage updating period of average block time and market history cache
- [#2363](https://github.com/poanetwork/blockscout/pull/2363) - add parameters example for eth rpc
- [#2342](https://github.com/poanetwork/blockscout/pull/2342) - Upgrade Postgres image version in Docker setup
- [#2325](https://github.com/poanetwork/blockscout/pull/2325) - Reduce function input to address' hash only where possible
- [#2323](https://github.com/poanetwork/blockscout/pull/2323) - Group Explorer caches
- [#2305](https://github.com/poanetwork/blockscout/pull/2305) - Improve Address controllers
- [#2302](https://github.com/poanetwork/blockscout/pull/2302) - fix names for xDai source
- [#2289](https://github.com/poanetwork/blockscout/pull/2289) - Optional websockets for dev environment
- [#2307](https://github.com/poanetwork/blockscout/pull/2307) - add GoJoy to README
- [#2293](https://github.com/poanetwork/blockscout/pull/2293) - remove request idle timeout configuration
- [#2255](https://github.com/poanetwork/blockscout/pull/2255) - bump elixir version to 1.9.0


## 2.0.1-beta

### Features
- [#2283](https://github.com/poanetwork/blockscout/pull/2283) - Add transactions cache
- [#2182](https://github.com/poanetwork/blockscout/pull/2182) - add market history cache
- [#2109](https://github.com/poanetwork/blockscout/pull/2109) - use bigger updates instead of `Multi` transactions in BlocksTransactionsMismatch
- [#2075](https://github.com/poanetwork/blockscout/pull/2075) - add blocks cache
- [#2151](https://github.com/poanetwork/blockscout/pull/2151) - hide dropdown menu then other networks list is empty
- [#2191](https://github.com/poanetwork/blockscout/pull/2191) - allow to configure token metadata update interval
- [#2146](https://github.com/poanetwork/blockscout/pull/2146) - feat: add eth_getLogs rpc endpoint
- [#2216](https://github.com/poanetwork/blockscout/pull/2216) - Improve token's controllers by avoiding unnecessary preloads
- [#2235](https://github.com/poanetwork/blockscout/pull/2235) - save and show additional validation fields to smart contract
- [#2190](https://github.com/poanetwork/blockscout/pull/2190) - show all token transfers
- [#2193](https://github.com/poanetwork/blockscout/pull/2193) - feat: add BLOCKSCOUT_HOST, and use it in API docs
- [#2266](https://github.com/poanetwork/blockscout/pull/2266) - allow excluding uncles from average block time calculation

### Fixes
- [#2290](https://github.com/poanetwork/blockscout/pull/2290) - Add eth_get_balance.json to AddressView's render
- [#2286](https://github.com/poanetwork/blockscout/pull/2286) - banner stats issues on sm resolutions, transactions title issue
- [#2284](https://github.com/poanetwork/blockscout/pull/2284) - add 404 status for not existing pages
- [#2244](https://github.com/poanetwork/blockscout/pull/2244) - fix internal transactions failing to be indexed because of constraint
- [#2281](https://github.com/poanetwork/blockscout/pull/2281) - typo issues, dropdown issues
- [#2278](https://github.com/poanetwork/blockscout/pull/2278) - increase threshold for scientific notation
- [#2275](https://github.com/poanetwork/blockscout/pull/2275) - Description for networks selector
- [#2263](https://github.com/poanetwork/blockscout/pull/2263) - added an ability to close network selector on outside click
- [#2257](https://github.com/poanetwork/blockscout/pull/2257) - 'download csv' button added to different tabs
- [#2242](https://github.com/poanetwork/blockscout/pull/2242) - added styles for 'download csv' button
- [#2261](https://github.com/poanetwork/blockscout/pull/2261) - header logo aligned to the center properly
- [#2254](https://github.com/poanetwork/blockscout/pull/2254) - search length issue, tile link wrapping issue
- [#2238](https://github.com/poanetwork/blockscout/pull/2238) - header content alignment issue, hide navbar on outside click
- [#2229](https://github.com/poanetwork/blockscout/pull/2229) - gap issue between qr and copy button in token transfers, top cards width and height issue
- [#2201](https://github.com/poanetwork/blockscout/pull/2201) - footer columns fix
- [#2179](https://github.com/poanetwork/blockscout/pull/2179) - fix docker build error
- [#2165](https://github.com/poanetwork/blockscout/pull/2165) - sort blocks by timestamp when calculating average block time
- [#2175](https://github.com/poanetwork/blockscout/pull/2175) - fix coinmarketcap response errors
- [#2164](https://github.com/poanetwork/blockscout/pull/2164) - fix large numbers in balance view card
- [#2155](https://github.com/poanetwork/blockscout/pull/2155) - fix pending transaction query
- [#2183](https://github.com/poanetwork/blockscout/pull/2183) - tile content aligning for mobile resolution fix, dai logo fix
- [#2162](https://github.com/poanetwork/blockscout/pull/2162) - contract creation tile color changed
- [#2144](https://github.com/poanetwork/blockscout/pull/2144) - 'page not found' images path fixed for goerli
- [#2142](https://github.com/poanetwork/blockscout/pull/2142) - Removed posdao theme and logo, added 'page not found' image for goerli
- [#2138](https://github.com/poanetwork/blockscout/pull/2138) - badge colors issue, api titles issue
- [#2129](https://github.com/poanetwork/blockscout/pull/2129) - Fix for width of explorer elements
- [#2121](https://github.com/poanetwork/blockscout/pull/2121) - Binding of 404 page
- [#2120](https://github.com/poanetwork/blockscout/pull/2120) - footer links and socials focus color issue
- [#2113](https://github.com/poanetwork/blockscout/pull/2113) - renewed logos for rsk, dai, blockscout; themes color changes for lukso; error images for lukso
- [#2112](https://github.com/poanetwork/blockscout/pull/2112) - themes color improvements, dropdown color issue
- [#2110](https://github.com/poanetwork/blockscout/pull/2110) - themes colors issues, ui issues
- [#2103](https://github.com/poanetwork/blockscout/pull/2103) - ui issues for all themes
- [#2090](https://github.com/poanetwork/blockscout/pull/2090) - updated some ETC theme colors
- [#2096](https://github.com/poanetwork/blockscout/pull/2096) - RSK theme fixes
- [#2093](https://github.com/poanetwork/blockscout/pull/2093) - detect token transfer type for deprecated erc721 spec
- [#2111](https://github.com/poanetwork/blockscout/pull/2111) - improve address transaction controller
- [#2108](https://github.com/poanetwork/blockscout/pull/2108) - fix uncle fetching without full transactions
- [#2128](https://github.com/poanetwork/blockscout/pull/2128) - add new function clause for uncle errors
- [#2123](https://github.com/poanetwork/blockscout/pull/2123) - fix coins percentage view
- [#2119](https://github.com/poanetwork/blockscout/pull/2119) - fix map logging
- [#2130](https://github.com/poanetwork/blockscout/pull/2130) - fix navigation
- [#2148](https://github.com/poanetwork/blockscout/pull/2148) - filter pending logs
- [#2147](https://github.com/poanetwork/blockscout/pull/2147) - add rsk format of checksum
- [#2149](https://github.com/poanetwork/blockscout/pull/2149) - remove pending transaction count
- [#2177](https://github.com/poanetwork/blockscout/pull/2177) - remove duplicate entries from UncleBlock's Fetcher
- [#2169](https://github.com/poanetwork/blockscout/pull/2169) - add more validator reward types for xDai
- [#2173](https://github.com/poanetwork/blockscout/pull/2173) - handle correctly empty transactions
- [#2174](https://github.com/poanetwork/blockscout/pull/2174) - fix reward channel joining
- [#2186](https://github.com/poanetwork/blockscout/pull/2186) - fix net version test
- [#2196](https://github.com/poanetwork/blockscout/pull/2196) - Nethermind client fixes
- [#2237](https://github.com/poanetwork/blockscout/pull/2237) - fix rsk total_supply
- [#2198](https://github.com/poanetwork/blockscout/pull/2198) - reduce transaction status and error constraint
- [#2167](https://github.com/poanetwork/blockscout/pull/2167) - feat: document eth rpc api mimicking endpoints
- [#2225](https://github.com/poanetwork/blockscout/pull/2225) - fix metadata decoding in Solidity 0.5.9 smart contract verification
- [#2204](https://github.com/poanetwork/blockscout/pull/2204) - fix large contract verification
- [#2258](https://github.com/poanetwork/blockscout/pull/2258) - reduce BlocksTransactionsMismatch memory footprint
- [#2247](https://github.com/poanetwork/blockscout/pull/2247) - hide logs search if there are no logs
- [#2248](https://github.com/poanetwork/blockscout/pull/2248) - sort block after query execution for average block time
- [#2249](https://github.com/poanetwork/blockscout/pull/2249) - More transaction controllers improvements
- [#2267](https://github.com/poanetwork/blockscout/pull/2267) - Modify implementation of `where_transaction_has_multiple_internal_transactions`
- [#2270](https://github.com/poanetwork/blockscout/pull/2270) - Remove duplicate params in `Indexer.Fetcher.TokenBalance`
- [#2268](https://github.com/poanetwork/blockscout/pull/2268) - remove not existing assigns in html code
- [#2276](https://github.com/poanetwork/blockscout/pull/2276) - remove port in docs

### Chore
- [#2127](https://github.com/poanetwork/blockscout/pull/2127) - use previouse chromedriver version
- [#2118](https://github.com/poanetwork/blockscout/pull/2118) - show only the last decompiled contract
- [#2255](https://github.com/poanetwork/blockscout/pull/2255) - upgrade elixir version to 1.9.0
- [#2256](https://github.com/poanetwork/blockscout/pull/2256) - use the latest version of chromedriver


## 2.0.0-beta

### Features
- [#2044](https://github.com/poanetwork/blockscout/pull/2044) - New network selector.
- [#2091](https://github.com/poanetwork/blockscout/pull/2091) - Added "Question" modal.
- [#1963](https://github.com/poanetwork/blockscout/pull/1963), [#1959](https://github.com/poanetwork/blockscout/pull/1959), [#1948](https://github.com/poanetwork/blockscout/pull/1948), [#1936](https://github.com/poanetwork/blockscout/pull/1936), [#1925](https://github.com/poanetwork/blockscout/pull/1925), [#1922](https://github.com/poanetwork/blockscout/pull/1922), [#1903](https://github.com/poanetwork/blockscout/pull/1903), [#1874](https://github.com/poanetwork/blockscout/pull/1874), [#1895](https://github.com/poanetwork/blockscout/pull/1895), [#2031](https://github.com/poanetwork/blockscout/pull/2031), [#2073](https://github.com/poanetwork/blockscout/pull/2073), [#2074](https://github.com/poanetwork/blockscout/pull/2074),  - added new themes and logos for poa, eth, rinkeby, goerli, ropsten, kovan, sokol, xdai, etc, rsk and default theme
- [#1726](https://github.com/poanetwork/blockscout/pull/2071) - Updated styles for the new smart contract page.
- [#2081](https://github.com/poanetwork/blockscout/pull/2081) - Tooltip for 'more' button, explorers logos added
- [#2010](https://github.com/poanetwork/blockscout/pull/2010) - added "block not found" and "tx not found pages"
- [#1928](https://github.com/poanetwork/blockscout/pull/1928) - pagination styles were updated
- [#1940](https://github.com/poanetwork/blockscout/pull/1940) - qr modal button and background issue
- [#1907](https://github.com/poanetwork/blockscout/pull/1907) - dropdown color bug fix (lukso theme) and tooltip color bug fix
- [#1859](https://github.com/poanetwork/blockscout/pull/1859) - feat: show raw transaction traces
- [#1941](https://github.com/poanetwork/blockscout/pull/1941) - feat: add on demand fetching and stale attr to rpc
- [#1957](https://github.com/poanetwork/blockscout/pull/1957) - Calculate stakes ratio before insert pools
- [#1956](https://github.com/poanetwork/blockscout/pull/1956) - add logs tab to address
- [#1952](https://github.com/poanetwork/blockscout/pull/1952) - feat: exclude empty contracts by default
- [#1954](https://github.com/poanetwork/blockscout/pull/1954) - feat: use creation init on self destruct
- [#2036](https://github.com/poanetwork/blockscout/pull/2036) - New tables for staking pools and delegators
- [#1974](https://github.com/poanetwork/blockscout/pull/1974) - feat: previous page button logic
- [#1999](https://github.com/poanetwork/blockscout/pull/1999) - load data async on addresses page
- [#1807](https://github.com/poanetwork/blockscout/pull/1807) - New theming capabilites.
- [#2040](https://github.com/poanetwork/blockscout/pull/2040) - Verification links to other explorers for ETH
- [#2037](https://github.com/poanetwork/blockscout/pull/2037) - add address logs search functionality
- [#2012](https://github.com/poanetwork/blockscout/pull/2012) - make all pages pagination async
- [#2064](https://github.com/poanetwork/blockscout/pull/2064) - feat: add fields to tx apis, small cleanups
- [#2100](https://github.com/poanetwork/blockscout/pull/2100) - feat: eth_get_balance rpc endpoint

### Fixes
- [#2228](https://github.com/poanetwork/blockscout/pull/2228) - favorites duplication issues, active radio issue
- [#2207](https://github.com/poanetwork/blockscout/pull/2207) - new 'download csv' button design
- [#2206](https://github.com/poanetwork/blockscout/pull/2206) - added styles for 'Download All Transactions as CSV' button
- [#2099](https://github.com/poanetwork/blockscout/pull/2099) - logs search input width
- [#2098](https://github.com/poanetwork/blockscout/pull/2098) - nav dropdown issue, logo size issue
- [#2082](https://github.com/poanetwork/blockscout/pull/2082) - dropdown styles, tooltip gap fix, 404 page added
- [#2077](https://github.com/poanetwork/blockscout/pull/2077) - ui issues
- [#2072](https://github.com/poanetwork/blockscout/pull/2072) - Fixed checkmarks not showing correctly in tabs.
- [#2066](https://github.com/poanetwork/blockscout/pull/2066) - fixed length of logs search input
- [#2056](https://github.com/poanetwork/blockscout/pull/2056) - log search form styles added
- [#2043](https://github.com/poanetwork/blockscout/pull/2043) - Fixed modal dialog width for 'verify other explorers'
- [#2025](https://github.com/poanetwork/blockscout/pull/2025) - Added a new color to display transactions' errors.
- [#2033](https://github.com/poanetwork/blockscout/pull/2033) - Header nav. dropdown active element color issue
- [#2019](https://github.com/poanetwork/blockscout/pull/2019) - Fixed the missing tx hashes.
- [#2020](https://github.com/poanetwork/blockscout/pull/2020) - Fixed a bug triggered when a second click to a selected tab caused the other tabs to hide.
- [#1944](https://github.com/poanetwork/blockscout/pull/1944) - fixed styles for token's dropdown.
- [#1926](https://github.com/poanetwork/blockscout/pull/1926) - status label alignment
- [#1849](https://github.com/poanetwork/blockscout/pull/1849) - Improve chains menu
- [#1868](https://github.com/poanetwork/blockscout/pull/1868) - fix: logs list endpoint performance
- [#1822](https://github.com/poanetwork/blockscout/pull/1822) - Fix style breaks in decompiled contract code view
- [#1885](https://github.com/poanetwork/blockscout/pull/1885) - highlight reserved words in decompiled code
- [#1896](https://github.com/poanetwork/blockscout/pull/1896) - re-query tokens in top nav automplete
- [#1905](https://github.com/poanetwork/blockscout/pull/1905) - fix reorgs, uncles pagination
- [#1904](https://github.com/poanetwork/blockscout/pull/1904) - fix `BLOCK_COUNT_CACHE_TTL` env var type
- [#1915](https://github.com/poanetwork/blockscout/pull/1915) - fallback to 2 latest evm versions
- [#1937](https://github.com/poanetwork/blockscout/pull/1937) - Check the presence of overlap[i] object before retrieving properties from it
- [#1960](https://github.com/poanetwork/blockscout/pull/1960) - do not remove bold text in decompiled contacts
- [#1966](https://github.com/poanetwork/blockscout/pull/1966) - fix: add fields for contract filter performance
- [#2017](https://github.com/poanetwork/blockscout/pull/2017) - fix: fix to/from filters on tx list pages
- [#2008](https://github.com/poanetwork/blockscout/pull/2008) - add new function clause for xDai network beneficiaries
- [#2009](https://github.com/poanetwork/blockscout/pull/2009) - addresses page improvements
- [#2027](https://github.com/poanetwork/blockscout/pull/2027) - fix: `BlocksTransactionsMismatch` ignoring blocks without transactions
- [#2062](https://github.com/poanetwork/blockscout/pull/2062) - fix: uniq by hash, instead of transaction
- [#2052](https://github.com/poanetwork/blockscout/pull/2052) - allow bytes32 for name and symbol
- [#2047](https://github.com/poanetwork/blockscout/pull/2047) - fix: show creating internal transactions
- [#2014](https://github.com/poanetwork/blockscout/pull/2014) - fix: use better queries for listLogs endpoint
- [#2027](https://github.com/poanetwork/blockscout/pull/2027) - fix: `BlocksTransactionsMismatch` ignoring blocks without transactions
- [#2070](https://github.com/poanetwork/blockscout/pull/2070) - reduce `max_concurrency` of `BlocksTransactionsMismatch` fetcher
- [#2083](https://github.com/poanetwork/blockscout/pull/2083) - allow total_difficuly to be nil
- [#2086](https://github.com/poanetwork/blockscout/pull/2086) - fix geth's staticcall without output

### Chore

- [#1900](https://github.com/poanetwork/blockscout/pull/1900) - SUPPORTED_CHAINS ENV var
- [#1958](https://github.com/poanetwork/blockscout/pull/1958) - Default value for release link env var
- [#1964](https://github.com/poanetwork/blockscout/pull/1964) - ALLOWED_EVM_VERSIONS env var
- [#1975](https://github.com/poanetwork/blockscout/pull/1975) - add log index to transaction view
- [#1988](https://github.com/poanetwork/blockscout/pull/1988) - Fix wrong parity tasks names in Circle CI
- [#2000](https://github.com/poanetwork/blockscout/pull/2000) - docker/Makefile: always set a container name
- [#2018](https://github.com/poanetwork/blockscout/pull/2018) - Use PORT env variable in dev config
- [#2055](https://github.com/poanetwork/blockscout/pull/2055) - Increase timeout for geth indexers
- [#2069](https://github.com/poanetwork/blockscout/pull/2069) - Docsify integration: static docs page generation


## 1.3.15-beta

### Features

- [#1857](https://github.com/poanetwork/blockscout/pull/1857) - Re-implement Geth JS internal transaction tracer in Elixir
- [#1989](https://github.com/poanetwork/blockscout/pull/1989) - fix: consolidate address w/ balance one at a time
- [#2002](https://github.com/poanetwork/blockscout/pull/2002) - Get estimated count of blocks when cache is empty

### Fixes

- [#1869](https://github.com/poanetwork/blockscout/pull/1869) - Fix output and gas extraction in JS tracer for Geth
- [#1992](https://github.com/poanetwork/blockscout/pull/1992) - fix: support https for wobserver polling
- [#2027](https://github.com/poanetwork/blockscout/pull/2027) - fix: `BlocksTransactionsMismatch` ignoring blocks without transactions


## 1.3.14-beta

- [#1812](https://github.com/poanetwork/blockscout/pull/1812) - add pagination to addresses page
- [#1920](https://github.com/poanetwork/blockscout/pull/1920) - fix: remove source code fields from list endpoint
- [#1876](https://github.com/poanetwork/blockscout/pull/1876) - async calculate a count of blocks

### Fixes

- [#1917](https://github.com/poanetwork/blockscout/pull/1917) - Force block refetch if transaction is re-collated in a different block

### Chore

- [#1892](https://github.com/poanetwork/blockscout/pull/1892) - Remove temporary worker modules


## 1.3.13-beta

### Features

- [#1933](https://github.com/poanetwork/blockscout/pull/1933) - add eth_BlockNumber json rpc method

### Fixes

- [#1875](https://github.com/poanetwork/blockscout/pull/1875) - fix: resolve false positive constructor arguments
- [#1881](https://github.com/poanetwork/blockscout/pull/1881) - fix: store solc versions locally for performance
- [#1898](https://github.com/poanetwork/blockscout/pull/1898) - check if the constructor has arguments before verifying constructor arguments


## 1.3.12-beta

Reverting of synchronous block counter, implemented in #1848


## 1.3.11-beta

### Features

- [#1815](https://github.com/poanetwork/blockscout/pull/1815) - Be able to search without prefix "0x"
- [#1813](https://github.com/poanetwork/blockscout/pull/1813) - Add total blocks counter to the main page
- [#1806](https://github.com/poanetwork/blockscout/pull/1806) - Verify contracts with a post request
- [#1848](https://github.com/poanetwork/blockscout/pull/1848) - Add cache for block counter

### Fixes

- [#1829](https://github.com/poanetwork/blockscout/pull/1829) - Handle nil quantities in block decoding routine
- [#1830](https://github.com/poanetwork/blockscout/pull/1830) - Make block size field nullable
- [#1840](https://github.com/poanetwork/blockscout/pull/1840) - Handle case when total supply is nil
- [#1838](https://github.com/poanetwork/blockscout/pull/1838) - Block counter calculates only consensus blocks

### Chore

- [#1814](https://github.com/poanetwork/blockscout/pull/1814) - Clear build artefacts script
- [#1837](https://github.com/poanetwork/blockscout/pull/1837) - Add -f flag to clear_build.sh script delete static folder


## 1.3.10-beta

### Features

- [#1739](https://github.com/poanetwork/blockscout/pull/1739) - highlight decompiled source code
- [#1696](https://github.com/poanetwork/blockscout/pull/1696) - full-text search by tokens
- [#1742](https://github.com/poanetwork/blockscout/pull/1742) - Support RSK
- [#1777](https://github.com/poanetwork/blockscout/pull/1777) - show ERC-20 token transfer info on transaction page
- [#1770](https://github.com/poanetwork/blockscout/pull/1770) - set a websocket keepalive from config
- [#1789](https://github.com/poanetwork/blockscout/pull/1789) - add ERC-721 info to transaction overview page
- [#1801](https://github.com/poanetwork/blockscout/pull/1801) - Staking pools fetching

### Fixes

 - [#1724](https://github.com/poanetwork/blockscout/pull/1724) - Remove internal tx and token balance fetching from realtime fetcher
 - [#1727](https://github.com/poanetwork/blockscout/pull/1727) - add logs pagination in rpc api
 - [#1740](https://github.com/poanetwork/blockscout/pull/1740) - fix empty block time
 - [#1743](https://github.com/poanetwork/blockscout/pull/1743) - sort decompiled smart contracts in lexicographical order
 - [#1756](https://github.com/poanetwork/blockscout/pull/1756) - add today's token balance from the previous value
 - [#1769](https://github.com/poanetwork/blockscout/pull/1769) - add timestamp to block overview
 - [#1768](https://github.com/poanetwork/blockscout/pull/1768) - fix first block parameter
 - [#1778](https://github.com/poanetwork/blockscout/pull/1778) - Make websocket optional for realtime fetcher
 - [#1790](https://github.com/poanetwork/blockscout/pull/1790) - fix constructor arguments verification
 - [#1793](https://github.com/poanetwork/blockscout/pull/1793) - fix top nav autocomplete
 - [#1795](https://github.com/poanetwork/blockscout/pull/1795) - fix line numbers for decompiled contracts
 - [#1803](https://github.com/poanetwork/blockscout/pull/1803) - use coinmarketcap for total_supply by default
 - [#1802](https://github.com/poanetwork/blockscout/pull/1802) - make coinmarketcap's number of pages configurable
 - [#1799](https://github.com/poanetwork/blockscout/pull/1799) - Use eth_getUncleByBlockHashAndIndex for uncle block fetching
 - [#1531](https://github.com/poanetwork/blockscout/pull/1531) - docker: fix dockerFile for secp256k1 building
 - [#1835](https://github.com/poanetwork/blockscout/pull/1835) - fix: ignore `pong` messages without error

### Chore

 - [#1804](https://github.com/poanetwork/blockscout/pull/1804) - (Chore) Divide chains by Mainnet/Testnet in menu
 - [#1783](https://github.com/poanetwork/blockscout/pull/1783) - Update README with the chains that use Blockscout
 - [#1780](https://github.com/poanetwork/blockscout/pull/1780) - Update link to the Github repo in the footer
 - [#1757](https://github.com/poanetwork/blockscout/pull/1757) - Change twitter acc link to official Blockscout acc twitter
 - [#1749](https://github.com/poanetwork/blockscout/pull/1749) - Replace the link in the footer with the official POA announcements tg channel link
 - [#1718](https://github.com/poanetwork/blockscout/pull/1718) - Flatten indexer module hierarchy and supervisor tree
 - [#1753](https://github.com/poanetwork/blockscout/pull/1753) - Add a check mark to decompiled contract tab
 - [#1744](https://github.com/poanetwork/blockscout/pull/1744) - remove `0x0..0` from tests
 - [#1763](https://github.com/poanetwork/blockscout/pull/1763) - Describe indexer structure and list existing fetchers
 - [#1800](https://github.com/poanetwork/blockscout/pull/1800) - Disable lazy logging check in Credo


## 1.3.9-beta

### Features

 - [#1662](https://github.com/poanetwork/blockscout/pull/1662) - allow specifying number of optimization runs
 - [#1654](https://github.com/poanetwork/blockscout/pull/1654) - add decompiled code tab
 - [#1661](https://github.com/poanetwork/blockscout/pull/1661) - try to compile smart contract with the latest evm version
 - [#1665](https://github.com/poanetwork/blockscout/pull/1665) - Add contract verification RPC endpoint.
 - [#1706](https://github.com/poanetwork/blockscout/pull/1706) - allow setting update interval for addresses with b

### Fixes

 - [#1669](https://github.com/poanetwork/blockscout/pull/1669) - do not fail if multiple matching tokens are found
 - [#1691](https://github.com/poanetwork/blockscout/pull/1691) - decrease token metadata update interval
 - [#1688](https://github.com/poanetwork/blockscout/pull/1688) - do not fail if failure reason is atom
 - [#1692](https://github.com/poanetwork/blockscout/pull/1692) - exclude decompiled smart contract from encoding
 - [#1684](https://github.com/poanetwork/blockscout/pull/1684) - Discard child block with parent_hash not matching hash of imported block
 - [#1699](https://github.com/poanetwork/blockscout/pull/1699) - use seconds as transaction cache period measure
 - [#1697](https://github.com/poanetwork/blockscout/pull/1697) - fix failing in rpc if balance is empty
 - [#1711](https://github.com/poanetwork/blockscout/pull/1711) - rescue failing repo in block number cache update
 - [#1712](https://github.com/poanetwork/blockscout/pull/1712) - do not set contract code from transaction input
 - [#1714](https://github.com/poanetwork/blockscout/pull/1714) - fix average block time calculation

### Chore

 - [#1693](https://github.com/poanetwork/blockscout/pull/1693) - Add a checklist to the PR template


## 1.3.8-beta

### Features

 - [#1611](https://github.com/poanetwork/blockscout/pull/1611) - allow setting the first indexing block
 - [#1596](https://github.com/poanetwork/blockscout/pull/1596) - add endpoint to create decompiled contracts
 - [#1634](https://github.com/poanetwork/blockscout/pull/1634) - add transaction count cache

### Fixes

 - [#1630](https://github.com/poanetwork/blockscout/pull/1630) - (Fix) colour for release link in the footer
 - [#1621](https://github.com/poanetwork/blockscout/pull/1621) - Modify query to fetch failed contract creations
 - [#1614](https://github.com/poanetwork/blockscout/pull/1614) - Do not fetch burn address token balance
 - [#1639](https://github.com/poanetwork/blockscout/pull/1614) - Optimize token holder count updates when importing address current balances
 - [#1643](https://github.com/poanetwork/blockscout/pull/1643) - Set internal_transactions_indexed_at for empty blocks
 - [#1647](https://github.com/poanetwork/blockscout/pull/1647) - Fix typo in view
 - [#1650](https://github.com/poanetwork/blockscout/pull/1650) - Add petersburg evm version to smart contract verifier
 - [#1657](https://github.com/poanetwork/blockscout/pull/1657) - Force consensus loss for parent block if its hash mismatches parent_hash

### Chore


## 1.3.7-beta

### Features

### Fixes

 - [#1615](https://github.com/poanetwork/blockscout/pull/1615) - Add more logging to code fixer process
 - [#1613](https://github.com/poanetwork/blockscout/pull/1613) - Fix USD fee value
 - [#1577](https://github.com/poanetwork/blockscout/pull/1577) - Add process to fix contract with code
 - [#1583](https://github.com/poanetwork/blockscout/pull/1583) - Chunk JSON-RPC batches in case connection times out

### Chore

 - [#1610](https://github.com/poanetwork/blockscout/pull/1610) - Add PIRL to Readme


## 1.3.6-beta

### Features

 - [#1589](https://github.com/poanetwork/blockscout/pull/1589) - RPC endpoint to list addresses
 - [#1567](https://github.com/poanetwork/blockscout/pull/1567) - Allow setting different configuration just for realtime fetcher
 - [#1562](https://github.com/poanetwork/blockscout/pull/1562) - Add incoming transactions count to contract view
 - [#1608](https://github.com/poanetwork/blockscout/pull/1608) - Add listcontracts RPC Endpoint

### Fixes

 - [#1595](https://github.com/poanetwork/blockscout/pull/1595) - Reduce block_rewards in the catchup fetcher
 - [#1590](https://github.com/poanetwork/blockscout/pull/1590) - Added guard for fetching blocks with invalid number
 - [#1588](https://github.com/poanetwork/blockscout/pull/1588) - Fix usd value on address page
 - [#1586](https://github.com/poanetwork/blockscout/pull/1586) - Exact timestamp display
 - [#1581](https://github.com/poanetwork/blockscout/pull/1581) - Consider `creates` param when fetching transactions
 - [#1559](https://github.com/poanetwork/blockscout/pull/1559) - Change v column type for Transactions table

### Chore

 - [#1579](https://github.com/poanetwork/blockscout/pull/1579) - Add SpringChain to the list of Additional Chains Utilizing BlockScout
 - [#1578](https://github.com/poanetwork/blockscout/pull/1578) - Refine contributing procedure
 - [#1572](https://github.com/poanetwork/blockscout/pull/1572) - Add option to disable block rewards in indexer config


## 1.3.5-beta

### Features

 - [#1560](https://github.com/poanetwork/blockscout/pull/1560) - Allow executing smart contract functions in arbitrarily sized batches
 - [#1543](https://github.com/poanetwork/blockscout/pull/1543) - Use trace_replayBlockTransactions API for faster tracing
 - [#1558](https://github.com/poanetwork/blockscout/pull/1558) - Allow searching by token symbol
 - [#1551](https://github.com/poanetwork/blockscout/pull/1551) Exact date and time for Transaction details page
 - [#1547](https://github.com/poanetwork/blockscout/pull/1547) - Verify smart contracts with evm versions
 - [#1540](https://github.com/poanetwork/blockscout/pull/1540) - Fetch ERC721 token balances if sender is '0x0..0'
 - [#1539](https://github.com/poanetwork/blockscout/pull/1539) - Add the link to release in the footer
 - [#1519](https://github.com/poanetwork/blockscout/pull/1519) - Create contract methods
 - [#1496](https://github.com/poanetwork/blockscout/pull/1496) - Remove dropped/replaced transactions in pending transactions list
 - [#1492](https://github.com/poanetwork/blockscout/pull/1492) - Disable usd value for an empty exchange rate
 - [#1466](https://github.com/poanetwork/blockscout/pull/1466) - Decoding candidates for unverified contracts

### Fixes
 - [#1545](https://github.com/poanetwork/blockscout/pull/1545) - Fix scheduling of latest block polling in Realtime Fetcher
 - [#1554](https://github.com/poanetwork/blockscout/pull/1554) - Encode integer parameters when calling smart contract functions
 - [#1537](https://github.com/poanetwork/blockscout/pull/1537) - Fix test that depended on date
 - [#1534](https://github.com/poanetwork/blockscout/pull/1534) - Render a nicer error when creator cannot be determined
 - [#1527](https://github.com/poanetwork/blockscout/pull/1527) - Add index to value_fetched_at
 - [#1518](https://github.com/poanetwork/blockscout/pull/1518) - Select only distinct failed transactions
 - [#1516](https://github.com/poanetwork/blockscout/pull/1516) - Fix coin balance params reducer for pending transaction
 - [#1511](https://github.com/poanetwork/blockscout/pull/1511) - Set correct log level for production
 - [#1510](https://github.com/poanetwork/blockscout/pull/1510) - Fix test that fails every 1st day of the month
 - [#1509](https://github.com/poanetwork/blockscout/pull/1509) - Add index to blocks' consensus
 - [#1508](https://github.com/poanetwork/blockscout/pull/1508) - Remove duplicated indexes
 - [#1505](https://github.com/poanetwork/blockscout/pull/1505) - Use https instead of ssh for absinthe libs
 - [#1501](https://github.com/poanetwork/blockscout/pull/1501) - Constructor_arguments must be type `text`
 - [#1498](https://github.com/poanetwork/blockscout/pull/1498) - Add index for created_contract_address_hash in transactions
 - [#1493](https://github.com/poanetwork/blockscout/pull/1493) - Do not do work in process initialization
 - [#1487](https://github.com/poanetwork/blockscout/pull/1487) - Limit geth sync to 128 blocks
 - [#1484](https://github.com/poanetwork/blockscout/pull/1484) - Allow decoding input as utf-8
 - [#1479](https://github.com/poanetwork/blockscout/pull/1479) - Remove smoothing from coin balance chart

### Chore
 - [https://github.com/poanetwork/blockscout/pull/1532](https://github.com/poanetwork/blockscout/pull/1532) - Upgrade elixir to 1.8.1
 - [https://github.com/poanetwork/blockscout/pull/1553](https://github.com/poanetwork/blockscout/pull/1553) - Dockerfile: remove 1.7.1 version pin FROM bitwalker/alpine-elixir-phoenix
 - [https://github.com/poanetwork/blockscout/pull/1465](https://github.com/poanetwork/blockscout/pull/1465) - Resolve lodash security alert<|MERGE_RESOLUTION|>--- conflicted
+++ resolved
@@ -6,11 +6,8 @@
 - [#2449](https://github.com/poanetwork/blockscout/pull/2449) - add ability to send notification events through postgres notify
 
 ### Fixes
-<<<<<<< HEAD
 - [#2830](https://github.com/poanetwork/blockscout/pull/2830) - Fix wrong color of contract icon on xDai chain
-=======
 - [#2829](https://github.com/poanetwork/blockscout/pull/2829) - Fix for stuck gas limit label and value
->>>>>>> 65323e07
 - [#2800](https://github.com/poanetwork/blockscout/pull/2800) - return not found for not verified contract for token read_contract
 - [#2806](https://github.com/poanetwork/blockscout/pull/2806) - Fix blocks fetching on the main page
 - [#2803](https://github.com/poanetwork/blockscout/pull/2803) - Fix block validator custom tooltip
