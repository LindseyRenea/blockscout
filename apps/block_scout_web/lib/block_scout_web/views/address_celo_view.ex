defmodule BlockScoutWeb.AddressCeloView do
  use BlockScoutWeb, :view

  def list_with_items?(lst) do
    lst != nil and Ecto.assoc_loaded?(lst) and Enum.count(lst) > 0
  end

<<<<<<< HEAD
  def format_pending_votes(member) do
    format_according_to_decimals(member.pending.value, Decimal.new(18))
  end

  def compute_active_votes(member) do
    units = member.units.value
    total_units = member.group.total_units.value
    total_active = member.group.active_votes.value
    Decimal.div_int(Decimal.mult(units, total_active), total_units)
  end

  def format_active_votes(member) do
    format_according_to_decimals(compute_active_votes(member), Decimal.new(18))
  end

  def compute_locked_gold(address) do
    non_locked = address.celo_account.nonvoting_locked_gold.value

    votes =
      if list_with_items?(address.celo_voted) do
        Enum.reduce(address.celo_voted, Decimal.new(0), fn member, votes ->
          Decimal.add(votes, Decimal.add(member.pending.value, compute_active_votes(member)))
        end)
      else
        Decimal.new(0)
      end

    result = Decimal.add(non_locked, votes)
    format_according_to_decimals(result, Decimal.new(18))
=======
  def member_number(-1), do: "Not accepted"

  def member_number(n), do: n

  defp conv(-1), do: 1_000_000
  defp conv(n), do: n

  def sort_members(lst) do
    lst
    |> Enum.sort(fn a, b -> conv(a.member) <= conv(b.member) end)
  end

  def sort_voters(lst) do
    lst
    |> Enum.filter(fn a -> a.total.value > Decimal.new(0) end)
    |> Enum.sort(fn a, b -> a.total.value >= b.total.value end)
>>>>>>> 0eb8547b
  end
end<|MERGE_RESOLUTION|>--- conflicted
+++ resolved
@@ -5,7 +5,6 @@
     lst != nil and Ecto.assoc_loaded?(lst) and Enum.count(lst) > 0
   end
 
-<<<<<<< HEAD
   def format_pending_votes(member) do
     format_according_to_decimals(member.pending.value, Decimal.new(18))
   end
@@ -35,7 +34,8 @@
 
     result = Decimal.add(non_locked, votes)
     format_according_to_decimals(result, Decimal.new(18))
-=======
+  end
+
   def member_number(-1), do: "Not accepted"
 
   def member_number(n), do: n
@@ -52,6 +52,5 @@
     lst
     |> Enum.filter(fn a -> a.total.value > Decimal.new(0) end)
     |> Enum.sort(fn a, b -> a.total.value >= b.total.value end)
->>>>>>> 0eb8547b
   end
 end