defmodule BlockScoutWeb.SmartContractView do
  use BlockScoutWeb, :view

  alias Explorer.Chain
  alias Explorer.Chain.Hash.Address

  def queryable?(inputs) when not is_nil(inputs), do: Enum.any?(inputs)

  def queryable?(inputs) when is_nil(inputs), do: false

  def writable?(function) when not is_nil(function),
    do:
      !constructor?(function) && !event?(function) &&
        (payable?(function) || nonpayable?(function))

  def writable?(function) when is_nil(function), do: false

  def outputs?(outputs) when not is_nil(outputs), do: Enum.any?(outputs)

  def outputs?(outputs) when is_nil(outputs), do: false

  defp event?(function), do: function["type"] == "event"

  defp constructor?(function), do: function["type"] == "constructor"

  def payable?(function), do: function["stateMutability"] == "payable" || function["payable"]

  def nonpayable?(function) do
    if function["type"] do
      function["stateMutability"] == "nonpayable" ||
        (!function["payable"] && !function["constant"] && !function["stateMutability"])
    else
      false
    end
  end

  def address?(type), do: type in ["address", "address payable"]
  def int?(type), do: String.contains?(type, "int") && !String.contains?(type, "[")

  def named_argument?(%{"name" => ""}), do: false
  def named_argument?(%{"name" => nil}), do: false
  def named_argument?(%{"name" => _}), do: true
  def named_argument?(_), do: false

  def values_with_type(value, type, components \\ nil)

  def values_with_type(value, type, components) when is_list(value) do
    cond do
      String.starts_with?(type, "tuple") ->
        tuple_types =
          type
          |> String.slice(0..-3)
          |> supplement_type_with_components(components)

        values =
          value
          |> tuple_array_to_array(tuple_types)
          |> Enum.join(", ")

        render_array_type_value(type, values)

      String.starts_with?(type, "address") ->
        values =
          value
          |> Enum.map(&binary_to_utf_string(&1))
          |> Enum.join(", ")

        render_array_type_value(type, values)

      String.starts_with?(type, "bytes") ->
        values =
          value
          |> Enum.map(&binary_to_utf_string(&1))
          |> Enum.join(", ")

        render_array_type_value(type, values)

      true ->
        values =
          value
          |> Enum.join(", ")

        render_array_type_value(type, values)
    end
  end

  def values_with_type(value, type, _components) when is_tuple(value) do
    values =
      value
      |> tuple_to_array(type)
      |> Enum.join(", ")

    render_type_value(type, values)
  end

  def values_with_type(value, type, _components) when type in ["address", "address payable"] do
    {:ok, address} = Address.cast(value)
    render_type_value("address", to_string(address))
  end

  def values_with_type(value, "string", _components), do: render_type_value("string", value)

<<<<<<< HEAD
  def values_with_type(value, "bool", _components), do: to_string(value)
=======
  def values_with_type(value, "bool", _components), do: render_type_value("bool", to_string(value))
>>>>>>> c3228729

  def values_with_type(value, type, _components), do: render_type_value(type, binary_to_utf_string(value))

  def values_only(value, type, components) when is_list(value) do
    cond do
      String.starts_with?(type, "tuple") ->
        tuple_types =
          type
          |> String.slice(0..-3)
          |> supplement_type_with_components(components)

        values =
          value
          |> tuple_array_to_array(tuple_types)
          |> Enum.join(", ")

        render_array_value(values)

      String.starts_with?(type, "address") ->
        values =
          value
          |> Enum.map(&binary_to_utf_string(&1))
          |> Enum.join(", ")

        render_array_value(values)

      String.starts_with?(type, "bytes") ->
        values =
          value
          |> Enum.map(&binary_to_utf_string(&1))
          |> Enum.join(", ")

        render_array_value(values)

      true ->
        values =
          value
          |> Enum.join(", ")

        render_array_value(values)
    end
  end

  def values_only(value, type, _components) when is_tuple(value) do
    values =
      value
      |> tuple_to_array(type)
      |> Enum.join(", ")

    values
  end

  def values_only(value, type, _components) when type in ["address", "address payable"] do
    {:ok, address} = Address.cast(value)
    to_string(address)
  end

  def values_only(value, "string", _components), do: value

  def values_only(value, "bool", _components), do: to_string(value)

  def values_only(value, _type, _components), do: binary_to_utf_string(value)

  defp tuple_array_to_array(value, type) do
    value
    |> Enum.map(fn item ->
      tuple_to_array(item, type)
    end)
  end

  defp tuple_to_array(value, type) do
    types_string =
      type
      |> String.slice(6..-2)

    types =
      if String.trim(types_string) == "" do
        []
      else
        types_string
        |> String.split(",")
      end

    {tuple_types, _} =
      types
      |> Enum.reduce({[], nil}, fn val, acc ->
        {arr, to_merge} = acc

        if to_merge do
          if count_string_symbols(val)["]"] > count_string_symbols(val)["["] do
            updated_arr = update_last_list_item(arr, val)
            {updated_arr, !to_merge}
          else
            updated_arr = update_last_list_item(arr, val)
            {updated_arr, to_merge}
          end
        else
          if count_string_symbols(val)["["] > count_string_symbols(val)["]"] do
            # credo:disable-for-next-line
            {arr ++ [val], !to_merge}
          else
            # credo:disable-for-next-line
            {arr ++ [val], to_merge}
          end
        end
      end)

    values_list =
      value
      |> Tuple.to_list()

    values_types_list = Enum.zip(tuple_types, values_list)

    values_types_list
    |> Enum.map(fn {type, value} ->
      values_with_type(value, type)
    end)
  end

  defp update_last_list_item(arr, new_val) do
    arr
    |> Enum.with_index()
    |> Enum.map(fn {item, index} ->
      if index == Enum.count(arr) - 1 do
        item <> "," <> new_val
      else
        item
      end
    end)
  end

  defp count_string_symbols(str) do
    str
    |> String.graphemes()
    |> Enum.reduce(%{"[" => 0, "]" => 0}, fn char, acc ->
      Map.update(acc, char, 1, &(&1 + 1))
    end)
  end

  defp binary_to_utf_string(item) do
    if is_binary(item) do
      if String.starts_with?(item, "0x") do
        item
      else
        "0x" <> Base.encode16(item, case: :lower)
      end
    else
      item
    end
  end

  defp render_type_value(type, value) do
    "<div style=\"padding-left: 20px\">(#{type}) : #{value}</div>"
  end

  defp render_array_type_value(type, values) do
    value_to_display = "[" <> values <> "]"

    render_type_value(type, value_to_display)
  end

  defp render_array_value(values) do
    value_to_display = "[" <> values <> "]"

    value_to_display
  end

  defp supplement_type_with_components(type, components) do
    if type == "tuple" && components do
      types =
        components
        |> Enum.map(fn component ->
          Map.get(component, "type")
        end)
        |> Enum.join(",")

      "tuple[" <> types <> "]"
    else
      type
    end
  end
end<|MERGE_RESOLUTION|>--- conflicted
+++ resolved
@@ -100,11 +100,7 @@
 
   def values_with_type(value, "string", _components), do: render_type_value("string", value)
 
-<<<<<<< HEAD
-  def values_with_type(value, "bool", _components), do: to_string(value)
-=======
   def values_with_type(value, "bool", _components), do: render_type_value("bool", to_string(value))
->>>>>>> c3228729
 
   def values_with_type(value, type, _components), do: render_type_value(type, binary_to_utf_string(value))
 
