--- conflicted
+++ resolved
@@ -37,9 +37,7 @@
       "circulating_market_cap" =>
         search_result.circulating_market_cap && to_string(search_result.circulating_market_cap),
       "is_verified_via_admin_panel" => search_result.is_verified_via_admin_panel,
-<<<<<<< HEAD
-      "priority" => search_result.priority
-=======
+      "priority" => search_result.priority,
       "certified" => if(search_result.certified, do: search_result.certified, else: false)
     }
   end
@@ -52,17 +50,13 @@
       "url" => address_path(Endpoint, :show, search_result.address_hash),
       "is_smart_contract_verified" => search_result.verified,
       "ens_info" => search_result[:ens_info],
+      "priority" => search_result.priority,
       "certified" => if(search_result.certified, do: search_result.certified, else: false)
->>>>>>> f48323a1
     }
   end
 
   def prepare_search_result(%{type: address_or_contract_or_label} = search_result)
-<<<<<<< HEAD
       when address_or_contract_or_label in ["address", "contract", "label", "ens_domain"] do
-=======
-      when address_or_contract_or_label in ["address", "label"] do
->>>>>>> f48323a1
     %{
       "type" => search_result.type,
       "name" => search_result.name,
