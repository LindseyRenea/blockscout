--- conflicted
+++ resolved
@@ -488,7 +488,6 @@
         "decoded_input" => decoded_input(wrapped_decoded_input),
         "raw_input" => transaction.wrapped_input
       })
-<<<<<<< HEAD
     end
   end
 
@@ -516,35 +515,6 @@
     end
   end
 
-=======
-    end
-  end
-
-  defp suave_parse_allowed_peekers(logs) do
-    suave_bid_contracts =
-      Application.get_all_env(:explorer)[Transaction][:suave_bid_contracts]
-      |> String.split(",")
-      |> Enum.map(fn sbc -> String.downcase(String.trim(sbc)) end)
-
-    bid_event =
-      Enum.find(logs, fn log ->
-        sanitize_log_first_topic(log.first_topic) == @suave_bid_event &&
-          Enum.member?(suave_bid_contracts, String.downcase(Hash.to_string(log.address_hash)))
-      end)
-
-    if is_nil(bid_event) do
-      []
-    else
-      [_bid_id, _decryption_condition, allowed_peekers] =
-        decode_data(bid_event.data, [{:bytes, 16}, {:uint, 64}, {:array, :address}])
-
-      Enum.map(allowed_peekers, fn peeker ->
-        "0x" <> Base.encode16(peeker, case: :lower)
-      end)
-    end
-  end
-
->>>>>>> 130f181e
   defp sanitize_log_first_topic(first_topic) do
     if is_nil(first_topic), do: "", else: String.downcase(first_topic)
   end
