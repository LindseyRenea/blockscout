--- conflicted
+++ resolved
@@ -25,10 +25,6 @@
     else
       case request_path do
         "/tx/" <> "0x" <> <<_tx_hash::binary-size(64)>> ->
-<<<<<<< HEAD
-          if tab_name == "internal-transactions" do
-            "active"
-=======
           cond do
             tab_name == "token-transfers" && show_token_transfers ->
               "active"
@@ -38,7 +34,6 @@
 
             true ->
               nil
->>>>>>> a0eee37f
           end
 
         _ ->
