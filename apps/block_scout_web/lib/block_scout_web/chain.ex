defmodule BlockScoutWeb.Chain do
  @moduledoc """
  Converts the `param` to the corresponding resource that uses that format of param.
  """

  import Explorer.Chain,
    only: [
      find_or_insert_address_from_hash: 1,
      hash_to_block: 1,
      hash_to_transaction: 1,
      number_to_block: 1,
      string_to_address_hash: 1,
      string_to_block_hash: 1,
      string_to_transaction_hash: 1,
      token_contract_address_from_token_name: 1
    ]

  import Explorer.Helper, only: [parse_integer: 1]

  alias Explorer.Chain.Block.Reward

  alias Explorer.Chain.{
    Address,
    Address.CoinBalance,
    Address.CurrentTokenBalance,
    Block,
    Hash,
    InternalTransaction,
    Log,
    SmartContract,
    StakingPool,
    Token,
    Token.Instance,
    TokenTransfer,
    Transaction,
    Transaction.StateChange,
    Wei,
    Withdrawal
  }

  alias Explorer.PagingOptions

  defimpl Poison.Encoder, for: Decimal do
    def encode(value, _opts) do
      # silence the xref warning
      decimal = Decimal

      [?\", decimal.to_string(value), ?\"]
    end
  end

  @page_size 50
  @default_paging_options %PagingOptions{page_size: @page_size + 1}
  @address_hash_len 40
  @tx_block_hash_len 64

  def default_paging_options do
    @default_paging_options
  end

  def current_filter(%{paging_options: paging_options} = params) do
    params
    |> Map.get("filter")
    |> case do
      "to" -> [direction: :to, paging_options: paging_options]
      "from" -> [direction: :from, paging_options: paging_options]
      _ -> [paging_options: paging_options]
    end
  end

  def current_filter(params) do
    params
    |> Map.get("filter")
    |> case do
      "to" -> [direction: :to]
      "from" -> [direction: :from]
      _ -> []
    end
  end

  @spec from_param(String.t()) :: {:ok, Address.t() | Block.t() | Transaction.t()} | {:error, :not_found}
  def from_param(param)

  def from_param("0x" <> number_string = param) when byte_size(number_string) == @address_hash_len,
    do: address_from_param(param)

  def from_param("0x" <> number_string = param) when byte_size(number_string) == @tx_block_hash_len,
    do: block_or_transaction_from_param(param)

  def from_param(param) when byte_size(param) == @address_hash_len,
    do: address_from_param("0x" <> param)

  def from_param(param) when byte_size(param) == @tx_block_hash_len,
    do: block_or_transaction_from_param("0x" <> param)

  def from_param(string) when is_binary(string) do
    case param_to_block_number(string) do
      {:ok, number} -> number_to_block(number)
      _ -> token_address_from_name(string)
    end
  end

  @spec next_page_params(any, any, any, any) :: nil | map
  def next_page_params(next_page, list, params, is_ctb_with_fiat_value \\ false)

  def next_page_params([], _list, _params, _), do: nil

  def next_page_params(_, list, params, is_ctb_with_fiat_value) do
    paging_params =
      if is_ctb_with_fiat_value,
        do: paging_params_with_fiat_value(List.last(list)),
        else: paging_params(List.last(list))

    next_page_params = Map.merge(params, paging_params)
    current_items_count_string = Map.get(next_page_params, "items_count")

    items_count =
      if is_binary(current_items_count_string) do
        {current_items_count, _} = Integer.parse(current_items_count_string)
        current_items_count + Enum.count(list)
      else
        Enum.count(list)
      end

    Map.put(next_page_params, "items_count", items_count)
  end

  @spec paging_options(any) ::
          [{:paging_options, Explorer.PagingOptions.t()}, ...] | Explorer.PagingOptions.t()
  def paging_options(%{"hash" => hash_string, "fetched_coin_balance" => fetched_coin_balance_string})
      when is_binary(hash_string) and is_binary(fetched_coin_balance_string) do
    with {coin_balance, ""} <- Integer.parse(fetched_coin_balance_string),
         {:ok, address_hash} <- string_to_address_hash(hash_string) do
      [paging_options: %{@default_paging_options | key: {%Wei{value: Decimal.new(coin_balance)}, address_hash}}]
    else
      _ ->
        [paging_options: @default_paging_options]
    end
  end

  def paging_options(%{
        "address_hash" => address_hash_string,
        "tx_hash" => tx_hash_string,
        "block_hash" => block_hash_string,
        "holder_count" => holder_count_string,
        "name" => name_string,
        "inserted_at" => inserted_at_string,
        "item_type" => item_type_string
      })
      when is_binary(address_hash_string) and is_binary(tx_hash_string) and is_binary(block_hash_string) and
             is_binary(holder_count_string) and is_binary(name_string) and is_binary(inserted_at_string) and
             is_binary(item_type_string) do
    [
      paging_options: %{
        @default_paging_options
        | key:
            {address_hash_string, tx_hash_string, block_hash_string, holder_count_string, name_string,
             inserted_at_string, item_type_string}
      }
    ]
  end

  def paging_options(
        %{
          "market_cap" => market_cap_string,
          "holder_count" => holder_count_string,
          "name" => name_string,
          "contract_address_hash" => contract_address_hash_string,
          "is_name_null" => is_name_null_string
        } = params
      )
      when is_binary(market_cap_string) and is_binary(holder_count_string) and is_binary(name_string) and
             is_binary(contract_address_hash_string) and is_binary(is_name_null_string) do
    market_cap_decimal = decimal_parse(market_cap_string)

    fiat_value_decimal = decimal_parse(params["fiat_value"])

    holder_count = parse_integer(holder_count_string)
    token_name = if is_name_null_string == "true", do: nil, else: name_string

    case Hash.Address.cast(contract_address_hash_string) do
      {:ok, contract_address_hash} ->
        [
          paging_options: %{
            @default_paging_options
            | key: %{
                fiat_value: fiat_value_decimal,
                circulating_market_cap: market_cap_decimal,
                holder_count: holder_count,
                name: token_name,
                contract_address_hash: contract_address_hash
              }
          }
        ]

      _ ->
        [paging_options: @default_paging_options]
    end
  end

  def paging_options(%{
        "block_number" => block_number_string,
        "transaction_index" => transaction_index_string,
        "index" => index_string
      })
      when is_binary(block_number_string) and is_binary(transaction_index_string) and is_binary(index_string) do
    with {block_number, ""} <- Integer.parse(block_number_string),
         {transaction_index, ""} <- Integer.parse(transaction_index_string),
         {index, ""} <- Integer.parse(index_string) do
      [paging_options: %{@default_paging_options | key: {block_number, transaction_index, index}}]
    else
      _ ->
        [paging_options: @default_paging_options]
    end
  end

  def paging_options(%{
        "block_number" => block_number_string,
        "index" => index_string,
        "batch_log_index" => batch_log_index_string,
        "batch_block_hash" => batch_block_hash_string,
        "batch_transaction_hash" => batch_transaction_hash_string,
        "index_in_batch" => index_in_batch_string
      })
      when is_binary(block_number_string) and is_binary(index_string) and is_binary(batch_log_index_string) and
             is_binary(batch_transaction_hash_string) and is_binary(index_in_batch_string) and
             is_binary(index_in_batch_string) do
    with {block_number, ""} <- Integer.parse(block_number_string),
         {index, ""} <- Integer.parse(index_string),
         {index_in_batch, ""} <- Integer.parse(index_in_batch_string),
         {:ok, batch_transaction_hash} <- string_to_transaction_hash(batch_transaction_hash_string),
         {:ok, batch_block_hash} <- string_to_block_hash(batch_block_hash_string),
         {batch_log_index, ""} <- Integer.parse(batch_log_index_string) do
      [
        paging_options: %{
          @default_paging_options
          | key: {block_number, index},
            batch_key: {batch_block_hash, batch_transaction_hash, batch_log_index, index_in_batch}
        }
      ]
    else
      _ ->
        [paging_options: @default_paging_options]
    end
  end

  def paging_options(%{
        "batch_log_index" => batch_log_index_string,
        "batch_block_hash" => batch_block_hash_string,
        "batch_transaction_hash" => batch_transaction_hash_string,
        "index_in_batch" => index_in_batch_string
      })
      when is_binary(batch_log_index_string) and is_binary(batch_block_hash_string) and
             is_binary(batch_transaction_hash_string) and is_binary(index_in_batch_string) do
    with {index_in_batch, ""} <- Integer.parse(index_in_batch_string),
         {:ok, batch_transaction_hash} <- string_to_transaction_hash(batch_transaction_hash_string),
         {:ok, batch_block_hash} <- string_to_block_hash(batch_block_hash_string),
         {batch_log_index, ""} <- Integer.parse(batch_log_index_string) do
      [
        paging_options: %{
          @default_paging_options
          | batch_key: {batch_block_hash, batch_transaction_hash, batch_log_index, index_in_batch}
        }
      ]
    else
      _ ->
        [paging_options: @default_paging_options]
    end
  end

  def paging_options(%{"block_number" => block_number_string, "index" => index_string})
      when is_binary(block_number_string) and is_binary(index_string) do
    with {block_number, ""} <- Integer.parse(block_number_string),
         {index, ""} <- Integer.parse(index_string) do
      [paging_options: %{@default_paging_options | key: {block_number, index}}]
    else
      _ ->
        [paging_options: @default_paging_options]
    end
  end

  def paging_options(%{"block_number" => block_number_string}) when is_binary(block_number_string) do
    case Integer.parse(block_number_string) do
      {block_number, ""} ->
        [paging_options: %{@default_paging_options | key: {block_number}}]

      _ ->
        [paging_options: @default_paging_options]
    end
  end

  def paging_options(%{"index" => index_string}) when is_binary(index_string) do
    case Integer.parse(index_string) do
      {index, ""} ->
        [paging_options: %{@default_paging_options | key: {index}}]

      _ ->
        [paging_options: @default_paging_options]
    end
  end

  def paging_options(%{"index" => index}) when is_integer(index) do
    [paging_options: %{@default_paging_options | key: {index}}]
  end

  def paging_options(%{"inserted_at" => inserted_at_string, "hash" => hash_string})
      when is_binary(inserted_at_string) and is_binary(hash_string) do
    with {:ok, inserted_at, _} <- DateTime.from_iso8601(inserted_at_string),
         {:ok, hash} <- string_to_transaction_hash(hash_string) do
      [paging_options: %{@default_paging_options | key: {inserted_at, hash}, is_pending_tx: true}]
    else
      _ ->
        [paging_options: @default_paging_options]
    end
  end

  def paging_options(%{"token_name" => name, "token_type" => type, "token_inserted_at" => inserted_at}),
    do: [paging_options: %{@default_paging_options | key: {name, type, inserted_at}}]

  def paging_options(%{"value" => value, "address_hash" => address_hash}) do
    [paging_options: %{@default_paging_options | key: {value, address_hash}}]
  end

<<<<<<< HEAD
  def paging_options(%{"total_gas" => total_gas, "address_hash" => address_hash}) do
    [paging_options: %{@default_paging_options | key: {total_gas, address_hash}}]
  end

  def paging_options(%{"token_name" => name, "token_type" => type, "value" => value}) do
    [paging_options: %{@default_paging_options | key: {name, type, value}}]
  end

  def paging_options(%{"fiat_value" => fiat_value_string, "value" => value, "id" => id_string}) do
=======
  def paging_options(%{"fiat_value" => fiat_value_string, "value" => value_string, "id" => id_string})
      when is_binary(fiat_value_string) and is_binary(value_string) and is_binary(id_string) do
>>>>>>> 809d1b3b
    with {id, ""} <- Integer.parse(id_string),
         {value, ""} <- Decimal.parse(value_string),
         {_id, _value, {fiat_value, ""}} <- {id, value, Decimal.parse(fiat_value_string)} do
      [paging_options: %{@default_paging_options | key: {fiat_value, value, id}}]
    else
      {id, value, :error} ->
        [paging_options: %{@default_paging_options | key: {nil, value, id}}]

      _ ->
        [paging_options: @default_paging_options]
    end
  end

  def paging_options(%{"smart_contract_id" => id}) do
    [paging_options: %{@default_paging_options | key: {id}}]
  end

  def paging_options(%{"items_count" => items_count_string, "state_changes" => _}) when is_binary(items_count_string) do
    case Integer.parse(items_count_string) do
      {count, ""} -> [paging_options: %{@default_paging_options | key: {count}}]
      _ -> @default_paging_options
    end
  end

  # clause for Polygon Edge Deposits and Withdrawals
  def paging_options(%{"id" => id_string}) when is_binary(id_string) do
    case Integer.parse(id_string) do
      {id, ""} ->
        [paging_options: %{@default_paging_options | key: {id}}]

      _ ->
        [paging_options: @default_paging_options]
    end
  end

  # clause for Polygon Edge Deposits and Withdrawals
  def paging_options(%{"id" => id}) when is_integer(id) do
    [paging_options: %{@default_paging_options | key: {id}}]
  end

  def paging_options(_params), do: [paging_options: @default_paging_options]

  def put_key_value_to_paging_options([paging_options: paging_options], key, value) do
    [paging_options: Map.put(paging_options, key, value)]
  end

  def fetch_page_number(%{"page_number" => page_number_string}) do
    case Integer.parse(page_number_string) do
      {number, ""} ->
        number

      _ ->
        1
    end
  end

  def fetch_page_number(%{"items_count" => item_count_str}) do
    {items_count, _} = Integer.parse(item_count_str)
    div(items_count, @page_size) + 1
  end

  def fetch_page_number(_), do: 1

  def update_page_parameters(new_page_number, new_page_size, %PagingOptions{} = options) do
    %PagingOptions{options | page_number: new_page_number, page_size: new_page_size}
  end

  def param_to_block_number(formatted_number) when is_binary(formatted_number) do
    case Integer.parse(formatted_number) do
      {number, ""} -> {:ok, number}
      _ -> {:error, :invalid}
    end
  end

  def param_to_block_timestamp(timestamp_string) when is_binary(timestamp_string) do
    case Integer.parse(timestamp_string) do
      {timestamp_int, ""} ->
        timestamp =
          timestamp_int
          |> DateTime.from_unix!(:second)

        {:ok, timestamp}

      _ ->
        {:error, :invalid_timestamp}
    end
  end

  def param_to_block_closest(closest) when is_binary(closest) do
    case closest do
      "before" -> {:ok, :before}
      "after" -> {:ok, :after}
      _ -> {:error, :invalid_closest}
    end
  end

  def split_list_by_page(list_plus_one), do: Enum.split(list_plus_one, @page_size)

  defp decimal_parse(input_string) do
    case Decimal.parse(input_string) do
      {decimal, ""} -> decimal
      _ -> nil
    end
  end

  defp address_from_param(param) do
    case string_to_address_hash(param) do
      {:ok, hash} ->
        find_or_insert_address_from_hash(hash)

      :error ->
        {:error, :not_found}
    end
  end

  defp token_address_from_name(name) do
    case token_contract_address_from_token_name(name) do
      {:ok, hash} -> find_or_insert_address_from_hash(hash)
      _ -> {:error, :not_found}
    end
  end

  defp paging_params({%Address{hash: hash, fetched_coin_balance: fetched_coin_balance}, _}) do
    %{"hash" => hash, "fetched_coin_balance" => Decimal.to_string(fetched_coin_balance.value)}
  end

  defp paging_params(%Token{
         contract_address_hash: contract_address_hash,
         circulating_market_cap: circulating_market_cap,
         holder_count: holder_count,
         name: token_name,
         fiat_value: fiat_value
       }) do
    %{
      "market_cap" => circulating_market_cap,
      "holder_count" => holder_count,
      "contract_address_hash" => contract_address_hash,
      "name" => token_name,
      "is_name_null" => is_nil(token_name),
      "fiat_value" => fiat_value
    }
  end

  defp paging_params([%Token{} = token, _]) do
    paging_params(token)
  end

  defp paging_params({%Reward{block: %{number: number}}, _}) do
    %{"block_number" => number, "index" => 0}
  end

  defp paging_params(%Block{number: number}) do
    %{"block_number" => number}
  end

  defp paging_params(%InternalTransaction{index: index, transaction_hash: transaction_hash}) do
    {:ok, %Transaction{block_number: block_number, index: transaction_index}} = hash_to_transaction(transaction_hash)
    %{"block_number" => block_number, "transaction_index" => transaction_index, "index" => index}
  end

  defp paging_params(%Log{index: index, block_number: block_number}) do
    %{"block_number" => block_number, "index" => index}
  end

  defp paging_params(%Transaction{block_number: nil, inserted_at: inserted_at, hash: hash}) do
    %{"inserted_at" => DateTime.to_iso8601(inserted_at), "hash" => hash}
  end

  defp paging_params(%Transaction{block_number: block_number, index: index}) do
    %{"block_number" => block_number, "index" => index}
  end

  defp paging_params(%TokenTransfer{block_number: block_number, log_index: index}) do
    %{"block_number" => block_number, "index" => index}
  end

  defp paging_params(%Address.Token{name: name, type: type, inserted_at: inserted_at}) do
    inserted_at_datetime = DateTime.to_iso8601(inserted_at)

    %{"token_name" => name, "token_type" => type, "token_inserted_at" => inserted_at_datetime}
  end

  defp paging_params(%CurrentTokenBalance{address_hash: address_hash, value: value}) do
    %{"address_hash" => to_string(address_hash), "value" => Decimal.to_integer(value)}
  end

  defp paging_params(%CoinBalance{block_number: block_number}) do
    %{"block_number" => block_number}
  end

  defp paging_params(%StakingPool{staking_address_hash: address_hash, stakes_ratio: value}) do
    %{"address_hash" => address_hash, "value" => Decimal.to_string(value)}
  end

  defp paging_params(%{address_hash: address_hash, total_gas: total_gas}) do
    %{"address_hash" => address_hash, "total_gas" => Decimal.to_integer(total_gas)}
  end

  defp paging_params(%SmartContract{} = smart_contract) do
    %{"smart_contract_id" => smart_contract.id}
  end

  defp paging_params(%Withdrawal{index: index}) do
    %{"index" => index}
  end

  defp paging_params({%Token{} = token, _}) do
    paging_params(token)
  end

  # clause for search results pagination
  defp paging_params(%{
         address_hash: address_hash,
         tx_hash: tx_hash,
         block_hash: block_hash,
         holder_count: holder_count,
         name: name,
         inserted_at: inserted_at,
         type: type
       }) do
    inserted_at_datetime = DateTime.to_iso8601(inserted_at)

    %{
      "address_hash" => address_hash,
      "tx_hash" => tx_hash,
      "block_hash" => block_hash,
      "holder_count" => holder_count,
      "name" => name,
      "inserted_at" => inserted_at_datetime,
      "item_type" => type
    }
  end

  defp paging_params(%Instance{token_id: token_id}) do
    %{"unique_token" => Decimal.to_integer(token_id)}
  end

  defp paging_params(%StateChange{}) do
    %{"state_changes" => nil}
  end

  # clause for Polygon Edge Deposits and Withdrawals
  defp paging_params(%{msg_id: msg_id}) do
    %{"id" => msg_id}
  end

  defp paging_params_with_fiat_value(%CurrentTokenBalance{id: id, value: value} = ctb) do
    %{"fiat_value" => ctb.fiat_value, "value" => value, "id" => id}
  end

  defp block_or_transaction_from_param(param) do
    with {:error, :not_found} <- transaction_from_param(param) do
      hash_string_to_block(param)
    end
  end

  defp transaction_from_param(param) do
    case string_to_transaction_hash(param) do
      {:ok, hash} ->
        hash_to_transaction(hash)

      :error ->
        {:error, :not_found}
    end
  end

  defp hash_string_to_block(hash_string) do
    case string_to_block_hash(hash_string) do
      {:ok, hash} ->
        hash_to_block(hash)

      :error ->
        {:error, :not_found}
    end
  end

  def unique_tokens_paging_options(%{"unique_token" => token_id}),
    do: [paging_options: %{default_paging_options() | key: {token_id}}]

  def unique_tokens_paging_options(_params), do: [paging_options: default_paging_options()]

  def unique_tokens_next_page([], _list, _params), do: nil

  def unique_tokens_next_page(_, list, params) do
    Map.merge(params, paging_params(List.last(list)))
  end

  def token_transfers_next_page_params([], _list, _params), do: nil

  def token_transfers_next_page_params(next_page, list, params) do
    next_token_transfer = List.first(next_page)
    current_token_transfer = List.last(list)

    if next_token_transfer.log_index == current_token_transfer.log_index and
         next_token_transfer.block_hash == current_token_transfer.block_hash and
         next_token_transfer.transaction_hash == current_token_transfer.transaction_hash do
      new_params =
        list
        |> last_token_transfer_before_current(current_token_transfer)
        |> (&if(is_nil(&1), do: %{}, else: paging_params(&1))).()

      params
      |> Map.merge(new_params)
      |> Map.merge(%{
        "batch_log_index" => current_token_transfer.log_index,
        "batch_block_hash" => current_token_transfer.block_hash,
        "batch_transaction_hash" => current_token_transfer.transaction_hash,
        "index_in_batch" => current_token_transfer.index_in_batch
      })
    else
      Map.merge(params, paging_params(List.last(list)))
    end
  end

  defp last_token_transfer_before_current(list, current_token_transfer) do
    Enum.reduce_while(list, nil, fn tt, acc ->
      if tt.log_index == current_token_transfer.log_index and tt.block_hash == current_token_transfer.block_hash and
           tt.transaction_hash == current_token_transfer.transaction_hash do
        {:halt, acc}
      else
        {:cont, tt}
      end
    end)
  end

  def parse_block_hash_or_number_param("0x" <> _ = param) do
    case string_to_block_hash(param) do
      {:ok, hash} ->
        {:ok, :hash, hash}

      :error ->
        {:error, {:invalid, :hash}}
    end
  end

  def parse_block_hash_or_number_param(number_string)
      when is_binary(number_string) do
    case param_to_block_number(number_string) do
      {:ok, number} ->
        {:ok, :number, number}

      {:error, :invalid} ->
        {:error, {:invalid, :number}}
    end
  end
end<|MERGE_RESOLUTION|>--- conflicted
+++ resolved
@@ -321,7 +321,6 @@
     [paging_options: %{@default_paging_options | key: {value, address_hash}}]
   end
 
-<<<<<<< HEAD
   def paging_options(%{"total_gas" => total_gas, "address_hash" => address_hash}) do
     [paging_options: %{@default_paging_options | key: {total_gas, address_hash}}]
   end
@@ -330,11 +329,8 @@
     [paging_options: %{@default_paging_options | key: {name, type, value}}]
   end
 
-  def paging_options(%{"fiat_value" => fiat_value_string, "value" => value, "id" => id_string}) do
-=======
   def paging_options(%{"fiat_value" => fiat_value_string, "value" => value_string, "id" => id_string})
       when is_binary(fiat_value_string) and is_binary(value_string) and is_binary(id_string) do
->>>>>>> 809d1b3b
     with {id, ""} <- Integer.parse(id_string),
          {value, ""} <- Decimal.parse(value_string),
          {_id, _value, {fiat_value, ""}} <- {id, value, Decimal.parse(fiat_value_string)} do
