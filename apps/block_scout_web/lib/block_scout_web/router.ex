defmodule BlockScoutWeb.Router do
  use BlockScoutWeb, :router

  alias BlockScoutWeb.Plug.GraphQL
  alias BlockScoutWeb.{ApiRouter, WebRouter}

  forward("/wobserver", Wobserver.Web.Router)
  forward("/admin", BlockScoutWeb.AdminRouter)

  pipeline :browser do
    plug(:accepts, ["html"])
    plug(:fetch_session)
    plug(:fetch_flash)
    plug(:protect_from_forgery)
    plug(BlockScoutWeb.CSPHeader)
  end

  pipeline :api do
    plug(:accepts, ["json"])
  end

  forward("/api", ApiRouter)

  if Application.get_env(:block_scout_web, ApiRouter)[:reading_enabled] do
    # Needs to be 200 to support the schema introspection for graphiql
    @max_complexity 200

    forward("/graphql", Absinthe.Plug,
      schema: BlockScoutWeb.Schema,
      analyze_complexity: true,
      max_complexity: @max_complexity
    )

    forward("/graphiql", Absinthe.Plug.GraphiQL,
      schema: BlockScoutWeb.Schema,
      interface: :advanced,
      default_query: GraphQL.default_query(),
      socket: BlockScoutWeb.UserSocket,
      analyze_complexity: true,
      max_complexity: @max_complexity
    )
  else
    scope "/", BlockScoutWeb do
      pipe_through(:browser)
      get("/api_docs", PageNotFoundController, :index)
      get("/eth_rpc_api_docs", PageNotFoundController, :index)
    end
  end

  scope "/", BlockScoutWeb do
    pipe_through(:browser)

    get("/api_docs", APIDocsController, :index)
    get("/eth_rpc_api_docs", APIDocsController, :eth_rpc)
  end

  url_params = Application.get_env(:block_scout_web, BlockScoutWeb.Endpoint)[:url]
  api_path = url_params[:api_path]
  path = url_params[:path]

  if path != api_path do
    scope to_string(api_path) <> "/verify_smart_contract" do
      pipe_through(:api)

      post("/contract_verifications", BlockScoutWeb.AddressContractVerificationController, :create)
    end
  else
    scope "/verify_smart_contract" do
      pipe_through(:api)
<<<<<<< HEAD
  
=======

>>>>>>> fdf8b6a2
      post("/contract_verifications", BlockScoutWeb.AddressContractVerificationController, :create)
    end
  end

  if Application.get_env(:block_scout_web, WebRouter)[:enabled] do
    forward("/", BlockScoutWeb.WebRouter)
  else
    scope "/", BlockScoutWeb do
      pipe_through(:browser)

      forward("/", APIDocsController, :index)
    end
  end
end<|MERGE_RESOLUTION|>--- conflicted
+++ resolved
@@ -67,11 +67,7 @@
   else
     scope "/verify_smart_contract" do
       pipe_through(:api)
-<<<<<<< HEAD
-  
-=======
 
->>>>>>> fdf8b6a2
       post("/contract_verifications", BlockScoutWeb.AddressContractVerificationController, :create)
     end
   end
