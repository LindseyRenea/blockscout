defmodule BlockScoutWeb.AddressController do
  use BlockScoutWeb, :controller

  import BlockScoutWeb.Account.AuthController, only: [current_user: 1]
  import BlockScoutWeb.Chain, only: [paging_options: 1, next_page_params: 3, split_list_by_page: 1]
  import BlockScoutWeb.Models.GetAddressTags, only: [get_address_tags: 2]

  import BlockScoutWeb.Models.GetAddressTags, only: [get_address_tags: 2]

  alias BlockScoutWeb.{
    AccessHelpers,
    AddressTransactionController,
    AddressView,
    Controller,
    CurrencyHelpers
  }

<<<<<<< HEAD
  alias Explorer.Counters.{AddressTokenTransfersCounter, AddressTransactionsCounter, AddressTransactionsGasUsageCounter}
  alias Explorer.{Chain, CustomContractsHelpers, Market}
=======
  alias Explorer.{Chain, Market}
>>>>>>> 20de79e0
  alias Explorer.Chain.Wei
  alias Explorer.ExchangeRates.Token
  alias Indexer.Fetcher.CoinBalanceOnDemand
  alias Phoenix.View

  def index(conn, %{"type" => "JSON"} = params) do
    addresses =
      params
      |> paging_options()
      |> Chain.list_top_addresses()

    {addresses_page, next_page} = split_list_by_page(addresses)

    next_page_path =
      case next_page_params(next_page, addresses_page, params) do
        nil ->
          nil

        next_page_params ->
          address_path(
            conn,
            :index,
            Map.delete(next_page_params, "type")
          )
      end

    exchange_rate = Market.get_exchange_rate(Explorer.coin()) || Token.null()
    total_supply = Chain.total_supply()

    items_count_str = Map.get(params, "items_count")

    items_count =
      if items_count_str do
        {items_count, _} = Integer.parse(items_count_str)
        items_count
      else
        0
      end

    items =
      addresses_page
      |> Enum.with_index(1)
      |> Enum.map(fn {{address, tx_count}, index} ->
        View.render_to_string(
          AddressView,
          "_tile.html",
          address: address,
          index: items_count + index,
          exchange_rate: exchange_rate,
          total_supply: total_supply,
          tx_count: tx_count
        )
      end)

    json(
      conn,
      %{
        items: items,
        next_page_path: next_page_path
      }
    )
  end

  def index(conn, _params) do
    total_supply = Chain.total_supply()

    render(conn, "index.html",
      current_path: Controller.current_full_path(conn),
      address_count: Chain.address_estimated_count(),
      total_supply: total_supply
    )
  end

  def show(conn, %{"id" => address_hash_string, "type" => "JSON"} = params) do
    AddressTransactionController.index(conn, Map.put(params, "address_id", address_hash_string))
  end

  def show(conn, %{"id" => address_hash_string} = params) do
    with {:ok, address_hash} <- Chain.string_to_address_hash(address_hash_string),
         {:ok, address} <- Chain.hash_to_address(address_hash),
         {:ok, false} <- AccessHelpers.restricted_access?(address_hash_string, params) do
      render(
        conn,
        "_show_address_transactions.html",
        address: address,
        coin_balance_status: CoinBalanceOnDemand.trigger_fetch(address),
        exchange_rate: Market.get_exchange_rate(Explorer.coin()) || Token.null(),
        filter: params["filter"],
        counters_path: address_path(conn, :address_counters, %{"id" => address_hash_string}),
        current_path: Controller.current_full_path(conn),
        tags: get_address_tags(address_hash, current_user(conn))
      )
    else
      :error ->
        unprocessable_entity(conn)

      {:restricted_access, _} ->
        not_found(conn)

      {:error, :not_found} ->
        {:ok, address_hash} = Chain.string_to_address_hash(address_hash_string)

        address = %Chain.Address{
          hash: address_hash,
          smart_contract: nil,
          token: nil,
          fetched_coin_balance: %Wei{value: Decimal.new(0)}
        }

        case Chain.Hash.Address.validate(address_hash_string) do
          {:ok, _} ->
            render(
              conn,
              "_show_address_transactions.html",
              address: address,
              coin_balance_status: nil,
              exchange_rate: Market.get_exchange_rate(Explorer.coin()) || Token.null(),
              filter: params["filter"],
              counters_path: address_path(conn, :address_counters, %{"id" => address_hash_string}),
              current_path: Controller.current_full_path(conn),
              tags: get_address_tags(address_hash, current_user(conn))
            )

          _ ->
            not_found(conn)
        end
    end
  end

  def address_counters(conn, %{"id" => address_hash_string}) do
    with {:ok, address_hash} <- Chain.string_to_address_hash(address_hash_string),
         {:ok, address} <- Chain.hash_to_address(address_hash) do
<<<<<<< HEAD
      {validation_count, crc_total_worth} = address_counters(address)
=======
      {validation_count} = Chain.address_counters(address)
>>>>>>> 20de79e0

      transactions_from_db = address.transactions_count || 0
      token_transfers_from_db = address.token_transfers_count || 0
      address_gas_usage_from_db = address.gas_used || 0

      json(conn, %{
        transaction_count: transactions_from_db,
        token_transfer_count: token_transfers_from_db,
        gas_usage_count: address_gas_usage_from_db,
        validation_count: validation_count,
        crc_total_worth: crc_total_worth
      })
    else
      _ ->
        json(conn, %{
          transaction_count: 0,
          token_transfer_count: 0,
          gas_usage_count: 0,
          validation_count: 0,
          crc_total_worth: 0
        })
    end
  end
<<<<<<< HEAD

  defp address_counters(address) do
    validation_count_task =
      Task.async(fn ->
        validation_count(address)
      end)

    crc_total_worth_task =
      Task.async(fn ->
        crc_total_worth(address)
      end)

    Task.start_link(fn ->
      transaction_count(address)
    end)

    Task.start_link(fn ->
      token_transfers_count(address)
    end)

    Task.start_link(fn ->
      gas_usage_count(address)
    end)

    [
      validation_count_task,
      crc_total_worth_task
    ]
    |> Task.yield_many(:infinity)
    |> Enum.map(fn {_task, res} ->
      case res do
        {:ok, result} ->
          result

        {:exit, reason} ->
          raise "Query fetching address counters terminated: #{inspect(reason)}"

        nil ->
          raise "Query fetching address counters timed out."
      end
    end)
    |> List.to_tuple()
  end

  def transaction_count(address) do
    AddressTransactionsCounter.fetch(address)
  end

  def token_transfers_count(address) do
    AddressTokenTransfersCounter.fetch(address)
  end

  def gas_usage_count(address) do
    AddressTransactionsGasUsageCounter.fetch(address)
  end

  defp validation_count(address) do
    Chain.address_to_validation_count(address.hash)
  end

  defp crc_total_worth(address) do
    circles_total_balance(address.hash)
  end

  defp circles_total_balance(address_hash) do
    circles_addresses_list = CustomContractsHelpers.get_custom_addresses_list(:circles_addresses)

    token_balances =
      address_hash
      |> Chain.fetch_last_token_balances()

    token_balances_except_bridged =
      token_balances
      |> Enum.filter(fn {_, _, token} -> !token.bridged end)

    circles_total_balance_raw =
      if Enum.count(circles_addresses_list) > 0 do
        token_balances_except_bridged
        |> Enum.reduce(Decimal.new(0), fn {token_balance, _, token}, acc_balance ->
          {:ok, token_address} = Chain.hash_to_address(token.contract_address_hash)

          from_address = AddressView.from_address_hash(token_address)

          created_from_address_hash =
            if from_address,
              do: "0x" <> Base.encode16(from_address.bytes, case: :lower),
              else: nil

          if Enum.member?(circles_addresses_list, created_from_address_hash) && token.name == "Circles" &&
               token.symbol == "CRC" do
            Decimal.add(acc_balance, token_balance.value)
          else
            acc_balance
          end
        end)
      else
        Decimal.new(0)
      end

    CurrencyHelpers.format_according_to_decimals(circles_total_balance_raw, Decimal.new(18))
  end
=======
>>>>>>> 20de79e0
end<|MERGE_RESOLUTION|>--- conflicted
+++ resolved
@@ -11,16 +11,10 @@
     AccessHelpers,
     AddressTransactionController,
     AddressView,
-    Controller,
-    CurrencyHelpers
+    Controller
   }
 
-<<<<<<< HEAD
-  alias Explorer.Counters.{AddressTokenTransfersCounter, AddressTransactionsCounter, AddressTransactionsGasUsageCounter}
-  alias Explorer.{Chain, CustomContractsHelpers, Market}
-=======
   alias Explorer.{Chain, Market}
->>>>>>> 20de79e0
   alias Explorer.Chain.Wei
   alias Explorer.ExchangeRates.Token
   alias Indexer.Fetcher.CoinBalanceOnDemand
@@ -153,11 +147,7 @@
   def address_counters(conn, %{"id" => address_hash_string}) do
     with {:ok, address_hash} <- Chain.string_to_address_hash(address_hash_string),
          {:ok, address} <- Chain.hash_to_address(address_hash) do
-<<<<<<< HEAD
-      {validation_count, crc_total_worth} = address_counters(address)
-=======
-      {validation_count} = Chain.address_counters(address)
->>>>>>> 20de79e0
+      {validation_count, crc_total_worth} = Chain.address_counters(address)
 
       transactions_from_db = address.transactions_count || 0
       token_transfers_from_db = address.token_transfers_count || 0
@@ -181,108 +171,4 @@
         })
     end
   end
-<<<<<<< HEAD
-
-  defp address_counters(address) do
-    validation_count_task =
-      Task.async(fn ->
-        validation_count(address)
-      end)
-
-    crc_total_worth_task =
-      Task.async(fn ->
-        crc_total_worth(address)
-      end)
-
-    Task.start_link(fn ->
-      transaction_count(address)
-    end)
-
-    Task.start_link(fn ->
-      token_transfers_count(address)
-    end)
-
-    Task.start_link(fn ->
-      gas_usage_count(address)
-    end)
-
-    [
-      validation_count_task,
-      crc_total_worth_task
-    ]
-    |> Task.yield_many(:infinity)
-    |> Enum.map(fn {_task, res} ->
-      case res do
-        {:ok, result} ->
-          result
-
-        {:exit, reason} ->
-          raise "Query fetching address counters terminated: #{inspect(reason)}"
-
-        nil ->
-          raise "Query fetching address counters timed out."
-      end
-    end)
-    |> List.to_tuple()
-  end
-
-  def transaction_count(address) do
-    AddressTransactionsCounter.fetch(address)
-  end
-
-  def token_transfers_count(address) do
-    AddressTokenTransfersCounter.fetch(address)
-  end
-
-  def gas_usage_count(address) do
-    AddressTransactionsGasUsageCounter.fetch(address)
-  end
-
-  defp validation_count(address) do
-    Chain.address_to_validation_count(address.hash)
-  end
-
-  defp crc_total_worth(address) do
-    circles_total_balance(address.hash)
-  end
-
-  defp circles_total_balance(address_hash) do
-    circles_addresses_list = CustomContractsHelpers.get_custom_addresses_list(:circles_addresses)
-
-    token_balances =
-      address_hash
-      |> Chain.fetch_last_token_balances()
-
-    token_balances_except_bridged =
-      token_balances
-      |> Enum.filter(fn {_, _, token} -> !token.bridged end)
-
-    circles_total_balance_raw =
-      if Enum.count(circles_addresses_list) > 0 do
-        token_balances_except_bridged
-        |> Enum.reduce(Decimal.new(0), fn {token_balance, _, token}, acc_balance ->
-          {:ok, token_address} = Chain.hash_to_address(token.contract_address_hash)
-
-          from_address = AddressView.from_address_hash(token_address)
-
-          created_from_address_hash =
-            if from_address,
-              do: "0x" <> Base.encode16(from_address.bytes, case: :lower),
-              else: nil
-
-          if Enum.member?(circles_addresses_list, created_from_address_hash) && token.name == "Circles" &&
-               token.symbol == "CRC" do
-            Decimal.add(acc_balance, token_balance.value)
-          else
-            acc_balance
-          end
-        end)
-      else
-        Decimal.new(0)
-      end
-
-    CurrencyHelpers.format_according_to_decimals(circles_total_balance_raw, Decimal.new(18))
-  end
-=======
->>>>>>> 20de79e0
 end