--- conflicted
+++ resolved
@@ -5,13 +5,8 @@
   alias BlockScoutWeb.API.RPC.Helpers
   alias Explorer.Chain
   alias Explorer.Chain.Events.Publisher, as: EventsPublisher
-<<<<<<< HEAD
-  alias Explorer.Chain.SmartContract
+  alias Explorer.Chain.{Hash, SmartContract}
   alias Explorer.SmartContract.Solidity.Publisher
-=======
-  alias Explorer.Chain.{Hash, SmartContract}
-  alias Explorer.SmartContract.Publisher
->>>>>>> a75d69c8
   alias Explorer.ThirdPartyIntegrations.Sourcify
 
   def verify(conn, %{"addressHash" => address_hash} = params) do
