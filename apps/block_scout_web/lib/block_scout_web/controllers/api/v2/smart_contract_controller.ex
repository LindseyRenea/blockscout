defmodule BlockScoutWeb.API.V2.SmartContractController do
  use BlockScoutWeb, :controller

  import BlockScoutWeb.Chain, only: [paging_options: 1, next_page_params: 3, split_list_by_page: 1]

  import BlockScoutWeb.PagingHelper,
    only: [current_filter: 1, delete_parameters_from_next_page_params: 1, search_query: 1, smart_contracts_sorting: 1]

  import Explorer.Chain.SmartContract, only: [burn_address_hash_string: 0]
  import Explorer.SmartContract.Solidity.Verifier, only: [parse_boolean: 1]

  alias BlockScoutWeb.{AccessHelper, AddressView}
  alias Ecto.Association.NotLoaded
  alias Explorer.Chain
  alias Explorer.Chain.{Address, SmartContract}
  alias Explorer.SmartContract.{Reader, Writer}
  alias Explorer.SmartContract.Solidity.PublishHelper
  alias Explorer.ThirdPartyIntegrations.SolidityScan

  @smart_contract_address_options [
    necessity_by_association: %{
      :contracts_creation_internal_transaction => :optional,
      :smart_contract => :optional,
      :contracts_creation_transaction => :optional
    },
    api?: true
  ]

  @api_true [api?: true]

  action_fallback(BlockScoutWeb.API.V2.FallbackController)

  def smart_contract(conn, %{"address_hash" => address_hash_string} = params) do
    with {:format, {:ok, address_hash}} <- {:format, Chain.string_to_address_hash(address_hash_string)},
         {:ok, false} <- AccessHelper.restricted_access?(address_hash_string, params),
         _ <- PublishHelper.sourcify_check(address_hash_string),
         {:not_found, {:ok, address}} <-
           {:not_found, Chain.find_contract_address(address_hash, @smart_contract_address_options, false)} do
      conn
      |> put_status(200)
      |> render(:smart_contract, %{address: address})
    end
  end

  def methods_read(conn, %{"address_hash" => address_hash_string, "is_custom_abi" => "true"} = params) do
    with {:format, {:ok, address_hash}} <- {:format, Chain.string_to_address_hash(address_hash_string)},
         {:ok, false} <- AccessHelper.restricted_access?(address_hash_string, params),
         custom_abi <- AddressView.fetch_custom_abi(conn, address_hash_string),
         {:not_found, true} <- {:not_found, AddressView.check_custom_abi_for_having_read_functions(custom_abi)} do
      read_only_functions_from_abi =
        Reader.read_only_functions_from_abi_with_sender(custom_abi.abi, address_hash, params["from"])

      read_functions_required_wallet_from_abi = Reader.read_functions_required_wallet_from_abi(custom_abi.abi)

      conn
      |> put_status(200)
      |> render(:read_functions, %{functions: read_only_functions_from_abi ++ read_functions_required_wallet_from_abi})
    end
  end

  def methods_read(conn, %{"address_hash" => address_hash_string} = params) do
    with {:format, {:ok, address_hash}} <- {:format, Chain.string_to_address_hash(address_hash_string)},
         {:ok, false} <- AccessHelper.restricted_access?(address_hash_string, params),
         smart_contract <- SmartContract.address_hash_to_smart_contract(address_hash, @api_true),
         {:not_found, false} <- {:not_found, is_nil(smart_contract)} do
      read_only_functions_from_abi = Reader.read_only_functions(smart_contract, address_hash, params["from"])

      read_functions_required_wallet_from_abi = Reader.read_functions_required_wallet(smart_contract)

      conn
      |> put_status(200)
      |> render(:read_functions, %{functions: read_only_functions_from_abi ++ read_functions_required_wallet_from_abi})
    end
  end

  def methods_write(conn, %{"address_hash" => address_hash_string, "is_custom_abi" => "true"} = params) do
    with {:contract_interaction_disabled, false} <-
           {:contract_interaction_disabled, AddressView.contract_interaction_disabled?()},
         {:format, {:ok, _address_hash}} <- {:format, Chain.string_to_address_hash(address_hash_string)},
         {:ok, false} <- AccessHelper.restricted_access?(address_hash_string, params),
         custom_abi <- AddressView.fetch_custom_abi(conn, address_hash_string),
         {:not_found, true} <- {:not_found, AddressView.check_custom_abi_for_having_write_functions(custom_abi)} do
      conn
      |> put_status(200)
      |> json(custom_abi.abi |> Writer.filter_write_functions() |> Reader.get_abi_with_method_id())
    end
  end

  def methods_write(conn, %{"address_hash" => address_hash_string} = params) do
    with {:contract_interaction_disabled, false} <-
           {:contract_interaction_disabled, AddressView.contract_interaction_disabled?()},
         {:format, {:ok, address_hash}} <- {:format, Chain.string_to_address_hash(address_hash_string)},
         {:ok, false} <- AccessHelper.restricted_access?(address_hash_string, params),
         smart_contract <- SmartContract.address_hash_to_smart_contract(address_hash, @api_true),
         {:not_found, false} <- {:not_found, is_nil(smart_contract)} do
      conn
      |> put_status(200)
      |> json(smart_contract |> Writer.write_functions() |> Reader.get_abi_with_method_id())
    end
  end

  def methods_read_proxy(conn, %{"address_hash" => address_hash_string} = params) do
    with {:format, {:ok, address_hash}} <- {:format, Chain.string_to_address_hash(address_hash_string)},
         {:ok, false} <- AccessHelper.restricted_access?(address_hash_string, params),
         {:not_found, {:ok, address}} <-
           {:not_found, Chain.find_contract_address(address_hash, @smart_contract_address_options)},
         {:not_found, false} <- {:not_found, is_nil(address.smart_contract)} do
      implementation_address_hash_string =
        address.smart_contract
        |> SmartContract.get_implementation_address_hash(@api_true)
        |> Tuple.to_list()
        |> List.first() || burn_address_hash_string()

      conn
      |> put_status(200)
      |> render(:read_functions, %{
        functions: Reader.read_only_functions_proxy(address_hash, implementation_address_hash_string, nil, @api_true)
      })
    end
  end

  def methods_write_proxy(conn, %{"address_hash" => address_hash_string} = params) do
    with {:contract_interaction_disabled, false} <-
           {:contract_interaction_disabled, AddressView.contract_interaction_disabled?()},
         {:format, {:ok, address_hash}} <- {:format, Chain.string_to_address_hash(address_hash_string)},
         {:ok, false} <- AccessHelper.restricted_access?(address_hash_string, params),
         {:not_found, {:ok, address}} <-
           {:not_found, Chain.find_contract_address(address_hash, @smart_contract_address_options)},
         {:not_found, false} <- {:not_found, is_nil(address.smart_contract)} do
      implementation_address_hash_string =
        address.smart_contract
        |> SmartContract.get_implementation_address_hash(@api_true)
        |> Tuple.to_list()
        |> List.first() || burn_address_hash_string()

      conn
      |> put_status(200)
      |> json(
        implementation_address_hash_string
        |> Writer.write_functions_proxy(@api_true)
        |> Reader.get_abi_with_method_id()
      )
    end
  end

  def query_read_method(
        conn,
        %{"address_hash" => address_hash_string, "contract_type" => type, "args" => args} = params
      ) do
    custom_abi =
      if parse_boolean(params["is_custom_abi"]), do: AddressView.fetch_custom_abi(conn, address_hash_string), else: nil

    contract_type = if type == "proxy", do: :proxy, else: :regular

    with {:format, {:ok, address_hash}} <- {:format, Chain.string_to_address_hash(address_hash_string)},
         {:ok, false} <- AccessHelper.restricted_access?(address_hash_string, params),
         {:not_found, {:ok, address}} <-
           {:not_found,
            Chain.find_contract_address(address_hash,
              necessity_by_association: %{
                :smart_contract => :optional
              },
              api?: true
            )},
         {:not_found, true} <-
           {:not_found,
            !is_nil(custom_abi) || (address.smart_contract && !match?(%NotLoaded{}, address.smart_contract))} do
      %{output: output, names: names} =
        if custom_abi do
          Reader.query_function_with_names_custom_abi(
            address_hash,
            %{method_id: params["method_id"], args: prepare_args(args)},
            params["from"],
            custom_abi.abi
          )
        else
          Reader.query_function_with_names(
            address_hash,
            %{method_id: params["method_id"], args: prepare_args(args)},
            contract_type,
            params["from"],
            address.smart_contract.abi,
            true,
            @api_true
          )
        end

      conn
      |> put_status(200)
      |> render(:function_response, %{output: output, names: names, contract_address_hash: address_hash})
    end
  end

  @doc """
  /api/v2/smart-contracts/${address_hash_string}/solidityscan-report logic
  """
<<<<<<< HEAD
  @spec solidityscan_report(Plug.Conn.t(), map() | :atom) :: any()
  def solidityscan_report(conn, %{"address_hash" => address_hash_string} = params) do
    with {:format, {:ok, address_hash}} <- {:format, Chain.string_to_address_hash(address_hash_string)},
         {:ok, false} <- AccessHelper.restricted_access?(address_hash_string, params),
         {:ok, address} <- Chain.hash_to_address(address_hash),
=======
  @spec solidityscan_report(Plug.Conn.t(), map()) ::
          {:address, {:error, :not_found}}
          | {:format_address, :error}
          | {:is_empty_response, true}
          | {:is_smart_contract, false | nil}
          | {:restricted_access, true}
          | Plug.Conn.t()
  def solidityscan_report(conn, %{"address_hash" => address_hash_string} = params) do
    with {:format_address, {:ok, address_hash}} <- {:format_address, Chain.string_to_address_hash(address_hash_string)},
         {:ok, false} <- AccessHelper.restricted_access?(address_hash_string, params),
         {:address, {:ok, address}} <- {:address, Chain.hash_to_address(address_hash)},
>>>>>>> 6fb7ffdd
         {:is_smart_contract, true} <- {:is_smart_contract, Address.is_smart_contract(address)},
         response = SolidityScan.solidityscan_request(address_hash_string),
         {:is_empty_response, false} <- {:is_empty_response, is_nil(response)} do
      conn
      |> put_status(200)
      |> json(response)
<<<<<<< HEAD
    else
      {:format, :error} ->
        conn
        |> put_status(400)
        |> json(%{status: "error", message: "Invalid address hash"})

      {:restricted_access, true} ->
        conn
        |> put_status(403)
        |> json(%{status: "error", message: "Access restricted"})

      {:error, :not_found} ->
        conn
        |> put_status(404)
        |> json(%{status: "error", message: "Address not found"})

      {:is_smart_contract, false} ->
        conn
        |> put_status(404)
        |> json(%{status: "error", message: "Smart-contract not found"})

      {:is_empty_response, true} ->
        conn
        |> put_status(500)
        |> json(%{status: "error", message: "Empty response"})
=======
>>>>>>> 6fb7ffdd
    end
  end

  def smart_contracts_list(conn, params) do
    full_options =
      [necessity_by_association: %{[address: :token] => :optional, [address: :names] => :optional, address: :required}]
      |> Keyword.merge(paging_options(params))
      |> Keyword.merge(current_filter(params))
      |> Keyword.merge(search_query(params))
      |> Keyword.merge(smart_contracts_sorting(params))
      |> Keyword.merge(@api_true)

    smart_contracts_plus_one = SmartContract.verified_contracts(full_options)
    {smart_contracts, next_page} = split_list_by_page(smart_contracts_plus_one)

    next_page_params =
      next_page
      |> next_page_params(smart_contracts, delete_parameters_from_next_page_params(params))

    conn
    |> put_status(200)
    |> render(:smart_contracts, %{smart_contracts: smart_contracts, next_page_params: next_page_params})
  end

  def smart_contracts_counters(conn, _params) do
    conn
    |> json(%{
      smart_contracts: Chain.count_contracts_from_cache(@api_true),
      new_smart_contracts_24h: Chain.count_new_contracts_from_cache(@api_true),
      verified_smart_contracts: Chain.count_verified_contracts_from_cache(@api_true),
      new_verified_smart_contracts_24h: Chain.count_new_verified_contracts_from_cache(@api_true)
    })
  end

  def prepare_args(list) when is_list(list), do: list
  def prepare_args(other), do: [other]
end<|MERGE_RESOLUTION|>--- conflicted
+++ resolved
@@ -194,13 +194,6 @@
   @doc """
   /api/v2/smart-contracts/${address_hash_string}/solidityscan-report logic
   """
-<<<<<<< HEAD
-  @spec solidityscan_report(Plug.Conn.t(), map() | :atom) :: any()
-  def solidityscan_report(conn, %{"address_hash" => address_hash_string} = params) do
-    with {:format, {:ok, address_hash}} <- {:format, Chain.string_to_address_hash(address_hash_string)},
-         {:ok, false} <- AccessHelper.restricted_access?(address_hash_string, params),
-         {:ok, address} <- Chain.hash_to_address(address_hash),
-=======
   @spec solidityscan_report(Plug.Conn.t(), map()) ::
           {:address, {:error, :not_found}}
           | {:format_address, :error}
@@ -212,41 +205,12 @@
     with {:format_address, {:ok, address_hash}} <- {:format_address, Chain.string_to_address_hash(address_hash_string)},
          {:ok, false} <- AccessHelper.restricted_access?(address_hash_string, params),
          {:address, {:ok, address}} <- {:address, Chain.hash_to_address(address_hash)},
->>>>>>> 6fb7ffdd
          {:is_smart_contract, true} <- {:is_smart_contract, Address.is_smart_contract(address)},
          response = SolidityScan.solidityscan_request(address_hash_string),
          {:is_empty_response, false} <- {:is_empty_response, is_nil(response)} do
       conn
       |> put_status(200)
       |> json(response)
-<<<<<<< HEAD
-    else
-      {:format, :error} ->
-        conn
-        |> put_status(400)
-        |> json(%{status: "error", message: "Invalid address hash"})
-
-      {:restricted_access, true} ->
-        conn
-        |> put_status(403)
-        |> json(%{status: "error", message: "Access restricted"})
-
-      {:error, :not_found} ->
-        conn
-        |> put_status(404)
-        |> json(%{status: "error", message: "Address not found"})
-
-      {:is_smart_contract, false} ->
-        conn
-        |> put_status(404)
-        |> json(%{status: "error", message: "Smart-contract not found"})
-
-      {:is_empty_response, true} ->
-        conn
-        |> put_status(500)
-        |> json(%{status: "error", message: "Empty response"})
-=======
->>>>>>> 6fb7ffdd
     end
   end
 
