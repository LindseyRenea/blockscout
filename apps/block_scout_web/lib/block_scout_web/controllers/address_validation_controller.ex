--- conflicted
+++ resolved
@@ -9,11 +9,7 @@
   import BlockScoutWeb.Chain,
     only: [paging_options: 1, next_page_params: 3, split_list_by_page: 1]
 
-<<<<<<< HEAD
-  import GetAddressTags, only: [get_address_tags: 2]
-=======
   import BlockScoutWeb.Models.GetAddressTags, only: [get_address_tags: 2]
->>>>>>> 5d3fc0e4
 
   alias BlockScoutWeb.{AccessHelpers, BlockView, Controller}
   alias Explorer.ExchangeRates.Token
