defmodule BlockScoutWeb.TransactionController do
  use BlockScoutWeb, :controller

  import BlockScoutWeb.Account.AuthController, only: [current_user: 1]

  import BlockScoutWeb.Chain,
    only: [
      fetch_page_number: 1,
      paging_options: 1,
      next_page_params: 3,
      update_page_parameters: 3,
      split_list_by_page: 1
    ]

<<<<<<< HEAD
  import BlockScoutWeb.Account.AuthController, only: [current_user: 1]
  import GetAddressTags, only: [get_address_tags: 2]
  import GetTransactionTags, only: [get_transaction_tags: 2]
=======
  import GetAddressTags, only: [get_address_tags: 2]
  import GetTransactionTags, only: [get_transaction_with_addresess_tags: 2]
>>>>>>> 94759a47

  alias BlockScoutWeb.{
    AccessHelpers,
    Controller,
    TransactionInternalTransactionController,
    TransactionTokenTransferController,
    TransactionView
  }

  alias Explorer.{Chain, Market}
  alias Explorer.Chain.Cache.Transaction, as: TransactionCache
  alias Explorer.ExchangeRates.Token
  alias Phoenix.View

  @necessity_by_association %{
    :block => :optional,
    [created_contract_address: :names] => :optional,
    [from_address: :names] => :optional,
    [to_address: :names] => :optional,
    [to_address: :smart_contract] => :optional,
    :token_transfers => :optional
  }

  {:ok, burn_address_hash} = Chain.string_to_address_hash("0x0000000000000000000000000000000000000000")
  @burn_address_hash burn_address_hash

  @default_options [
    necessity_by_association: %{
      :block => :required,
      [created_contract_address: :names] => :optional,
      [from_address: :names] => :optional,
      [to_address: :names] => :optional,
      [created_contract_address: :smart_contract] => :optional,
      [from_address: :smart_contract] => :optional,
      [to_address: :smart_contract] => :optional
    }
  ]

  def index(conn, %{"type" => "JSON"} = params) do
    options =
      @default_options
      |> Keyword.merge(paging_options(params))

    full_options =
      options
      |> Keyword.put(
        :paging_options,
        params
        |> fetch_page_number()
        |> update_page_parameters(Chain.default_page_size(), Keyword.get(options, :paging_options))
      )

    %{total_transactions_count: transactions_count, transactions: transactions_plus_one} =
      Chain.recent_collated_transactions_for_rap(full_options)

    {transactions, next_page} =
      if fetch_page_number(params) == 1 do
        split_list_by_page(transactions_plus_one)
      else
        {transactions_plus_one, nil}
      end

    next_page_params =
      if fetch_page_number(params) == 1 do
        page_size = Chain.default_page_size()

        pages_limit = transactions_count |> Kernel./(page_size) |> Float.ceil() |> trunc()

        case next_page_params(next_page, transactions, params) do
          nil ->
            nil

          next_page_params ->
            next_page_params
            |> Map.delete("type")
            |> Map.delete("items_count")
            |> Map.put("pages_limit", pages_limit)
            |> Map.put("page_size", page_size)
            |> Map.put("page_number", 1)
        end
      else
        Map.delete(params, "type")
      end

    json(
      conn,
      %{
        items:
          Enum.map(transactions, fn transaction ->
            View.render_to_string(
              TransactionView,
              "_tile.html",
              transaction: transaction,
              burn_address_hash: @burn_address_hash,
              conn: conn
            )
          end),
        next_page_params: next_page_params
      }
    )
  end

  def index(conn, _params) do
    transaction_estimated_count = TransactionCache.estimated_count()

    render(
      conn,
      "index.html",
      current_path: Controller.current_full_path(conn),
      transaction_estimated_count: transaction_estimated_count
    )
  end

  def show(conn, %{"id" => transaction_hash_string, "type" => "JSON"}) do
    case Chain.string_to_transaction_hash(transaction_hash_string) do
      {:ok, transaction_hash} ->
        if Chain.transaction_has_token_transfers?(transaction_hash) do
          TransactionTokenTransferController.index(conn, %{
            "transaction_id" => transaction_hash_string,
            "type" => "JSON"
          })
        else
          TransactionInternalTransactionController.index(conn, %{
            "transaction_id" => transaction_hash_string,
            "type" => "JSON"
          })
        end

      :error ->
        set_not_found_view(conn, transaction_hash_string)
    end
  end

  def show(conn, %{"id" => id} = params) do
    with {:ok, transaction_hash} <- Chain.string_to_transaction_hash(id),
         :ok <- Chain.check_transaction_exists(transaction_hash) do
      if Chain.transaction_has_token_transfers?(transaction_hash) do
        with {:ok, transaction} <-
               Chain.hash_to_transaction(
                 transaction_hash,
                 necessity_by_association: @necessity_by_association
               ),
             {:ok, false} <- AccessHelpers.restricted_access?(to_string(transaction.from_address_hash), params),
             {:ok, false} <- AccessHelpers.restricted_access?(to_string(transaction.to_address_hash), params) do
          render(
            conn,
            "show_token_transfers.html",
            exchange_rate: Market.get_exchange_rate(Explorer.coin()) || Token.null(),
            block_height: Chain.block_height(),
            current_path: current_path(conn),
<<<<<<< HEAD
            current_user: current_user(conn),
=======
>>>>>>> 94759a47
            show_token_transfers: true,
            transaction: transaction,
            from_tags: get_address_tags(transaction.from_address_hash, current_user(conn)),
            to_tags: get_address_tags(transaction.to_address_hash, current_user(conn)),
<<<<<<< HEAD
            personal_tx_tag:
              get_transaction_tags(
                transaction_hash,
=======
            tx_tags:
              get_transaction_with_addresess_tags(
                transaction,
>>>>>>> 94759a47
                current_user(conn)
              )
          )
        else
          :not_found ->
            set_not_found_view(conn, id)

          :error ->
            set_invalid_view(conn, id)

          {:error, :not_found} ->
            set_not_found_view(conn, id)

          {:restricted_access, _} ->
            set_not_found_view(conn, id)
        end
      else
        with {:ok, transaction} <-
               Chain.hash_to_transaction(
                 transaction_hash,
                 necessity_by_association: @necessity_by_association
               ),
             {:ok, false} <- AccessHelpers.restricted_access?(to_string(transaction.from_address_hash), params),
             {:ok, false} <- AccessHelpers.restricted_access?(to_string(transaction.to_address_hash), params) do
          render(
            conn,
            "show_internal_transactions.html",
            exchange_rate: Market.get_exchange_rate(Explorer.coin()) || Token.null(),
            current_path: current_path(conn),
<<<<<<< HEAD
            current_user: current_user(conn),
=======
>>>>>>> 94759a47
            block_height: Chain.block_height(),
            show_token_transfers: Chain.transaction_has_token_transfers?(transaction_hash),
            transaction: transaction,
            from_tags: get_address_tags(transaction.from_address_hash, current_user(conn)),
            to_tags: get_address_tags(transaction.to_address_hash, current_user(conn)),
<<<<<<< HEAD
            personal_tx_tag:
              get_transaction_tags(
                transaction_hash,
=======
            tx_tags:
              get_transaction_with_addresess_tags(
                transaction,
>>>>>>> 94759a47
                current_user(conn)
              )
          )
        else
          :not_found ->
            set_not_found_view(conn, id)

          :error ->
            set_invalid_view(conn, id)

          {:error, :not_found} ->
            set_not_found_view(conn, id)

          {:restricted_access, _} ->
            set_not_found_view(conn, id)
        end
      end
    else
      :error ->
        set_invalid_view(conn, id)

      :not_found ->
        set_not_found_view(conn, id)
    end
  end

  def set_not_found_view(conn, transaction_hash_string) do
    conn
    |> put_status(404)
    |> put_view(TransactionView)
    |> render("not_found.html", transaction_hash: transaction_hash_string)
  end

  def set_invalid_view(conn, transaction_hash_string) do
    conn
    |> put_status(422)
    |> put_view(TransactionView)
    |> render("invalid.html", transaction_hash: transaction_hash_string)
  end
end<|MERGE_RESOLUTION|>--- conflicted
+++ resolved
@@ -12,14 +12,8 @@
       split_list_by_page: 1
     ]
 
-<<<<<<< HEAD
-  import BlockScoutWeb.Account.AuthController, only: [current_user: 1]
-  import GetAddressTags, only: [get_address_tags: 2]
-  import GetTransactionTags, only: [get_transaction_tags: 2]
-=======
   import GetAddressTags, only: [get_address_tags: 2]
   import GetTransactionTags, only: [get_transaction_with_addresess_tags: 2]
->>>>>>> 94759a47
 
   alias BlockScoutWeb.{
     AccessHelpers,
@@ -170,23 +164,13 @@
             exchange_rate: Market.get_exchange_rate(Explorer.coin()) || Token.null(),
             block_height: Chain.block_height(),
             current_path: current_path(conn),
-<<<<<<< HEAD
-            current_user: current_user(conn),
-=======
->>>>>>> 94759a47
             show_token_transfers: true,
             transaction: transaction,
             from_tags: get_address_tags(transaction.from_address_hash, current_user(conn)),
             to_tags: get_address_tags(transaction.to_address_hash, current_user(conn)),
-<<<<<<< HEAD
-            personal_tx_tag:
-              get_transaction_tags(
-                transaction_hash,
-=======
             tx_tags:
               get_transaction_with_addresess_tags(
                 transaction,
->>>>>>> 94759a47
                 current_user(conn)
               )
           )
@@ -216,24 +200,14 @@
             "show_internal_transactions.html",
             exchange_rate: Market.get_exchange_rate(Explorer.coin()) || Token.null(),
             current_path: current_path(conn),
-<<<<<<< HEAD
-            current_user: current_user(conn),
-=======
->>>>>>> 94759a47
             block_height: Chain.block_height(),
             show_token_transfers: Chain.transaction_has_token_transfers?(transaction_hash),
             transaction: transaction,
             from_tags: get_address_tags(transaction.from_address_hash, current_user(conn)),
             to_tags: get_address_tags(transaction.to_address_hash, current_user(conn)),
-<<<<<<< HEAD
-            personal_tx_tag:
-              get_transaction_tags(
-                transaction_hash,
-=======
             tx_tags:
               get_transaction_with_addresess_tags(
                 transaction,
->>>>>>> 94759a47
                 current_user(conn)
               )
           )
