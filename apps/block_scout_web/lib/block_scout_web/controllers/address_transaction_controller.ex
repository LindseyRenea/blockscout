defmodule BlockScoutWeb.AddressTransactionController do
  @moduledoc """
    Display all the Transactions that terminate at this Address.
  """

  use BlockScoutWeb, :controller

<<<<<<< HEAD
  import BlockScoutWeb.Chain,
    only: [
      current_filter: 1,
      next_page_params: 2,
      supplement_page_options: 2
    ]
=======
  import BlockScoutWeb.Account.AuthController, only: [current_user: 1]

  import BlockScoutWeb.Chain, only: [current_filter: 1, paging_options: 1, next_page_params: 3, split_list_by_page: 1]
>>>>>>> 20b4c664

  import BlockScoutWeb.Models.GetAddressTags, only: [get_address_tags: 2]

  alias BlockScoutWeb.{AccessHelpers, Controller, TransactionView}
  alias Explorer.{Chain, Market, PagingOptions}

  alias Explorer.Chain.{
    AddressInternalTransactionCsvExporter,
    AddressLogCsvExporter,
    AddressTokenTransferCsvExporter,
    AddressTransactionCsvExporter,
    Wei
  }

  alias Explorer.ExchangeRates.Token
  alias Indexer.Fetcher.CoinBalanceOnDemand
  alias Phoenix.View
  alias Plug.Conn

  @default_options [
    paging_options: %PagingOptions{page_size: Chain.default_page_size()},
    necessity_by_association: %{
      [created_contract_address: :names] => :optional,
      [from_address: :names] => :optional,
      [to_address: :names] => :optional,
      [created_contract_address: :smart_contract] => :optional,
      [from_address: :smart_contract] => :optional,
      [to_address: :smart_contract] => :optional
    }
  ]

  {:ok, burn_address_hash} = Chain.string_to_address_hash("0x0000000000000000000000000000000000000000")
  @burn_address_hash burn_address_hash

  def index(conn, %{"address_id" => address_hash_string, "type" => "JSON"} = params) do
    address_options = [necessity_by_association: %{:names => :optional, :smart_contract => :optional}]

    with {:ok, address_hash} <- Chain.string_to_address_hash(address_hash_string),
         {:ok, address} <- Chain.hash_to_address(address_hash, address_options, false),
         {:ok, false} <- AccessHelpers.restricted_access?(address_hash_string, params) do
      options =
        @default_options
        |> Keyword.merge(current_filter(params))
        |> supplement_page_options(params)

      %{transactions_count: transactions_count, transactions: transactions} =
        Chain.address_to_transactions_rap(address_hash, options)

      next_page_params = next_page_params(params, transactions_count)

      items_json =
        Enum.map(transactions, fn transaction ->
          View.render_to_string(
            TransactionView,
            "_tile.html",
            conn: conn,
            current_address: address,
            transaction: transaction,
            burn_address_hash: @burn_address_hash
          )
        end)

      json(conn, %{items: items_json, next_page_params: next_page_params})
    else
      :error ->
        unprocessable_entity(conn)

      {:restricted_access, _} ->
        not_found(conn)

      {:error, :not_found} ->
        case Chain.Hash.Address.validate(address_hash_string) do
          {:ok, _} ->
            json(conn, %{items: [], next_page_params: nil})

          _ ->
            not_found(conn)
        end
    end
  end

  def index(conn, %{"address_id" => address_hash_string} = params) do
    with {:ok, address_hash} <- Chain.string_to_address_hash(address_hash_string),
         {:ok, address} <- Chain.hash_to_address(address_hash),
         {:ok, false} <- AccessHelpers.restricted_access?(address_hash_string, params) do
      render(
        conn,
        "index.html",
        address: address,
        coin_balance_status: CoinBalanceOnDemand.trigger_fetch(address),
        exchange_rate: Market.get_exchange_rate(Explorer.coin()) || Token.null(),
        filter: params["filter"],
        counters_path: address_path(conn, :address_counters, %{"id" => address_hash_string}),
        current_path: Controller.current_full_path(conn),
        tags: get_address_tags(address_hash, current_user(conn))
      )
    else
      :error ->
        unprocessable_entity(conn)

      {:restricted_access, _} ->
        not_found(conn)

      {:error, :not_found} ->
        {:ok, address_hash} = Chain.string_to_address_hash(address_hash_string)

        address = %Chain.Address{
          hash: address_hash,
          smart_contract: nil,
          token: nil,
          fetched_coin_balance: %Wei{value: Decimal.new(0)}
        }

        case Chain.Hash.Address.validate(address_hash_string) do
          {:ok, _} ->
            render(
              conn,
              "index.html",
              address: address,
              coin_balance_status: nil,
              exchange_rate: Market.get_exchange_rate(Explorer.coin()) || Token.null(),
              filter: params["filter"],
              counters_path: address_path(conn, :address_counters, %{"id" => address_hash_string}),
              current_path: Controller.current_full_path(conn),
              tags: get_address_tags(address_hash, current_user(conn))
            )

          _ ->
            not_found(conn)
        end
    end
  end

  defp captcha_helper do
    :block_scout_web
    |> Application.get_env(:captcha_helper)
  end

  defp put_resp_params(conn, file_name) do
    conn
    |> put_resp_content_type("application/csv")
    |> put_resp_header("content-disposition", "attachment; filename=#{file_name}")
    |> put_resp_cookie("csv-downloaded", "true", max_age: 86_400, http_only: false)
    |> send_chunked(200)
  end

  defp items_csv(
         conn,
         %{
           "address_id" => address_hash_string,
           "from_period" => from_period,
           "to_period" => to_period,
           "recaptcha_response" => recaptcha_response
         },
         csv_export_module,
         file_name
       )
       when is_binary(address_hash_string) do
    with {:ok, address_hash} <- Chain.string_to_address_hash(address_hash_string),
         {:ok, address} <- Chain.hash_to_address(address_hash),
         {:recaptcha, true} <- {:recaptcha, captcha_helper().recaptcha_passed?(recaptcha_response)} do
      address
      |> csv_export_module.export(from_period, to_period)
      |> Enum.reduce_while(put_resp_params(conn, file_name), fn chunk, conn ->
        case Conn.chunk(conn, chunk) do
          {:ok, conn} ->
            {:cont, conn}

          {:error, :closed} ->
            {:halt, conn}
        end
      end)
    else
      :error ->
        unprocessable_entity(conn)

      {:error, :not_found} ->
        not_found(conn)

      {:recaptcha, false} ->
        not_found(conn)
    end
  end

  defp items_csv(conn, _, _, _), do: not_found(conn)

  def token_transfers_csv(conn, params) do
    items_csv(
      conn,
      %{
        "address_id" => params["address_id"],
        "from_period" => params["from_period"],
        "to_period" => params["to_period"],
        "recaptcha_response" => params["recaptcha_response"]
      },
      AddressTokenTransferCsvExporter,
      "token_transfers.csv"
    )
  end

  def transactions_csv(conn, %{
        "address_id" => address_hash_string,
        "from_period" => from_period,
        "to_period" => to_period,
        "recaptcha_response" => recaptcha_response
      }) do
    items_csv(
      conn,
      %{
        "address_id" => address_hash_string,
        "from_period" => from_period,
        "to_period" => to_period,
        "recaptcha_response" => recaptcha_response
      },
      AddressTransactionCsvExporter,
      "transactions.csv"
    )
  end

  def internal_transactions_csv(conn, %{
        "address_id" => address_hash_string,
        "from_period" => from_period,
        "to_period" => to_period,
        "recaptcha_response" => recaptcha_response
      }) do
    items_csv(
      conn,
      %{
        "address_id" => address_hash_string,
        "from_period" => from_period,
        "to_period" => to_period,
        "recaptcha_response" => recaptcha_response
      },
      AddressInternalTransactionCsvExporter,
      "internal_transactions.csv"
    )
  end

  def logs_csv(conn, %{
        "address_id" => address_hash_string,
        "from_period" => from_period,
        "to_period" => to_period,
        "recaptcha_response" => recaptcha_response
      }) do
    items_csv(
      conn,
      %{
        "address_id" => address_hash_string,
        "from_period" => from_period,
        "to_period" => to_period,
        "recaptcha_response" => recaptcha_response
      },
      AddressLogCsvExporter,
      "logs.csv"
    )
  end
end<|MERGE_RESOLUTION|>--- conflicted
+++ resolved
@@ -5,18 +5,14 @@
 
   use BlockScoutWeb, :controller
 
-<<<<<<< HEAD
+  import BlockScoutWeb.Account.AuthController, only: [current_user: 1]
+
   import BlockScoutWeb.Chain,
     only: [
       current_filter: 1,
       next_page_params: 2,
       supplement_page_options: 2
     ]
-=======
-  import BlockScoutWeb.Account.AuthController, only: [current_user: 1]
-
-  import BlockScoutWeb.Chain, only: [current_filter: 1, paging_options: 1, next_page_params: 3, split_list_by_page: 1]
->>>>>>> 20b4c664
 
   import BlockScoutWeb.Models.GetAddressTags, only: [get_address_tags: 2]
 
