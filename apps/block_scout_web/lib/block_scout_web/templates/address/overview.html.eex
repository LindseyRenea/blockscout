<%= if System.get_env("ALERT_TO_ADDRESSES") && System.get_env("ALERT_TO_ADDRESSES") |> String.downcase() == to_string(@address.hash) |> String.downcase() do %>
  <%= render BlockScoutWeb.StakesView, "_warning.html", conn: @conn, message: System.get_env("ADDRESS_ALERT_MESSAGE"), additional_container_classes: ["mb-2", "js-warning-alert"], additional_body_classes: ["alert-danger-etherscan", "border-radius-10"], additional_button_classes: ["js-btn-close-warning"] %>
<% end %>
<section class="address-overview" data-page="address-details" data-page-address-hash="<%= @address.hash %>" data-async-counters="<%= @counters_path %>">
  <%= render BlockScoutWeb.Advertisement.TextAdView, "index.html", conn: @conn %>
  <% dark_forest_addresses_list_0_4 = CustomContractsHelpers.get_custom_addresses_list(:dark_forest_addresses) %>
  <% dark_forest_addresses_list_0_5 = CustomContractsHelpers.get_custom_addresses_list(:dark_forest_addresses_v_0_5) %>
  <% dark_forest_addresses_list_0_6 = CustomContractsHelpers.get_custom_addresses_list(:dark_forest_addresses_v_0_6) %>
  <% dark_forest_addresses_list_0_6_r2 = CustomContractsHelpers.get_custom_addresses_list(:dark_forest_addresses_v_0_6_r2) %>
  <% dark_forest_addresses_list_0_6_r3 = CustomContractsHelpers.get_custom_addresses_list(:dark_forest_addresses_v_0_6_r3) %>
  <% dark_forest_addresses_list_0_6_r4 = CustomContractsHelpers.get_custom_addresses_list(:dark_forest_addresses_v_0_6_r4) %>
  <% dark_forest_addresses_list_0_6_r5 = CustomContractsHelpers.get_custom_addresses_list(:dark_forest_addresses_v_0_6_r5) %>
  <% dark_forest_addresses_list_dao = CustomContractsHelpers.get_custom_addresses_list(:dark_forest_addresses_dao) %>
  <% circles_addresses_list = CustomContractsHelpers.get_custom_addresses_list(:circles_addresses) %>
  <% current_address = "0x" <> Base.encode16(@address.hash.bytes, case: :lower) %>
  <% created_from_address_hash = if from_address_hash(@address), do: "0x" <> Base.encode16(from_address_hash(@address).bytes, case: :lower), else: nil %>
  <% tags = if assigns[:tags], do: @tags, else: [] %>
  <% private_tags = if assigns[:private_tags], do: @private_tags, else: [] %>
  <div class="row mb-2">
    <!-- Address details -->
    <div class="col-md-12 mb-2">
      <div class="card mb-2">
        <div class="card-body fs-14" style="line-height: 31px;">
          <%= cond do %>
            <% Enum.member?(dark_forest_addresses_list_0_4, current_address) -> %>
              <%= render BlockScoutWeb.AddressView, "_custom_view_df_title.html", title: "zkSnark space warfare (v0.4)" %>
            <% Enum.member?(dark_forest_addresses_list_0_5, current_address) -> %>
              <%= render BlockScoutWeb.AddressView, "_custom_view_df_title.html", title: "zkSnark space warfare (v0.5)" %>
            <% Enum.member?(dark_forest_addresses_list_0_6, current_address) -> %>
              <%= render BlockScoutWeb.AddressView, "_custom_view_df_title.html", title: "zkSnark space warfare (v0.6)" %>
            <% Enum.member?(dark_forest_addresses_list_0_6_r2, current_address) -> %>
              <%= render BlockScoutWeb.AddressView, "_custom_view_df_title.html", title: "zkSnark space warfare (v0.6-r2)" %>
            <% Enum.member?(dark_forest_addresses_list_0_6_r3, current_address) -> %>
              <%= render BlockScoutWeb.AddressView, "_custom_view_df_title.html", title: "zkSnark space warfare (v0.6-r3)" %>
            <% Enum.member?(dark_forest_addresses_list_0_6_r4, current_address) -> %>
              <%= render BlockScoutWeb.AddressView, "_custom_view_df_title.html", title: "zkSnark space warfare (v0.6-r4)" %>
            <% Enum.member?(dark_forest_addresses_list_0_6_r5, current_address) -> %>
              <%= render BlockScoutWeb.AddressView, "_custom_view_df_title.html", title: "zkSnark space warfare (v0.6-r5)" %>
            <% Enum.member?(dark_forest_addresses_list_dao, current_address) -> %>
              <%= render BlockScoutWeb.AddressView, "_custom_view_df_title.html", title: "zkSnark space warfare (community round)" %>
            <% Enum.member?(circles_addresses_list, current_address) -> %>
              <div class="custom-dapp-header-container">
                <img class="custom-address-icon"/>
              </div>
            <% Enum.member?(circles_addresses_list, created_from_address_hash) -> %>
              <div class="custom-dapp-header-container">
                <img class="custom-address-icon"/>
              </div>
            <% true -> %>
              <%= nil %>
          <% end %>
          <h1 class="card-title lg-card-title mb-2-desktop">
            <div class="title-with-label"><%= address_title(@address) %> <%= gettext "Details" %></div>
<<<<<<< HEAD
            <% validator_metadata = primary_validator_metadata(@address) %>
            <%= if contract?(@address) do %>
              <%= render BlockScoutWeb.FormView, "_tag.html", text: "contract", additional_classes: ["contract", "ml-1"] %>
              <%= if @is_proxy do %>
                <%= render BlockScoutWeb.FormView, "_tag.html", text: "proxy", additional_classes: ["proxy", "ml-1"] %>
              <% end %>
              <%= if @address.token do %>
                <%= render BlockScoutWeb.FormView, "_tag.html", text: "token", additional_classes: ["token", "ml-1"] %>
              <% end %>
              <%= if is_random_aura?(@address.hash) do %>
                <%= render BlockScoutWeb.FormView, "_tag.html", text: "random AuRa", additional_classes: ["random", "ml-1"] %>
              <% end %>
            <% else %>
              <%= render BlockScoutWeb.FormView, "_tag.html", text: "EOA", additional_classes: ["eoa", "ml-1"] %>
            <% end %>
            <%= render BlockScoutWeb.AddressView, "_labels.html", address_hash: @address.hash, private_tags: private_tags, tags: tags %>
            <%= if validator_metadata || Chain.is_active_validator?(@address.hash) do %>
              <%= render BlockScoutWeb.FormView, "_tag.html", text: "validator", additional_classes: ["validator", "ml-1"] %>
            <% end %>
=======
            <%= render BlockScoutWeb.AddressView, "_labels.html", address_hash: @address.hash, tags: @tags %>
>>>>>>> 170b3982
            <!-- buttons -->
            <span class="overview-title-buttons float-right">
              <%= render BlockScoutWeb.CommonComponentsView, "_btn_copy.html",
                      id: "tx-raw-input",
                      additional_classes: ["overview-title-item"],
                      clipboard_text: @address,
                      aria_label: gettext("Copy Address"),
                      title: gettext("Copy Address") %>
              <%= render BlockScoutWeb.CommonComponentsView, "_btn_qr_code.html" %>
<<<<<<< HEAD
              <%= if validator_metadata do %>
                <span
                  class="overview-title-item"
                  data-target="#validatorModal"
                  data-toggle="modal"
                >
                  <span
                    aria-label='<%= gettext("Show Validator Info") %>'
                    class="btn-address-card-icon"
                    data-placement="top"
                    data-toggle="tooltip"
                    title='<%= gettext("Validator Info") %>'
                  >
                    <svg xmlns="http://www.w3.org/2000/svg" width="20" height="10">
                      <path fill-rule="evenodd" d="M19 6h-6a1 1 0 0 1 0-2h6a1 1 0 0 1 0 2zm0-4h-6a1 1 0 0 1 0-2h6a1 1 0 0 1 0 2zM9 10H1a1 1 0 0 1-1-1V7a2 2 0 0 1 2-2h.184A2.962 2.962 0 0 1 2 4V3a3 3 0 1 1 6 0v1c0 .353-.072.686-.184 1H8a2 2 0 0 1 2 2v2a1 1 0 0 1-1 1zM6 3a1 1 0 0 0-2 0v1a1 1 0 0 0 2 0V3zm2 4H2v1h6V7zm5 1h6a1 1 0 0 1 0 2h-6a1 1 0 0 1 0-2z"/>
                    </svg>
                  </span>
                </span>
              <% end %>
=======
>>>>>>> 170b3982
            </span>
          </h1>
          <h3 class="address-detail-hash-title mb-4 <%= if BlockScoutWeb.AddressView.contract?(@address) do %>contract-address<% end %>" data-test="address_detail_hash"><%= @address %></h3>
          <%= if smart_contract_is_gnosis_safe_proxy?(@address) do %>
            <span class="ml-2 mr-4">
              <a data-test="external_url" href=https://xdai.gnosis-safe.io/app/#/safes/<%= @address.hash %>/transactions target="_blank">
              View In Gnosis Safe App <span class="external-token-icon"><%= render BlockScoutWeb.IconsView, "_external_link.html" %></span>
              </a>
            </span>
          <% end %>
          <!-- Verify in other explorers -->
          <!--
          <%# <%= render "_verify_other_explorers.html", hash: @address.hash, type: "address" %> %>
          -->
          <% address_name = primary_name(@address) %>
          <%= cond do %>
            <% @address.token -> %>
              <dl class="row">
                <dt class="col-sm-4 col-md-4 col-lg-3 text-muted">
                  <%= render BlockScoutWeb.CommonComponentsView, "_i_tooltip_2.html",
                  text: gettext("Token name and symbol.") %>
                  <%= gettext("Token") %>
                </dt>
                <dd class="col-sm-8 col-md-8 col-lg-9" data-test="address_token">
                  <%= link(
                    token_title(@address.token),
                    to: token_path(@conn,
                    :show,
                    @address.hash),
                    "data-test":
                    "token_hash_link"
                  ) 
                  %>
                </dd>
              </dl>
            <% address_name -> %>
              <%= if contract?(@address) do %>
                <dl class="row">
                  <dt class="col-sm-4 col-md-4 col-lg-3 text-muted">
                    <%= render BlockScoutWeb.CommonComponentsView, "_i_tooltip_2.html",
                    text: gettext("The name found in the source code of the Contract.") %>
                    <%= gettext("Contract Name") %>
                  </dt>
                  <dd class="col-sm-8 col-md-8 col-lg-9" data-test="address_contract">
                    <%= short_contract_name(address_name, 30) %>
                  </dd>
                </dl>
              <% else %>
                <dl class="row">
                  <dt class="col-sm-4 col-md-4 col-lg-3 text-muted">
                    <%= render BlockScoutWeb.CommonComponentsView, "_i_tooltip_2.html",
                    text: gettext("The name of the validator.") %>
                    <%= gettext("Validator Name") %>
                  </dt>
                  <dd class="col-sm-8 col-md-8 col-lg-9" data-test="address_contract">
                    <%= short_contract_name(address_name, 30) %>
                  </dd>
                </dl>
              <% end %>
            <% true -> %>
          <% end %>
          <!-- Creator -->
          <% from_address_hash = from_address_hash(@address) %>
          <%= if contract?(@address) do %>
            <dl class="row">
              <dt class="col-sm-4 col-md-4 col-lg-3 text-muted">
                <%= render BlockScoutWeb.CommonComponentsView, "_i_tooltip_2.html",
                text: gettext("Transactions and address of creation.") %>
                <%= gettext("Creator") %>
              </dt>
              <dd class="col-sm-8 col-md-8 col-lg-9" data-test="address_contract_creator">
                <%= if from_address_hash do %>
                  <%= link(
                    trimmed_hash(from_address_hash(@address)),
                    to: address_path(@conn, :show, from_address_hash(@address))
                  ) %>

                  <%= gettext "at" %>

                  <%= link(
                    trimmed_hash(transaction_hash(@address)),
                    to: transaction_path(@conn, :show, transaction_hash(@address)),
                    "data-test": "transaction_hash_link"
                  ) %>
                <% else %>
                  <p class="alert alert-danger" role="alert"><%= gettext("Error: Could not determine contract creator.") %></p>
                <% end %>
              </dd>
            </dl>
          <% end %>
          <!-- Implementation -->
          <%= if @is_proxy do %>
            <% implementation_address = Chain.get_implementation_address_hash(@address.hash, @address.smart_contract.abi) || "0x0000000000000000000000000000000000000000" %>
            <dl class="row">
              <dt class="col-sm-4 col-md-4 col-lg-3 text-muted">
                <%= render BlockScoutWeb.CommonComponentsView, "_i_tooltip_2.html",
                text: gettext("Implementation address of the proxy contract.") %>
                <%= gettext("Implementation") %>
              </dt>
              <dd class="col-sm-8 col-md-8 col-lg-9" data-test="address_contract_implementation">
                <%= link(
                  implementation_address,
                  to: address_path(@conn, :show, implementation_address),
                  class: "contract-address"
                ) 
                %>
              </dd>
            </dl>
          <% end %>
          <!-- Balance -->
          <dl class="row">
            <dt class="col-sm-4 col-md-4 col-lg-3 text-muted">
              <%= render BlockScoutWeb.CommonComponentsView, "_i_tooltip_2.html",
              text: gettext("Address balance in xDAI (doesn't include ERC20, ERC721, ERC1155 tokens).") %>
              <%= gettext("Balance") %>
            </dt>
            <dd class="col-sm-8 col-md-8 col-lg-9" data-test="address_balance">
              <%= balance(@address) %>
              <%= if !match?({:pending, _}, @coin_balance_status) && !empty_exchange_rate?(@exchange_rate) do %>
                <% usd_value = to_string(@exchange_rate.usd_value) %>
                <span class="address-current-balance">
                  (<span
                    data-wei-value="<%= if @address.fetched_coin_balance, do: @address.fetched_coin_balance.value %>"
                    data-usd-exchange-rate="<%= @exchange_rate.usd_value %>"
                    data-placement="top"
                    data-toggle="tooltip"
                    data-html="true"
                    title='<%= "@ " <> usd_value <> "/" <> gettext("Ether") %>'  
                  >
                  </span>)
                </span>
              <% end %>
            </dd>
          </dl>
          <!-- Tokens -->
          <dl class="row" data-test="outside_of_dropdown">
            <dt class="col-sm-4 col-md-4 col-lg-3 text-muted">
              <%= render BlockScoutWeb.CommonComponentsView, "_i_tooltip_2.html",
              text: gettext("All tokens in the account and total value.") %>
              <%= gettext("Tokens") %>
            </dt>
            <dd class="col-sm-8 col-md-8 col-lg-9" data-test="address_tokens" data-selector="balance-card">
              <%= render BlockScoutWeb.AddressView, "_balance_dropdown.html", conn: @conn, address: @address %>
            </dd>
          </dl>
          <!-- Transaction count -->
          <dl class="row address-transactions-count-item">
            <dt class="col-sm-4 col-md-4 col-lg-3 text-muted">
              <%= render BlockScoutWeb.CommonComponentsView, "_i_tooltip_2.html",
              text: gettext("Number of transactions related to this address.") %>
              <%= gettext("Transactions") %>
            </dt>
            <dd class="col-sm-8 col-md-8 col-lg-9" data-test="address_transaction_count">
              <%= if @conn.request_path |> String.contains?("/transactions") do %>
                <a href="#txs" class="page-link bs-label large btn-no-border-link-to-tems" data-selector="transaction-count">
                  <%= if @address.transactions_count do %>
                    <%= Number.Delimit.number_to_delimited(@address.transactions_count, precision: 0) %> <%= gettext("Transactions") %>
                  <% else %>
                    <%= render BlockScoutWeb.CommonComponentsView, "_loading_spinner.html", loading_text: gettext("Fetching transactions...") %>
                  <% end %>
                </a>
              <% else %>
                <a href="<%= AccessHelpers.get_path(@conn, :address_transaction_path, :index, @address.hash)%>#txs" class="page-link bs-label large btn-no-border-link-to-tems" data-selector="transaction-count">
                  <%= if @address.token_transfers_count do %>
                    <%= Number.Delimit.number_to_delimited(@address.transactions_count, precision: 0) %> <%= gettext("Transactions") %>
                  <% else %>
                    <%= render BlockScoutWeb.CommonComponentsView, "_loading_spinner.html", loading_text: gettext("Fetching transactions...") %>
                  <% end %>
                </a>
              <% end %>
            </dd>
          </dl>
          <!-- Transfers count -->
          <dl class="row address-transfers-count-item">
            <dt class="col-sm-4 col-md-4 col-lg-3 text-muted">
              <%= render BlockScoutWeb.CommonComponentsView, "_i_tooltip_2.html",
              text: gettext("Number of transfers to/from this address.") %>
              <%= gettext("Transfers") %>
            </dt>
            <dd class="col-sm-8 col-md-8 col-lg-9" data-test="address_transfer_count">
              <%= if @conn.request_path |> String.contains?("/token-transfers") do %>
                <a href="#transfers" class="page-link bs-label large btn-no-border-link-to-tems" data-selector="transfer-count">
                  <%= if @address.token_transfers_count do %>
                    <%= Number.Delimit.number_to_delimited(@address.token_transfers_count, precision: 0) %> <%= gettext("Transfers") %>
                  <% else %>
                    <%= render BlockScoutWeb.CommonComponentsView, "_loading_spinner.html", loading_text: gettext("Fetching transfers...") %>
                  <% end %>
                </a>
              <% else %>
                <a href="<%= AccessHelpers.get_path(@conn, :address_token_transfers_path, :index, @address.hash)%>#transfers" class="page-link bs-label large btn-no-border-link-to-tems" data-selector="transfer-count">
                  <%= if @address.token_transfers_count do %>
                    <%= Number.Delimit.number_to_delimited(@address.token_transfers_count, precision: 0) %> <%= gettext("Transfers") %>
                  <% else %>
                    <%= render BlockScoutWeb.CommonComponentsView, "_loading_spinner.html", loading_text: gettext("Fetching transfers...") %>
                  <% end %>
                </a>
              <% end %>
            </dd>
          </dl>
          <!-- Gas used -->
          <dl class="row address-gas-used-item">
            <dt class="col-sm-4 col-md-4 col-lg-3 text-muted">
              <%= render BlockScoutWeb.CommonComponentsView, "_i_tooltip_2.html",
              text: gettext("Gas used by the address.") %>
              <%= gettext("Gas Used") %>
            </dt>
            <dd class="col-sm-8 col-md-8 col-lg-9" data-test="address_gas_used">
              <span data-selector="gas-usage-count">
                <%= if @address.gas_used do %>
                  <%= Number.Delimit.number_to_delimited(@address.gas_used, precision: 0) %>
                <% else %>
                  <%= render BlockScoutWeb.CommonComponentsView, "_loading_spinner.html", loading_text: gettext("Fetching gas used...") %>
                <% end %>
              </span>
            </dd>
          </dl>
          <!-- Last balance update -->
          <%= if @address.fetched_coin_balance_block_number do %>
            <dl class="row">
              <dt class="col-sm-4 col-md-4 col-lg-3 text-muted">
                <%= render BlockScoutWeb.CommonComponentsView, "_i_tooltip_2.html",
                text: gettext("Block number in which the address was updated.") %>
                <%= gettext("Last Balance Update") %>
              </dt>
              <dd class="col-sm-8 col-md-8 col-lg-9" data-test="address_last_balance_update">
                <%= link(
                    @address.fetched_coin_balance_block_number,
                    to: block_path(@conn, :show, @address.fetched_coin_balance_block_number),
                    class: "tile-title-lg"
                ) %>
              </dd>
            </dl>
          <% end %>
          <!-- Blocks Validated -->
          <dl class="row address-validation-count-item" style="display: none;">
            <dt class="col-sm-4 col-md-4 col-lg-3 text-muted">
              <%= render BlockScoutWeb.CommonComponentsView, "_i_tooltip_2.html",
              text: gettext("Number of blocks validated by this validator.") %>
              <%= gettext("Blocks Validated") %>
            </dt>
            <dd class="col-sm-8 col-md-8 col-lg-9" data-test="address_blocks_validated">
              <span data-selector="validation-count">
              </span>
            </dd>
          </dl>
        </div>
      </div>
    </div>
  </div>
</section>

<!-- Modal QR -->
<%= render BlockScoutWeb.CommonComponentsView, "_modal_qr_code.html", qr_code: qr_code(@address), title: @address %>

<<<<<<< HEAD
<%= render BlockScoutWeb.Advertisement.BannersAdView, "_adbutler_banner.html", conn: @conn %> 
=======
<%= render BlockScoutWeb.Advertisement.BannersAdView, "_banner_728.html", conn: @conn %> 
>>>>>>> 170b3982
<|MERGE_RESOLUTION|>--- conflicted
+++ resolved
@@ -14,8 +14,6 @@
   <% circles_addresses_list = CustomContractsHelpers.get_custom_addresses_list(:circles_addresses) %>
   <% current_address = "0x" <> Base.encode16(@address.hash.bytes, case: :lower) %>
   <% created_from_address_hash = if from_address_hash(@address), do: "0x" <> Base.encode16(from_address_hash(@address).bytes, case: :lower), else: nil %>
-  <% tags = if assigns[:tags], do: @tags, else: [] %>
-  <% private_tags = if assigns[:private_tags], do: @private_tags, else: [] %>
   <div class="row mb-2">
     <!-- Address details -->
     <div class="col-md-12 mb-2">
@@ -51,7 +49,6 @@
           <% end %>
           <h1 class="card-title lg-card-title mb-2-desktop">
             <div class="title-with-label"><%= address_title(@address) %> <%= gettext "Details" %></div>
-<<<<<<< HEAD
             <% validator_metadata = primary_validator_metadata(@address) %>
             <%= if contract?(@address) do %>
               <%= render BlockScoutWeb.FormView, "_tag.html", text: "contract", additional_classes: ["contract", "ml-1"] %>
@@ -67,13 +64,10 @@
             <% else %>
               <%= render BlockScoutWeb.FormView, "_tag.html", text: "EOA", additional_classes: ["eoa", "ml-1"] %>
             <% end %>
-            <%= render BlockScoutWeb.AddressView, "_labels.html", address_hash: @address.hash, private_tags: private_tags, tags: tags %>
+            <%= render BlockScoutWeb.AddressView, "_labels.html", address_hash: @address.hash, tags: @tags %>
             <%= if validator_metadata || Chain.is_active_validator?(@address.hash) do %>
               <%= render BlockScoutWeb.FormView, "_tag.html", text: "validator", additional_classes: ["validator", "ml-1"] %>
             <% end %>
-=======
-            <%= render BlockScoutWeb.AddressView, "_labels.html", address_hash: @address.hash, tags: @tags %>
->>>>>>> 170b3982
             <!-- buttons -->
             <span class="overview-title-buttons float-right">
               <%= render BlockScoutWeb.CommonComponentsView, "_btn_copy.html",
@@ -83,7 +77,6 @@
                       aria_label: gettext("Copy Address"),
                       title: gettext("Copy Address") %>
               <%= render BlockScoutWeb.CommonComponentsView, "_btn_qr_code.html" %>
-<<<<<<< HEAD
               <%= if validator_metadata do %>
                 <span
                   class="overview-title-item"
@@ -103,8 +96,6 @@
                   </span>
                 </span>
               <% end %>
-=======
->>>>>>> 170b3982
             </span>
           </h1>
           <h3 class="address-detail-hash-title mb-4 <%= if BlockScoutWeb.AddressView.contract?(@address) do %>contract-address<% end %>" data-test="address_detail_hash"><%= @address %></h3>
@@ -359,8 +350,4 @@
 <!-- Modal QR -->
 <%= render BlockScoutWeb.CommonComponentsView, "_modal_qr_code.html", qr_code: qr_code(@address), title: @address %>
 
-<<<<<<< HEAD
-<%= render BlockScoutWeb.Advertisement.BannersAdView, "_adbutler_banner.html", conn: @conn %> 
-=======
-<%= render BlockScoutWeb.Advertisement.BannersAdView, "_banner_728.html", conn: @conn %> 
->>>>>>> 170b3982
+<%= render BlockScoutWeb.Advertisement.BannersAdView, "_adbutler_banner.html", conn: @conn %> 