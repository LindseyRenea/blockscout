<section class="container">
  <%= render BlockScoutWeb.AddressView, "overview.html", assigns %>

  <section>
    <div class="card">
      <%= render BlockScoutWeb.AddressView, "_tabs.html", assigns %>
      <div class="card-body" data-async-load data-async-listing="<%= @current_path %>">
        <h2 class="card-title"><%= gettext "Tokens" %></h2>

        <%= render BlockScoutWeb.CommonComponentsView, "_pagination_container.html", position: "top", show_pagination_limit: true, data_next_page_button: true, data_prev_page_button: true %>

        <button data-error-message class="alert alert-danger col-12 text-left" style="display: none;">
          <span href="#" class="alert-link"><%= gettext("Something went wrong, click to reload.") %></span>
        </button>

        <div data-empty-response-message style="display: none;">
          <div class="tile tile-muted text-center" data-selector="empty-token-list">
            <%= gettext "There are no tokens for this address." %>
          </div>
        </div>

        <div data-items>
          <%= render BlockScoutWeb.CommonComponentsView, "_tile-loader.html" %>
        </div>

        <div class="transaction-bottom-panel">
          <div csv-download class="download-all-transactions">
            Download <a class="download-all-transactions-link" href=<%= address_transaction_path(@conn, :token_transfers_csv, %{"address_id" => to_string(@address.hash)}) %>><%= gettext("CSV") %></span>
              <svg xmlns="http://www.w3.org/2000/svg" width="14" height="16">
                  <path fill="#333333" fill-rule="evenodd" d="M13 16H1c-.999 0-1-1-1-1V1s-.004-1 1-1h6l7 7v8s-.032 1-1 1zm-1-8c0-.99-1-1-1-1H8s-1 .001-1-1V3c0-.999-1-1-1-1H2v12h10V8z"/>
              </svg>
            </a>
          </div>
          <%= render BlockScoutWeb.CommonComponentsView, "_pagination_container.html", position: "bottom", cur_page_number: "1", show_pagination_limit: true, data_next_page_button: true, data_prev_page_button: true %>
        </div>

      </div>
    </div>
<<<<<<< HEAD
    <script defer data-cfasync="false" src="<%= static_path(@conn, "/js/async-listing-load.js") %>"></script>
=======
    <script defer data-cfasync="false" src="<%= static_path(@conn, "/js/address.js") %>"></script>
>>>>>>> b9702b02
  </section>
</section><|MERGE_RESOLUTION|>--- conflicted
+++ resolved
@@ -36,10 +36,6 @@
 
       </div>
     </div>
-<<<<<<< HEAD
-    <script defer data-cfasync="false" src="<%= static_path(@conn, "/js/async-listing-load.js") %>"></script>
-=======
     <script defer data-cfasync="false" src="<%= static_path(@conn, "/js/address.js") %>"></script>
->>>>>>> b9702b02
   </section>
 </section>