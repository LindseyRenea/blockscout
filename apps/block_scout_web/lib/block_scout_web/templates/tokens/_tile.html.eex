--- conflicted
+++ resolved
@@ -6,21 +6,27 @@
       </span>
   </td>
   <td class="stakes-td">
-<<<<<<< HEAD
-    <% token = token_display_name(@token, @bridged_token) %>
-=======
     <%= if System.get_env("DISPLAY_TOKEN_ICONS") === "true" do %>
-      <% foreign_chain_id = if Map.has_key?(@token, :foreign_chain_id), do: @token.foreign_chain_id, else: nil %>
-      <% chain_id_for_token_icon = if foreign_chain_id, do: foreign_chain_id, else: System.get_env("CHAIN_ID") %>
-      <% foreign_token_contract_address_hash = if Map.has_key?(@token, :foreign_token_contract_address_hash), do: Address.checksum(@token.foreign_token_contract_address_hash), else: nil %>
+      <% foreign_chain_id = 
+        if @bridged_token do
+          if Map.has_key?(@bridged_token, :foreign_chain_id), do: @bridged_token.foreign_chain_id, else: nil
+        else
+          nil 
+        end %>
+      <% chain_id_for_token_icon = if foreign_chain_id, do: foreign_chain_id |> Decimal.to_integer() |> to_string(), else: System.get_env("CHAIN_ID") %>
+      <% foreign_token_contract_address_hash = 
+        if @bridged_token do
+          if Map.has_key?(@bridged_token, :foreign_token_contract_address_hash), do: Address.checksum(@bridged_token.foreign_token_contract_address_hash), else: nil
+        else
+          nil 
+        end %>
       <% token_hash_for_token_icon = if foreign_token_contract_address_hash, do: foreign_token_contract_address_hash, else: Address.checksum(@token.contract_address_hash) %>
       <% token_icon_url = Explorer.Chain.get_token_icon_url_by(chain_id_for_token_icon, token_hash_for_token_icon) %>
       <%= if token_icon_url do %>
           <img heigth=15 width=15 src="<%= token_icon_url %>" style="margin-top: -3px;"/>
       <% end %>
     <% end %>
-    <% token = token_display_name(@token) %>
->>>>>>> 4459d69a
+    <% token = token_display_name(@token, @bridged_token) %>
     <%= link(token,
       to: token_path(BlockScoutWeb.Endpoint, :show, @token.contract_address_hash),
       "data-test": "token_link",
