<% address_hash_checksummed = @result.address_hash %>
<tr data-identifier-hash="<%= @result.address_hash %>-<%= if @result.tx_hash, do: Base.encode16(@result.tx_hash, case: :lower), else: "" %>-<%= if @result.block_hash, do: Base.encode16(@result.block_hash, case: :lower), else: "" %>">
  <td class="stakes-td">
      <!-- incremented number by order in the list -->
      <span class="color-lighten">
      </span>
  </td>
  <td class="stakes-td">
    <%= case @result.type do %>
        <% "token" -> %>
            <span
                class="token-icon mr-1"
<<<<<<< HEAD
                data-address-hash="<%= Address.checksum(@result.address_hash) %>"
            ></span>
=======
                data-address-hash="<%= address_hash_checksummed %>"
            >
            <%= if System.get_env("DISPLAY_TOKEN_ICONS") === "true" do %>
                <% chain_id_for_token_icon = if @result.foreign_chain_id, do: @result.foreign_chain_id |> Decimal.to_integer() |> to_string(), else: System.get_env("CHAIN_ID") %>
                <% address_hash = if @result.foreign_token_hash, do: @result.foreign_token_hash, else: @result.address_hash %>
                <% token_icon_url = Chain.get_token_icon_url_by(chain_id_for_token_icon, address_hash) %>

                <%= if token_icon_url do %>
                    <img heigth=15 width=15 src="<%= token_icon_url %>" style="margin-top: -2px;"/>
                <% end %>
            <% end %>
            </span>
>>>>>>> 5d96530d
            <% res = @result.name <> " (" <> @result.symbol <> ")" %>
            <a href="<%= token_path(@conn, :show, address_hash_checksummed) %>">
                <%= highlight_search_result(res, @query) %>
            </a>
        <% "address" -> %>
            <%= if @result.name do %>
                <a href="<%= address_path(@conn, :show, address_hash_checksummed) %>">
                    <%= highlight_search_result(@result.name, @query) %>
                </a>
            <% end %>
        <% "contract" -> %>
            <%= if @result.name do %>
                <a href="<%= address_path(@conn, :show, address_hash_checksummed) %>">
                    <%= highlight_search_result(@result.name, @query) %>
                </a>
            <% end %>
        <% "block" -> %>
            <%= link(
                highlight_search_result(to_string(@result.block_number), @query),
                to: block_path(@conn, :show, @result.block_number)
            ) %>
        <% _ -> %>
    <% end %>
  </td>
  <td class="stakes-td">
    <%= case @result.type do %>
        <% "token" -> %>
            <%= with {:ok, address_hash} = Chain.string_to_address_hash(@result.address_hash),
            {:ok, address} <- Chain.hash_to_address(address_hash) do %>
                <%= render BlockScoutWeb.AddressView,
                "_link.html",
                address: address,
                contract: false,
                use_custom_tooltip: false
                %>
            <% end %>
        <% "address" -> %>
            <%= with {:ok, address_hash} = Chain.string_to_address_hash(@result.address_hash),
            {:ok, address} <- Chain.hash_to_address(address_hash) do %>
                <%= render BlockScoutWeb.AddressView,
                "_link.html",
                address: address,
                contract: false,
                use_custom_tooltip: false
                %>
            <% end %>
        <% "contract" -> %>
            <%= with {:ok, address_hash} = Chain.string_to_address_hash(@result.address_hash),
            {:ok, address} <- Chain.hash_to_address(address_hash) do %>
                <%= render BlockScoutWeb.AddressView,
                "_link.html",
                address: address,
                contract: true,
                use_custom_tooltip: false
                %>
            <% end %>
        <% "transaction" -> %>
            <%= render BlockScoutWeb.TransactionView,
            "_link.html",
            transaction_hash: "0x" <> Base.encode16(@result.tx_hash, case: :lower) %>
        <% "block" -> %>
            <%= link(
                "0x" <> Base.encode16(@result.block_hash, case: :lower),
                to: block_path(@conn, :show, @result.block_number)
            ) %>
    <% end %>
  </td>
  <td class="stakes-td">
    <div class="bs-label <%= @result.type %>"><%= @result.type %></div>
  </td>
</tr>
<script src="https://cdn.jsdelivr.net/npm/jdenticon@3.1.1/dist/jdenticon.min.js"
        integrity="sha384-l0/0sn63N3mskDgRYJZA6Mogihu0VY3CusdLMiwpJ9LFPklOARUcOiWEIGGmFELx"
        crossorigin="anonymous">
</script><|MERGE_RESOLUTION|>--- conflicted
+++ resolved
@@ -10,10 +10,6 @@
         <% "token" -> %>
             <span
                 class="token-icon mr-1"
-<<<<<<< HEAD
-                data-address-hash="<%= Address.checksum(@result.address_hash) %>"
-            ></span>
-=======
                 data-address-hash="<%= address_hash_checksummed %>"
             >
             <%= if System.get_env("DISPLAY_TOKEN_ICONS") === "true" do %>
@@ -26,7 +22,6 @@
                 <% end %>
             <% end %>
             </span>
->>>>>>> 5d96530d
             <% res = @result.name <> " (" <> @result.symbol <> ")" %>
             <a href="<%= token_path(@conn, :show, address_hash_checksummed) %>">
                 <%= highlight_search_result(res, @query) %>
