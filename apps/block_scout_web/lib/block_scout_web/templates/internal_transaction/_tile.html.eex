--- conflicted
+++ resolved
@@ -33,11 +33,7 @@
           to: block_path(BlockScoutWeb.Endpoint, :show, @internal_transaction.block_number)
         ) %>
       </span>
-<<<<<<< HEAD
-      <span class="mr-2 mr-md-0 order-2" in-tile data-from-now="<%= @internal_transaction.transaction.block_timestamp %>"></span>
-=======
       <span class="mr-2 mr-md-0 order-2" in-tile data-from-now="<%= @internal_transaction.block.timestamp %>"></span>
->>>>>>> d9c4c419
       <%= if assigns[:current_address] do %>
         <span class="mr-2 mr-md-0 order-0 order-md-3">
           <%= if assigns[:current_address].hash == @internal_transaction.from_address_hash do %>
