<% error = @internal_transaction.error %>
<div class="tile tile-type-internal-transaction fade-in <%= if error, do: "tile-status--error--reason"%>" data-test="internal_transaction" data-key="<%= @internal_transaction.transaction_hash %>_<%= @internal_transaction.index %>" data-internal-transaction-transaction-hash="<%= @internal_transaction.transaction_hash %>" data-internal-transaction-index="<%= @internal_transaction.index %>">
  <div class="row tile-body">
    <!-- Color Block -->
    <div class="tile-transaction-type-block col-md-2 d-flex flex-row flex-md-column">
      <span class="tile-label">
        <%= gettext("Internal Transaction") %>
      </span>
      <span class="tile-status-label ml-2 ml-md-0" data-internal-transaction-type="<%= type(@internal_transaction) %>"><%= type(@internal_transaction) %></span>
      <%= if error do %>
        <span class="tile-status-label ml-2 ml-md-0"><%= gettext "Error" %>: <%= error %></span>
      <% end %>
    </div>
    <!-- Content -->
    <div class="col-md-7 col-lg-8 d-flex flex-column pr-2 pr-sm-2 pr-md-0">
      <%= render BlockScoutWeb.TransactionView, "_link.html", transaction_hash: @internal_transaction.transaction_hash %>
      <span class="text-nowrap">
<<<<<<< HEAD
        <%= @internal_transaction |> BlockScoutWeb.AddressView.address_partial_selector(:from, assigns[:current_address]) |> Keyword.put(:ignore_implementation_name, true) |> BlockScoutWeb.RenderHelpers.render_partial() %>
        &rarr;
        <%= @internal_transaction |> BlockScoutWeb.AddressView.address_partial_selector(:to, assigns[:current_address]) |> Keyword.put(:ignore_implementation_name, true) |> BlockScoutWeb.RenderHelpers.render_partial() %>
=======
        <%= @internal_transaction |> BlockScoutWeb.AddressView.address_partial_selector(:from, assigns[:current_address]) |> (&(if is_list(&1), do: Keyword.put(&1, :ignore_implementation_name, true), else: &1)).() |> BlockScoutWeb.RenderHelpers.render_partial() %>
        &rarr;
        <%= @internal_transaction |> BlockScoutWeb.AddressView.address_partial_selector(:to, assigns[:current_address]) |> (&(if is_list(&1), do: Keyword.put(&1, :ignore_implementation_name, true), else: &1)).() |> BlockScoutWeb.RenderHelpers.render_partial() %>
>>>>>>> 146de36e
      </span>
      <span class="d-flex flex-md-row flex-column mt-3 mt-md-0">
        <span class="tile-title">
          <%= BlockScoutWeb.TransactionView.value(@internal_transaction, include_label: false) %> <%= gettext "Ether" %>
        </span>
      </span>
    </div>
    <!-- Block info -->
    <div class="col-md-3 col-lg-2 d-flex flex-row flex-md-column flex-nowrap justify-content-center text-md-right mt-3 mt-md-0">
      <span class="mr-2 mr-md-0 order-1">
        <%= link(
          gettext("Block #%{number}", number: to_string(@internal_transaction.block_number)),
          to: block_path(BlockScoutWeb.Endpoint, :show, @internal_transaction.block_number)
        ) %>
      </span>
      <span class="mr-2 mr-md-0 order-2" in-tile data-from-now="<%= @internal_transaction.transaction.block_timestamp %>"></span>
      <%= if assigns[:current_address] do %>
        <span class="mr-2 mr-md-0 order-0 order-md-3">
          <%= if assigns[:current_address].hash == @internal_transaction.from_address_hash do %>
            <span class="badge badge-danger tile-badge"><%= gettext "OUT" %></span>
          <% else %>
            <span class="badge badge-success tile-badge"><%= gettext "IN" %></span>
          <% end %>
        </span>
      <% end %>
    </div>
  </div>
</div><|MERGE_RESOLUTION|>--- conflicted
+++ resolved
@@ -15,15 +15,9 @@
     <div class="col-md-7 col-lg-8 d-flex flex-column pr-2 pr-sm-2 pr-md-0">
       <%= render BlockScoutWeb.TransactionView, "_link.html", transaction_hash: @internal_transaction.transaction_hash %>
       <span class="text-nowrap">
-<<<<<<< HEAD
-        <%= @internal_transaction |> BlockScoutWeb.AddressView.address_partial_selector(:from, assigns[:current_address]) |> Keyword.put(:ignore_implementation_name, true) |> BlockScoutWeb.RenderHelpers.render_partial() %>
-        &rarr;
-        <%= @internal_transaction |> BlockScoutWeb.AddressView.address_partial_selector(:to, assigns[:current_address]) |> Keyword.put(:ignore_implementation_name, true) |> BlockScoutWeb.RenderHelpers.render_partial() %>
-=======
         <%= @internal_transaction |> BlockScoutWeb.AddressView.address_partial_selector(:from, assigns[:current_address]) |> (&(if is_list(&1), do: Keyword.put(&1, :ignore_implementation_name, true), else: &1)).() |> BlockScoutWeb.RenderHelpers.render_partial() %>
         &rarr;
         <%= @internal_transaction |> BlockScoutWeb.AddressView.address_partial_selector(:to, assigns[:current_address]) |> (&(if is_list(&1), do: Keyword.put(&1, :ignore_implementation_name, true), else: &1)).() |> BlockScoutWeb.RenderHelpers.render_partial() %>
->>>>>>> 146de36e
       </span>
       <span class="d-flex flex-md-row flex-column mt-3 mt-md-0">
         <span class="tile-title">
