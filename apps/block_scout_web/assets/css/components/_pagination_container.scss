$pagination-page-link-background: #f5f6fa !default;
$pagination-page-link-color: #a3a9b5 !default;
$pagination-page-link-background-active: $primary !default;
$pagination-page-link-color-active: #fff !default;

@mixin pagination-container-base($background-color, $text-color) {
  background-color: $background-color;
  border: 1px solid $background-color;
  color: $text-color;

  path {
    fill: $text-color;
  }
}

.pagination-container {
  display: flex;
  justify-content: space-between;

  &[disabled] {
    display: none;
  }

  @include media-breakpoint-down(sm) {
    flex-direction: column;
  }

  &.position-bottom {
    padding-top: 30px;
  }

  &.position-top {
    padding-bottom: 30px;
  }

  .pagination-limit {
    align-items: center;
    color: #033333;
    display: flex;
    font-size: 12px;
    font-weight: 600;
    line-height: 1.2;

    @include media-breakpoint-down(sm) {
      margin-bottom: 15px;
    }

    select {
      margin: 0 10px;
    }
  }

  .pagination {
    margin: 0 0 0 auto;
    padding: 0;

    @include media-breakpoint-down(sm) {
      justify-content: space-between;
      margin: 0;
    }

    .page-item {
      margin: 0 5px 0 0;

      &:last-child {
        margin-right: 0;
      }

      &.active .page-link {
        @include pagination-container-base($pagination-page-link-background-active, $pagination-page-link-color-active);
        cursor: default;
        pointer-events: none;

        &:hover {
          @include pagination-container-base($pagination-page-link-background-active, $pagination-page-link-color-active);
        }
      }
    }

    .page-link {
      @include pagination-container-base($pagination-page-link-background, $pagination-page-link-color);
      align-items: center;
      border-radius: 2px;
      display: flex;
      font-size: 12px;
      font-weight: 600;
      height: 24px;
      margin: 0;
      padding: 0 8px;
      position: relative;
      user-select: none;
      text-align: center;
      white-space: nowrap;
      cursor: pointer;

      &:not(.no-hover):hover {
        @include pagination-container-base($pagination-page-link-background-active, $pagination-page-link-color-active);
      }

      &[href=''] {
        pointer-events: none;
      }

      &.no-hover {
        cursor: default;
      }

      &[disabled] {
        @include pagination-container-base($pagination-page-link-background, $pagination-page-link-color);
        cursor: not-allowed;
        opacity: 0.4;
        outline: none;
        pointer-events: none;
      }
    }

    .page-link-light-hover {
      &:not(.no-hover):hover {
        @include pagination-container-base($pagination-page-link-background-active, $pagination-page-link-color-active);
        background-color: rgba($pagination-page-link-background-active, 0.5);
        border-color: rgba($pagination-page-link-background-active, 0.5);
      }
    }
  }
}

.tb {
  background-color: #00000000 !important;
  border: none !important;
}

.ml10 {
  margin-left: 10px;
}

.mlm17 {
  @include media-breakpoint-down(sm) {
    margin-left: -17px;
  }
}

.mrm18 {
  @include media-breakpoint-down(sm) {
    margin-right: -18px;
  }
}

<<<<<<< HEAD
.tb {
  background-color: #00000000 !important;
  border: none !important;
}

.ml10 {
  margin-left: 10px;
}

.mlm17 {
  @include media-breakpoint-down(sm) {
    margin-left: -17px;
  }
}

.mrm18 {
  @include media-breakpoint-down(sm) {
    margin-right: -18px;
  }
}

=======
>>>>>>> 7ccaee12
.go-to {
  @include media-breakpoint-down(sm) {
    margin-top: 10px !important;
    justify-content: end !important;
  }
}

.limit {
  color: $pagination-page-link-color;
  font-size: 12px;
  font-weight: 600;
  height: 24px;
  margin-top: -25px;
  text-align: right;
  @include media-breakpoint-down(sm) {
    display: none;
  }
}

.align-end {
  align-self: end;
}

.page-number {
  background-color: $pagination-page-link-background;
  border-width: 1px;
  border-style: solid;
  border-radius: 2px;
  border-color: $pagination-page-link-color;
  color: $pagination-page-link-color;
}

.page-number:focus {
  border: 1px solid $pagination-page-link-color;
}

.fml5 {
  margin-left: 5px !important;
}

.top-pagination-outer-container {
  display: flex;
}

.logs-topbar .pagination-container {
  @media (min-width: 600px) {
    margin-left: 80px;
  }
}<|MERGE_RESOLUTION|>--- conflicted
+++ resolved
@@ -145,30 +145,6 @@
   }
 }
 
-<<<<<<< HEAD
-.tb {
-  background-color: #00000000 !important;
-  border: none !important;
-}
-
-.ml10 {
-  margin-left: 10px;
-}
-
-.mlm17 {
-  @include media-breakpoint-down(sm) {
-    margin-left: -17px;
-  }
-}
-
-.mrm18 {
-  @include media-breakpoint-down(sm) {
-    margin-right: -18px;
-  }
-}
-
-=======
->>>>>>> 7ccaee12
 .go-to {
   @include media-breakpoint-down(sm) {
     margin-top: 10px !important;
