--- conflicted
+++ resolved
@@ -14,16 +14,11 @@
 }
 
 .search-control {
-<<<<<<< HEAD
     border-radius: 0 !important;
-    height: 57px !important;
-    @include media-breakpoint-down(lg) {
-=======
     @media screen and (min-width: 992px) {
         height: 57px !important;
     }
     @media screen and (max-width: 992px) {
->>>>>>> 70a16819
         height: 33px !important;
     }
     &.focused-field {
