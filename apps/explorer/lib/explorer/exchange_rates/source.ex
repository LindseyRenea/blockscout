--- conflicted
+++ resolved
@@ -18,22 +18,14 @@
   def fetch_exchange_rates_for_token(symbol) do
     source = Application.get_env(:explorer, Source)[:source]
     source_url = source.source_url(symbol)
-<<<<<<< HEAD
-    fetch_exchange_rates_request(source, source_url)
-=======
     fetch_exchange_rates_request(source, source_url, source.headers())
->>>>>>> cc6a0350
   end
 
   @spec fetch_exchange_rates_for_token_address(String.t()) :: {:ok, [Token.t()]} | {:error, any}
   def fetch_exchange_rates_for_token_address(address_hash) do
     source = Application.get_env(:explorer, Source)[:source]
     source_url = source.source_url(address_hash)
-<<<<<<< HEAD
-    fetch_exchange_rates_request(source, source_url)
-=======
     fetch_exchange_rates_request(source, source_url, source.headers())
->>>>>>> cc6a0350
   end
 
   defp fetch_exchange_rates_request(_source, source_url, _headers) when is_nil(source_url),
