defmodule Explorer.Chain.Import.Runner.TokenTransfers do
  @moduledoc """
  Bulk imports `t:Explorer.Chain.TokenTransfer.t/0`.
  """

  require Ecto.Query

  import Ecto.Query, only: [from: 2]

  alias Ecto.{Changeset, Multi, Repo}
  alias Explorer.Chain.{Import, TokenTransfer}
  alias Explorer.Prometheus.Instrumenter

  @behaviour Import.Runner

  # milliseconds
  @timeout 60_000

  @type imported :: [TokenTransfer.t()]

  @impl Import.Runner
  def ecto_schema_module, do: TokenTransfer

  @impl Import.Runner
  def option_key, do: :token_transfers

  @impl Import.Runner
  def imported_table_row do
    %{
      value_type: "[#{ecto_schema_module()}.t()]",
      value_description: "List of `t:#{ecto_schema_module()}.t/0`s"
    }
  end

  @impl Import.Runner
  def run(multi, changes_list, %{timestamps: timestamps} = options) do
    insert_options =
      options
      |> Map.get(option_key(), %{})
      |> Map.take(~w(on_conflict timeout)a)
      |> Map.put_new(:timeout, @timeout)
      |> Map.put(:timestamps, timestamps)

    Multi.run(multi, :token_transfers, fn repo, _ ->
      Instrumenter.block_import_stage_runner(
        fn -> insert(repo, changes_list, insert_options) end,
        :block_referencing,
        :token_transfers,
        :token_transfers
      )
    end)
  end

  @impl Import.Runner
  def timeout, do: @timeout

  @spec insert(Repo.t(), [map()], %{required(:timeout) => timeout(), required(:timestamps) => Import.timestamps()}) ::
          {:ok, [TokenTransfer.t()]}
          | {:error, [Changeset.t()]}
  def insert(repo, changes_list, %{timeout: timeout, timestamps: timestamps} = options) when is_list(changes_list) do
    on_conflict = Map.get_lazy(options, :on_conflict, &default_on_conflict/0)

    # Enforce TokenTransfer ShareLocks order (see docs: sharelocks.md)
    ordered_changes_list = Enum.sort_by(changes_list, &{&1.transaction_hash, &1.block_hash, &1.log_index})

    {:ok, inserted} =
      Import.insert_changes_list(
        repo,
        ordered_changes_list,
        conflict_target: [:transaction_hash, :log_index, :block_hash],
        on_conflict: on_conflict,
        for: TokenTransfer,
        returning: true,
        timeout: timeout,
        timestamps: timestamps
      )

    {:ok, inserted}
  end

  defp default_on_conflict do
    from(
      token_transfer in TokenTransfer,
      update: [
        set: [
          # Don't update `transaction_hash` as it is part of the composite primary key and used for the conflict target
          # Don't update `log_index` as it is part of the composite primary key and used for the conflict target
          amount: fragment("EXCLUDED.amount"),
          from_address_hash: fragment("EXCLUDED.from_address_hash"),
          to_address_hash: fragment("EXCLUDED.to_address_hash"),
          token_contract_address_hash: fragment("EXCLUDED.token_contract_address_hash"),
          token_ids: fragment("EXCLUDED.token_ids"),
          token_type: fragment("EXCLUDED.token_type"),
<<<<<<< HEAD
=======
          block_consensus: fragment("EXCLUDED.block_consensus"),
>>>>>>> d867be0f
          inserted_at: fragment("LEAST(?, EXCLUDED.inserted_at)", token_transfer.inserted_at),
          updated_at: fragment("GREATEST(?, EXCLUDED.updated_at)", token_transfer.updated_at)
        ]
      ],
      where:
        fragment(
<<<<<<< HEAD
          "(EXCLUDED.amount, EXCLUDED.from_address_hash, EXCLUDED.to_address_hash, EXCLUDED.token_contract_address_hash, EXCLUDED.token_ids, EXCLUDED.token_type) IS DISTINCT FROM (?, ?, ?, ?, ?, ?)",
=======
          "(EXCLUDED.amount, EXCLUDED.from_address_hash, EXCLUDED.to_address_hash, EXCLUDED.token_contract_address_hash, EXCLUDED.token_ids, EXCLUDED.token_type, EXCLUDED.block_consensus) IS DISTINCT FROM (?, ?, ?, ?, ?, ?, ?)",
>>>>>>> d867be0f
          token_transfer.amount,
          token_transfer.from_address_hash,
          token_transfer.to_address_hash,
          token_transfer.token_contract_address_hash,
          token_transfer.token_ids,
<<<<<<< HEAD
          token_transfer.token_type
=======
          token_transfer.token_type,
          token_transfer.block_consensus
>>>>>>> d867be0f
        )
    )
  end
end<|MERGE_RESOLUTION|>--- conflicted
+++ resolved
@@ -91,32 +91,21 @@
           token_contract_address_hash: fragment("EXCLUDED.token_contract_address_hash"),
           token_ids: fragment("EXCLUDED.token_ids"),
           token_type: fragment("EXCLUDED.token_type"),
-<<<<<<< HEAD
-=======
           block_consensus: fragment("EXCLUDED.block_consensus"),
->>>>>>> d867be0f
           inserted_at: fragment("LEAST(?, EXCLUDED.inserted_at)", token_transfer.inserted_at),
           updated_at: fragment("GREATEST(?, EXCLUDED.updated_at)", token_transfer.updated_at)
         ]
       ],
       where:
         fragment(
-<<<<<<< HEAD
-          "(EXCLUDED.amount, EXCLUDED.from_address_hash, EXCLUDED.to_address_hash, EXCLUDED.token_contract_address_hash, EXCLUDED.token_ids, EXCLUDED.token_type) IS DISTINCT FROM (?, ?, ?, ?, ?, ?)",
-=======
           "(EXCLUDED.amount, EXCLUDED.from_address_hash, EXCLUDED.to_address_hash, EXCLUDED.token_contract_address_hash, EXCLUDED.token_ids, EXCLUDED.token_type, EXCLUDED.block_consensus) IS DISTINCT FROM (?, ?, ?, ?, ?, ?, ?)",
->>>>>>> d867be0f
           token_transfer.amount,
           token_transfer.from_address_hash,
           token_transfer.to_address_hash,
           token_transfer.token_contract_address_hash,
           token_transfer.token_ids,
-<<<<<<< HEAD
-          token_transfer.token_type
-=======
           token_transfer.token_type,
           token_transfer.block_consensus
->>>>>>> d867be0f
         )
     )
   end
