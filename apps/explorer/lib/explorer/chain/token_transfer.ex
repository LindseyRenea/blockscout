defmodule Explorer.Chain.TokenTransfer do
  @moduledoc """
  Represents a token transfer between addresses for a given token.

  ## Overview

  Token transfers are special cases from a `t:Explorer.Chain.Log.t/0`. A token
  transfer is always signified by the value from the `first_topic` in a log. That value
  is always `0xddf252ad1be2c89b69c2b068fc378daa952ba7f163c4a11628f55a4df523b3ef`.

  ## Data Mapping From a Log

  Here's how a log's data maps to a token transfer:

  | Log                 | Token Transfer                 | Description                     |
  |---------------------|--------------------------------|---------------------------------|
  | `:second_topic`     | `:from_address_hash`           | Address sending tokens          |
  | `:third_topic`      | `:to_address_hash`             | Address receiving tokens        |
  | `:data`             | `:amount`                      | Amount of tokens transferred    |
  | `:transaction_hash` | `:transaction_hash`            | Transaction of the transfer     |
  | `:address_hash`     | `:token_contract_address_hash` | Address of token's contract     |
  | `:index`            | `:log_index`                   | Index of log in transaction     |
  """

  use Explorer.Schema

  import Ecto.Changeset
  import Ecto.Query, only: [from: 2, limit: 2, where: 3, join: 5, order_by: 3, preload: 3]

  alias Explorer.Chain
<<<<<<< HEAD
  alias Explorer.Chain.{Address, Block, DenormalizationHelper, Hash, TokenTransfer, Transaction}
=======
  alias Explorer.Chain.{Address, Block, DenormalizationHelper, Hash, Log, TokenTransfer, Transaction}
>>>>>>> 4712098a
  alias Explorer.Chain.Token.Instance
  alias Explorer.{PagingOptions, Repo}

  @default_paging_options %PagingOptions{page_size: 50}

  @typedoc """
  * `:amount` - The token transferred amount
  * `:block_hash` - hash of the block
  * `:block_number` - The block number that the transfer took place.
  * `:from_address` - The `t:Explorer.Chain.Address.t/0` that sent the tokens
  * `:from_address_hash` - Address hash foreign key
  * `:to_address` - The `t:Explorer.Chain.Address.t/0` that received the tokens
  * `:to_address_hash` - Address hash foreign key
  * `:token_contract_address` - The `t:Explorer.Chain.Address.t/0` of the token's contract.
  * `:token_contract_address_hash` - Address hash foreign key
  * `:transaction` - The `t:Explorer.Chain.Transaction.t/0` ledger
  * `:transaction_hash` - Transaction foreign key
  * `:log_index` - Index of the corresponding `t:Explorer.Chain.Log.t/0` in the block.
  * `:amounts` - Tokens transferred amounts in case of batched transfer in ERC-1155
  * `:token_ids` - IDs of the tokens (applicable to ERC-1155 tokens)
  """
  @type t :: %TokenTransfer{
          amount: Decimal.t() | nil,
          block_number: non_neg_integer() | nil,
          block_hash: Hash.Full.t(),
          from_address: %Ecto.Association.NotLoaded{} | Address.t(),
          from_address_hash: Hash.Address.t(),
          to_address: %Ecto.Association.NotLoaded{} | Address.t(),
          to_address_hash: Hash.Address.t(),
          token_contract_address: %Ecto.Association.NotLoaded{} | Address.t(),
          token_contract_address_hash: Hash.Address.t(),
          transaction: %Ecto.Association.NotLoaded{} | Transaction.t(),
          transaction_hash: Hash.Full.t(),
          log_index: non_neg_integer(),
          amounts: [Decimal.t()] | nil,
          token_ids: [non_neg_integer()] | nil,
          index_in_batch: non_neg_integer() | nil
        }

  @typep paging_options :: {:paging_options, PagingOptions.t()}
  @typep api? :: {:api?, true | false}

  @constant "0xddf252ad1be2c89b69c2b068fc378daa952ba7f163c4a11628f55a4df523b3ef"
  @weth_deposit_signature "0xe1fffcc4923d04b559f4d29a8bfc6cda04eb5b0d3c460751c2402c5c5cc9109c"
  @weth_withdrawal_signature "0x7fcf532c15f0a6db0bd6d0e038bea71d30d808c7d98cb3bf7268a95bf5081b65"
  @erc1155_single_transfer_signature "0xc3d58168c5ae7397731d063d5bbf3d657854427343f4c083240f7aacaa2d0f62"
  @erc1155_batch_transfer_signature "0x4a39dc06d4c0dbc64b70af90fd698a233a518aa5d07e595d983b8c0526c8f7fb"

  @transfer_function_signature "0xa9059cbb"

  @primary_key false
  schema "token_transfers" do
    field(:amount, :decimal)
    field(:block_number, :integer)
    field(:log_index, :integer, primary_key: true)
    field(:amounts, {:array, :decimal})
    field(:token_ids, {:array, :decimal})
    field(:index_in_batch, :integer, virtual: true)

    belongs_to(:from_address, Address, foreign_key: :from_address_hash, references: :hash, type: Hash.Address)
    belongs_to(:to_address, Address, foreign_key: :to_address_hash, references: :hash, type: Hash.Address)

    belongs_to(
      :token_contract_address,
      Address,
      foreign_key: :token_contract_address_hash,
      references: :hash,
      type: Hash.Address
    )

    belongs_to(:transaction, Transaction,
      foreign_key: :transaction_hash,
      primary_key: true,
      references: :hash,
      type: Hash.Full
    )

    belongs_to(:block, Block,
      foreign_key: :block_hash,
      primary_key: true,
      references: :hash,
      type: Hash.Full
    )

    has_many(
      :instances,
      Instance,
      foreign_key: :token_contract_address_hash,
      references: :token_contract_address_hash
    )

    has_one(:token, through: [:token_contract_address, :token])

    timestamps()
  end

  @required_attrs ~w(block_number log_index from_address_hash to_address_hash token_contract_address_hash transaction_hash block_hash)a
  @optional_attrs ~w(amount amounts token_ids)a

  @doc false
  def changeset(%TokenTransfer{} = struct, params \\ %{}) do
    struct
    |> cast(params, @required_attrs ++ @optional_attrs)
    |> validate_required(@required_attrs)
    |> foreign_key_constraint(:transaction)
  end

  @doc """
  Value that represents a token transfer in a `t:Explorer.Chain.Log.t/0`'s
  `first_topic` field.
  """
  def constant, do: @constant

  def weth_deposit_signature, do: @weth_deposit_signature

  def weth_withdrawal_signature, do: @weth_withdrawal_signature

  def erc1155_single_transfer_signature, do: @erc1155_single_transfer_signature

  def erc1155_batch_transfer_signature, do: @erc1155_batch_transfer_signature

  @doc """
  ERC 20's transfer(address,uint256) function signature
  """
  def transfer_function_signature, do: @transfer_function_signature

  @spec fetch_token_transfers_from_token_hash(Hash.t(), [paging_options | api?]) :: []
  def fetch_token_transfers_from_token_hash(token_address_hash, options) do
    paging_options = Keyword.get(options, :paging_options, @default_paging_options)
    preloads = DenormalizationHelper.extend_transaction_preload([:transaction, :token, :from_address, :to_address])

    query =
      from(
        tt in TokenTransfer,
        where: tt.token_contract_address_hash == ^token_address_hash and not is_nil(tt.block_number),
        preload: ^preloads,
        order_by: [desc: tt.block_number, desc: tt.log_index]
      )

    query
    |> page_token_transfer(paging_options)
    |> limit(^paging_options.page_size)
    |> Chain.select_repo(options).all()
  end

  @spec fetch_token_transfers_from_token_hash_and_token_id(Hash.t(), non_neg_integer(), [paging_options | api?]) :: []
  def fetch_token_transfers_from_token_hash_and_token_id(token_address_hash, token_id, options) do
    paging_options = Keyword.get(options, :paging_options, @default_paging_options)
    preloads = DenormalizationHelper.extend_transaction_preload([:transaction, :token, :from_address, :to_address])

    query =
      from(
        tt in TokenTransfer,
        where: tt.token_contract_address_hash == ^token_address_hash,
        where: fragment("? @> ARRAY[?::decimal]", tt.token_ids, ^Decimal.new(token_id)),
        where: not is_nil(tt.block_number),
        preload: ^preloads,
        order_by: [desc: tt.block_number, desc: tt.log_index]
      )

    query
    |> page_token_transfer(paging_options)
    |> limit(^paging_options.page_size)
    |> Chain.select_repo(options).all()
  end

  @spec count_token_transfers_from_token_hash(Hash.t()) :: non_neg_integer()
  def count_token_transfers_from_token_hash(token_address_hash) do
    query =
      from(
        tt in TokenTransfer,
        where: tt.token_contract_address_hash == ^token_address_hash,
        select: fragment("COUNT(*)")
      )

    Repo.one(query, timeout: :infinity)
  end

  @spec count_token_transfers_from_token_hash_and_token_id(Hash.t(), non_neg_integer(), [api?]) :: non_neg_integer()
  def count_token_transfers_from_token_hash_and_token_id(token_address_hash, token_id, options) do
    query =
      from(
        tt in TokenTransfer,
        where:
          tt.token_contract_address_hash == ^token_address_hash and
            fragment("? @> ARRAY[?::decimal]", tt.token_ids, ^Decimal.new(token_id)),
        select: fragment("COUNT(*)")
      )

    Chain.select_repo(options).one(query, timeout: :infinity)
  end

  def page_token_transfer(query, %PagingOptions{key: nil}), do: query

  def page_token_transfer(query, %PagingOptions{key: {token_id}, asc_order: true}) do
    where(query, [tt], fragment("?[1] > ?", tt.token_ids, ^token_id))
  end

  def page_token_transfer(query, %PagingOptions{key: {token_id}}) do
    where(query, [tt], fragment("?[1] < ?", tt.token_ids, ^token_id))
  end

  def page_token_transfer(query, %PagingOptions{key: {block_number, log_index}, asc_order: true}) do
    where(
      query,
      [tt],
      tt.block_number > ^block_number or (tt.block_number == ^block_number and tt.log_index > ^log_index)
    )
  end

  def page_token_transfer(query, %PagingOptions{key: {block_number, log_index}}) do
    where(
      query,
      [tt],
      tt.block_number < ^block_number or (tt.block_number == ^block_number and tt.log_index < ^log_index)
    )
  end

  def handle_paging_options(query, nil), do: query

  def handle_paging_options(query, %PagingOptions{key: nil, page_size: nil}), do: query

  def handle_paging_options(query, paging_options) do
    query
    |> page_token_transfer(paging_options)
    |> limit(^paging_options.page_size)
  end

  @doc """
  Fetches the transaction hashes from token transfers according
  to the address hash.
  """
  def where_any_address_fields_match(:to, address_hash, paging_options) do
    query =
      from(
        tt in TokenTransfer,
        where: tt.to_address_hash == ^address_hash,
        select: type(tt.transaction_hash, :binary),
        distinct: tt.transaction_hash
      )

    query
    |> page_transaction_hashes_from_token_transfers(paging_options)
    |> limit(^paging_options.page_size)
    |> Repo.all()
  end

  def where_any_address_fields_match(:from, address_hash, paging_options) do
    query =
      from(
        tt in TokenTransfer,
        where: tt.from_address_hash == ^address_hash,
        select: type(tt.transaction_hash, :binary),
        distinct: tt.transaction_hash
      )

    query
    |> page_transaction_hashes_from_token_transfers(paging_options)
    |> limit(^paging_options.page_size)
    |> Repo.all()
  end

  def where_any_address_fields_match(_, address_hash, paging_options) do
    {:ok, address_bytes} = Explorer.Chain.Hash.Address.dump(address_hash)

    transaction_hashes_from_token_transfers_sql(address_bytes, paging_options)
  end

  defp transaction_hashes_from_token_transfers_sql(address_bytes, %PagingOptions{page_size: page_size} = paging_options) do
    query =
      from(token_transfer in TokenTransfer,
        where: token_transfer.to_address_hash == ^address_bytes or token_transfer.from_address_hash == ^address_bytes,
        select: type(token_transfer.transaction_hash, :binary),
        distinct: token_transfer.transaction_hash,
        limit: ^page_size
      )

    query
    |> page_transaction_hashes_from_token_transfers(paging_options)
    |> Repo.all()
  end

  defp page_transaction_hashes_from_token_transfers(query, %PagingOptions{key: nil}), do: query

  defp page_transaction_hashes_from_token_transfers(query, %PagingOptions{key: {block_number, _index}}) do
    where(
      query,
      [tt],
      tt.block_number < ^block_number
    )
  end

  def token_transfers_by_address_hash_and_token_address_hash(address_hash, token_address_hash) do
    TokenTransfer
    |> where([tt], tt.from_address_hash == ^address_hash or tt.to_address_hash == ^address_hash)
    |> where([tt], tt.token_contract_address_hash == ^token_address_hash)
    |> order_by([tt], desc: tt.block_number, desc: tt.log_index)
  end

  def token_transfers_by_address_hash(direction, address_hash, token_types) do
    TokenTransfer
    |> filter_by_direction(direction, address_hash)
    |> order_by([tt], desc: tt.block_number, desc: tt.log_index)
    |> join(:inner, [tt], token in assoc(tt, :token), as: :token)
    |> preload([token: token], [{:token, token}])
    |> filter_by_type(token_types)
  end

  def filter_by_direction(query, :to, address_hash) do
    query
    |> where([tt], tt.to_address_hash == ^address_hash)
  end

  def filter_by_direction(query, :from, address_hash) do
    query
    |> where([tt], tt.from_address_hash == ^address_hash)
  end

  def filter_by_direction(query, _, address_hash) do
    query
    |> where([tt], tt.from_address_hash == ^address_hash or tt.to_address_hash == ^address_hash)
  end

  def filter_by_type(query, []), do: query

  def filter_by_type(query, token_types) when is_list(token_types) do
    where(query, [token: token], token.type in ^token_types)
  end

  def filter_by_type(query, _), do: query

  def only_consensus_transfers_query do
    from(token_transfer in __MODULE__,
      inner_join: block in Block,
      on: token_transfer.block_hash == block.hash,
      where: block.consensus == true
    )
  end

  @doc """
  Returns a list of block numbers token transfer `t:Log.t/0`s that don't have an
  associated `t:TokenTransfer.t/0` record.
  """
  @spec uncataloged_token_transfer_block_numbers :: {:ok, [non_neg_integer()]}
  def uncataloged_token_transfer_block_numbers do
    query =
      from(l in Log,
        as: :log,
        where:
          l.first_topic == ^@constant or
            l.first_topic == ^@erc1155_single_transfer_signature or
            l.first_topic == ^@erc1155_batch_transfer_signature,
        where:
          not exists(
            from(tf in TokenTransfer,
              where: tf.transaction_hash == parent_as(:log).transaction_hash,
              where: tf.log_index == parent_as(:log).index
            )
          ),
        select: l.block_number,
        distinct: l.block_number
      )

    Repo.stream_reduce(query, [], &[&1 | &2])
  end
end<|MERGE_RESOLUTION|>--- conflicted
+++ resolved
@@ -28,11 +28,7 @@
   import Ecto.Query, only: [from: 2, limit: 2, where: 3, join: 5, order_by: 3, preload: 3]
 
   alias Explorer.Chain
-<<<<<<< HEAD
-  alias Explorer.Chain.{Address, Block, DenormalizationHelper, Hash, TokenTransfer, Transaction}
-=======
   alias Explorer.Chain.{Address, Block, DenormalizationHelper, Hash, Log, TokenTransfer, Transaction}
->>>>>>> 4712098a
   alias Explorer.Chain.Token.Instance
   alias Explorer.{PagingOptions, Repo}
 
