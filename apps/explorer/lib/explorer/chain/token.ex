defmodule Explorer.Chain.Token do
  @moduledoc """
  Represents a token.

  ## Token Indexing

  The following types of tokens are indexed:

  * ERC-20
  * ERC-721
  * ERC-1155

  ## Token Specifications

  * [ERC-20](https://github.com/ethereum/EIPs/blob/master/EIPS/eip-20.md)
  * [ERC-721](https://github.com/ethereum/EIPs/blob/master/EIPS/eip-721.md)
  * [ERC-777](https://github.com/ethereum/EIPs/blob/master/EIPS/eip-777.md)
  * [ERC-1155](https://github.com/ethereum/EIPs/blob/master/EIPS/eip-1155.md)
  """

  use Explorer.Schema

  import Ecto.{Changeset, Query}

  alias Ecto.Changeset
  alias Explorer.{Chain, SortingHelper}
  alias Explorer.Chain.{Address, BridgedToken, Hash, Search, Token}
  alias Explorer.SmartContract.Helper

  @default_sorting [
    desc_nulls_last: :circulating_market_cap,
    desc_nulls_last: :fiat_value,
    desc_nulls_last: :holder_count,
    asc: :name,
    asc: :contract_address_hash
  ]

  if Application.compile_env(:explorer, Explorer.Chain.BridgedToken)[:enabled] do
    @bridged_field quote(
                     do: [
                       bridged: boolean()
                     ]
                   )
  else
    @bridged_field quote(do: [])
  end

  @typedoc """
  * `name` - Name of the token
  * `symbol` - Trading symbol of the token
  * `total_supply` - The total supply of the token
  * `decimals` - Number of decimal places the token can be subdivided to
  * `type` - Type of token
  * `cataloged` - Flag for if token information has been cataloged
  * `contract_address` - The `t:Address.t/0` of the token's contract
  * `contract_address_hash` - Address hash foreign key
  * `holder_count` - the number of `t:Explorer.Chain.Address.t/0` (except the burn address) that have a
    `t:Explorer.Chain.CurrentTokenBalance.t/0` `value > 0`.  Can be `nil` when data not migrated.
  * `bridged` - Flag for bridged tokens from other chain
  * `fiat_value` - The price of a token in a configured currency (USD by default).
  * `circulating_market_cap` - The circulating market cap of a token in a configured currency (USD by default).
  * `icon_url` - URL of the token's icon.
  * `is_verified_via_admin_panel` - is token verified via admin panel.
  """
<<<<<<< HEAD
  @type t :: %Token{
          name: String.t(),
          symbol: String.t(),
          total_supply: Decimal.t() | nil,
          decimals: non_neg_integer(),
          type: String.t(),
          cataloged: boolean(),
          contract_address: %Ecto.Association.NotLoaded{} | Address.t(),
          contract_address_hash: Hash.Address.t(),
          holder_count: non_neg_integer() | nil,
          bridged: boolean(),
          skip_metadata: boolean(),
          total_supply_updated_at_block: non_neg_integer() | nil,
          fiat_value: Decimal.t() | nil,
          circulating_market_cap: Decimal.t() | nil,
          icon_url: String.t(),
          is_verified_via_admin_panel: boolean()
        }
=======
  @type t ::
          %Token{
            unquote_splicing(@bridged_field),
            name: String.t(),
            symbol: String.t(),
            total_supply: Decimal.t() | nil,
            decimals: non_neg_integer(),
            type: String.t(),
            cataloged: boolean(),
            contract_address: %Ecto.Association.NotLoaded{} | Address.t(),
            contract_address_hash: Hash.Address.t(),
            holder_count: non_neg_integer() | nil,
            skip_metadata: boolean(),
            total_supply_updated_at_block: non_neg_integer() | nil,
            fiat_value: Decimal.t() | nil,
            circulating_market_cap: Decimal.t() | nil,
            icon_url: String.t(),
            is_verified_via_admin_panel: boolean()
          }
>>>>>>> 77d984d9

  @derive {Poison.Encoder,
           except: [
             :__meta__,
             :contract_address,
             :inserted_at,
             :updated_at
           ]}

  @derive {Jason.Encoder,
           except: [
             :__meta__,
             :contract_address,
             :inserted_at,
             :updated_at
           ]}

  @primary_key false
  schema "tokens" do
    field(:name, :string)
    field(:symbol, :string)
    field(:total_supply, :decimal)
    field(:decimals, :decimal)
    field(:type, :string)
    field(:cataloged, :boolean)
    field(:holder_count, :integer)
    field(:bridged, :boolean)
    field(:skip_metadata, :boolean)
    field(:total_supply_updated_at_block, :integer)
    field(:fiat_value, :decimal)
    field(:circulating_market_cap, :decimal)
    field(:icon_url, :string)
    field(:is_verified_via_admin_panel, :boolean)

    belongs_to(
      :contract_address,
      Address,
      foreign_key: :contract_address_hash,
      primary_key: true,
      references: :hash,
      type: Hash.Address
    )

    if Application.compile_env(:explorer, BridgedToken)[:enabled] do
      field(:bridged, :boolean)
    end

    timestamps()
  end

  @required_attrs ~w(contract_address_hash type)a
  @optional_attrs ~w(cataloged decimals name symbol total_supply bridged skip_metadata total_supply_updated_at_block updated_at fiat_value circulating_market_cap icon_url is_verified_via_admin_panel)a

  @doc false
  def changeset(%Token{} = token, params \\ %{}) do
    additional_attrs = if BridgedToken.enabled?(), do: [:bridged], else: []

    token
    |> cast(params, @required_attrs ++ @optional_attrs ++ additional_attrs)
    |> validate_required(@required_attrs)
    |> trim_name()
    |> sanitize_token_input(:name)
    |> sanitize_token_input(:symbol)
    |> unique_constraint(:contract_address_hash)
  end

  defp trim_name(%Changeset{valid?: false} = changeset), do: changeset

  defp trim_name(%Changeset{valid?: true} = changeset) do
    case get_change(changeset, :name) do
      nil -> changeset
      name -> put_change(changeset, :name, String.trim(name))
    end
  end

  defp sanitize_token_input(%Changeset{valid?: false} = changeset, _), do: changeset

  defp sanitize_token_input(%Changeset{valid?: true} = changeset, key) do
    case get_change(changeset, key) do
      nil ->
        changeset

      property ->
        put_change(changeset, key, Helper.sanitize_input(property))
    end
  end

  @doc """
  Builds an `Ecto.Query` to fetch the cataloged tokens.

  These are tokens with cataloged field set to true and updated_at is earlier or equal than an hour ago.
  """
  def cataloged_tokens(minutes \\ 2880) do
    date_now = DateTime.utc_now()
    some_time_ago_date = DateTime.add(date_now, -:timer.minutes(minutes), :millisecond)

    from(
      token in __MODULE__,
      select: token.contract_address_hash,
      where: token.cataloged == true and token.updated_at <= ^some_time_ago_date
    )
  end

  def tokens_by_contract_address_hashes(contract_address_hashes) do
    from(token in __MODULE__, where: token.contract_address_hash in ^contract_address_hashes)
  end

  def base_token_query(type, sorting) do
    query = from(t in Token, preload: [:contract_address])

    query |> apply_filter(type) |> SortingHelper.apply_sorting(sorting, @default_sorting)
  end

  def default_sorting, do: @default_sorting

  @doc """
  Lists the top `t:__MODULE__.t/0`'s'.
  """
  @spec list_top(String.t() | nil, [
          Chain.paging_options()
          | {:sorting, SortingHelper.sorting_params()}
          | {:token_type, [String.t()]}
        ]) :: [Token.t()]
  def list_top(filter, options \\ []) do
    paging_options = Keyword.get(options, :paging_options, Chain.default_paging_options())
    token_type = Keyword.get(options, :token_type, nil)
    sorting = Keyword.get(options, :sorting, [])

    query = from(t in Token, preload: [:contract_address])

    sorted_paginated_query =
      query
      |> apply_filter(token_type)
      |> SortingHelper.apply_sorting(sorting, @default_sorting)
      |> SortingHelper.page_with_sorting(paging_options, sorting, @default_sorting)

    filtered_query =
      case filter && filter !== "" && Search.prepare_search_term(filter) do
        {:some, filter_term} ->
          sorted_paginated_query
          |> where(fragment("to_tsvector('english', symbol || ' ' || name) @@ to_tsquery(?)", ^filter_term))

        _ ->
          sorted_paginated_query
      end

    filtered_query
    |> Chain.select_repo(options).all()
  end

  def base_token_query(type, sorting) do
    query = from(t in Token, preload: [:contract_address])

    query |> apply_filter(type) |> apply_sorting(sorting)
  end

  defp apply_filter(query, empty_type) when empty_type in [nil, []], do: query

  defp apply_filter(query, token_types) when is_list(token_types) do
    from(t in query, where: t.type in ^token_types)
  end

  @default_sorting [
    desc_nulls_last: :circulating_market_cap,
    desc_nulls_last: :holder_count,
    asc: :name,
    asc: :contract_address_hash
  ]

  defp apply_sorting(query, sorting) when is_list(sorting) do
    from(t in query, order_by: ^sorting_with_defaults(sorting))
  end

  defp sorting_with_defaults(sorting) when is_list(sorting) do
    (sorting ++ @default_sorting)
    |> Enum.uniq_by(fn {_, field} -> field end)
  end

  def get_by_contract_address_hash(hash, options) do
    Chain.select_repo(options).get_by(__MODULE__, contract_address_hash: hash)
  end
end<|MERGE_RESOLUTION|>--- conflicted
+++ resolved
@@ -62,26 +62,6 @@
   * `icon_url` - URL of the token's icon.
   * `is_verified_via_admin_panel` - is token verified via admin panel.
   """
-<<<<<<< HEAD
-  @type t :: %Token{
-          name: String.t(),
-          symbol: String.t(),
-          total_supply: Decimal.t() | nil,
-          decimals: non_neg_integer(),
-          type: String.t(),
-          cataloged: boolean(),
-          contract_address: %Ecto.Association.NotLoaded{} | Address.t(),
-          contract_address_hash: Hash.Address.t(),
-          holder_count: non_neg_integer() | nil,
-          bridged: boolean(),
-          skip_metadata: boolean(),
-          total_supply_updated_at_block: non_neg_integer() | nil,
-          fiat_value: Decimal.t() | nil,
-          circulating_market_cap: Decimal.t() | nil,
-          icon_url: String.t(),
-          is_verified_via_admin_panel: boolean()
-        }
-=======
   @type t ::
           %Token{
             unquote_splicing(@bridged_field),
@@ -101,7 +81,6 @@
             icon_url: String.t(),
             is_verified_via_admin_panel: boolean()
           }
->>>>>>> 77d984d9
 
   @derive {Poison.Encoder,
            except: [
@@ -252,34 +231,12 @@
     |> Chain.select_repo(options).all()
   end
 
-  def base_token_query(type, sorting) do
-    query = from(t in Token, preload: [:contract_address])
-
-    query |> apply_filter(type) |> apply_sorting(sorting)
-  end
-
   defp apply_filter(query, empty_type) when empty_type in [nil, []], do: query
 
   defp apply_filter(query, token_types) when is_list(token_types) do
     from(t in query, where: t.type in ^token_types)
   end
 
-  @default_sorting [
-    desc_nulls_last: :circulating_market_cap,
-    desc_nulls_last: :holder_count,
-    asc: :name,
-    asc: :contract_address_hash
-  ]
-
-  defp apply_sorting(query, sorting) when is_list(sorting) do
-    from(t in query, order_by: ^sorting_with_defaults(sorting))
-  end
-
-  defp sorting_with_defaults(sorting) when is_list(sorting) do
-    (sorting ++ @default_sorting)
-    |> Enum.uniq_by(fn {_, field} -> field end)
-  end
-
   def get_by_contract_address_hash(hash, options) do
     Chain.select_repo(options).get_by(__MODULE__, contract_address_hash: hash)
   end
