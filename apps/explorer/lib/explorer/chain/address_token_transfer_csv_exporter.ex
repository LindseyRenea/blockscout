defmodule Explorer.Chain.AddressTokenTransferCsvExporter do
  @moduledoc """
  Exports token transfers to a csv file.
  """

  alias Explorer.{Chain, PagingOptions}
  alias Explorer.Chain.{Address, TokenTransfer}
  alias NimbleCSV.RFC4180

<<<<<<< HEAD
  @page_size 1000
  @paging_options %PagingOptions{page_size: @page_size + 1}
=======
  @page_size 150
  @paging_options %PagingOptions{page_size: @page_size + 1, asc_order: true}
>>>>>>> 0d12923e

  @spec export(Address.t(), String.t(), String.t()) :: Enumerable.t()
  def export(address, from_period, to_period) do
    from_block = Chain.convert_date_to_min_block(from_period)
    to_block = Chain.convert_date_to_max_block(to_period)

    address.hash
    |> fetch_all_token_transfers(from_block, to_block, @paging_options)
    |> to_csv_format(address)
    |> dump_to_stream()
  end

  def fetch_all_token_transfers(address_hash, from_block, to_block, paging_options, acc \\ []) do
    options =
      []
      |> Keyword.put(:paging_options, paging_options)
      |> Keyword.put(:from_block, from_block)
      |> Keyword.put(:to_block, to_block)

    token_transfers = Chain.address_hash_to_token_transfers_including_contract(address_hash, options)

    new_acc = acc ++ token_transfers

    case Enum.split(token_transfers, @page_size) do
      {_token_transfers, [%TokenTransfer{block_number: block_number, log_index: log_index}]} ->
        new_paging_options = %{@paging_options | key: {block_number, log_index}}
        fetch_all_token_transfers(address_hash, from_block, to_block, new_paging_options, new_acc)

      {_, []} ->
        new_acc
    end
  end

  defp dump_to_stream(transactions) do
    transactions
    |> RFC4180.dump_to_stream()
  end

  defp to_csv_format(token_transfers, address) do
    row_names = [
      "TxHash",
      "BlockNumber",
      "UnixTimestamp",
      "FromAddress",
      "ToAddress",
      "TokenContractAddress",
      "Type",
      "TokenSymbol",
      "TokensTransferred",
      "TransactionFee",
      "Status",
      "ErrCode"
    ]

    token_transfer_lists =
      token_transfers
      |> Stream.map(fn token_transfer ->
        [
          to_string(token_transfer.transaction_hash),
          token_transfer.transaction.block_number,
          token_transfer.transaction.block.timestamp,
          token_transfer.from_address_hash |> to_string() |> String.downcase(),
          token_transfer.to_address_hash |> to_string() |> String.downcase(),
          token_transfer.token_contract_address_hash |> to_string() |> String.downcase(),
          type(token_transfer, address.hash),
          token_transfer.token.symbol,
          token_transfer.amount,
          fee(token_transfer.transaction),
          token_transfer.transaction.status,
          token_transfer.transaction.error
        ]
      end)

    Stream.concat([row_names], token_transfer_lists)
  end

  defp type(%TokenTransfer{from_address_hash: address_hash}, address_hash), do: "OUT"

  defp type(%TokenTransfer{to_address_hash: address_hash}, address_hash), do: "IN"

  defp type(_, _), do: ""

  defp fee(transaction) do
    transaction
    |> Chain.fee(:wei)
    |> case do
      {:actual, value} -> value
      {:maximum, value} -> "Max of #{value}"
    end
  end
end<|MERGE_RESOLUTION|>--- conflicted
+++ resolved
@@ -7,13 +7,8 @@
   alias Explorer.Chain.{Address, TokenTransfer}
   alias NimbleCSV.RFC4180
 
-<<<<<<< HEAD
   @page_size 1000
-  @paging_options %PagingOptions{page_size: @page_size + 1}
-=======
-  @page_size 150
   @paging_options %PagingOptions{page_size: @page_size + 1, asc_order: true}
->>>>>>> 0d12923e
 
   @spec export(Address.t(), String.t(), String.t()) :: Enumerable.t()
   def export(address, from_period, to_period) do
