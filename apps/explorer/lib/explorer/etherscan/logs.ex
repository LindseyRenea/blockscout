--- conflicted
+++ resolved
@@ -5,17 +5,10 @@
 
   """
 
-<<<<<<< HEAD
-  import Ecto.Query, only: [from: 2, limit: 2, where: 3, subquery: 1, order_by: 3]
-
-  alias Explorer.Repo
-  alias Explorer.Chain.{Log, Transaction}
-=======
   import Ecto.Query, only: [from: 2, limit: 2, where: 3, subquery: 1, order_by: 3, union: 2]
 
   alias Explorer.{Chain, Repo}
   alias Explorer.Chain.{Block, DenormalizationHelper, InternalTransaction, Log, Transaction}
->>>>>>> ce735c12
 
   @base_filter %{
     from_block: nil,
@@ -82,49 +75,6 @@
     paging_options = if is_nil(paging_options), do: @default_paging_options, else: paging_options
     prepared_filter = Map.merge(@base_filter, filter)
 
-<<<<<<< HEAD
-    logs_query =
-      Log
-      |> where_topic_match(prepared_filter)
-      |> where([log], log.address_hash == ^address_hash)
-      |> where([log], log.block_number >= ^prepared_filter.from_block)
-      |> where([log], log.block_number <= ^prepared_filter.to_block)
-      |> limit(1000)
-      |> order_by([log], asc: log.block_number, asc: log.index)
-      |> page_logs(paging_options)
-
-    all_transaction_logs_query =
-      from(log in subquery(logs_query),
-        join: transaction in Transaction,
-        on: log.transaction_hash == transaction.hash,
-        select: map(log, ^@log_fields),
-        select_merge: %{
-          gas_price: transaction.gas_price,
-          gas_used: transaction.gas_used,
-          transaction_index: transaction.index,
-          block_hash: transaction.block_hash,
-          block_number: transaction.block_number,
-          block_timestamp: transaction.block_timestamp,
-          block_consensus: transaction.block_consensus
-        }
-      )
-
-    query_with_blocks =
-      from(log_transaction_data in subquery(all_transaction_logs_query),
-        where: log_transaction_data.address_hash == ^address_hash,
-        order_by: log_transaction_data.block_number,
-        select_merge: %{
-          block_consensus: log_transaction_data.block_consensus
-        }
-      )
-
-    query_with_consensus =
-      if Map.get(filter, :allow_non_consensus) do
-        query_with_blocks
-      else
-        from([transaction] in query_with_blocks,
-          where: transaction.block_consensus == true
-=======
     if DenormalizationHelper.denormalization_finished?() do
       logs_query =
         Log
@@ -229,13 +179,8 @@
             block_timestamp: block.timestamp,
             block_consensus: block.consensus
           }
->>>>>>> ce735c12
-        )
-
-<<<<<<< HEAD
-    query_with_consensus
-    |> Repo.replica().all()
-=======
+        )
+
       query_with_consensus =
         if Map.get(filter, :allow_non_consensus) do
           query_with_blocks
@@ -250,7 +195,6 @@
       |> page_logs(paging_options)
       |> Repo.replica().all()
     end
->>>>>>> ce735c12
   end
 
   # Since address_hash was not present, we know that a
@@ -262,30 +206,6 @@
     prepared_filter = Map.merge(@base_filter, filter)
     logs_query = where_topic_match(Log, prepared_filter)
 
-<<<<<<< HEAD
-    block_transaction_query =
-      from(transaction in Transaction,
-        where: transaction.block_number >= ^prepared_filter.from_block,
-        where: transaction.block_number <= ^prepared_filter.to_block,
-        select: %{
-          transaction_hash: transaction.hash,
-          gas_price: transaction.gas_price,
-          gas_used: transaction.gas_used,
-          transaction_index: transaction.index,
-          block_hash: transaction.block_hash,
-          block_number: transaction.block_number,
-          block_timestamp: transaction.block_timestamp,
-          block_consensus: transaction.block_consensus
-        }
-      )
-
-    query_with_consensus =
-      if Map.get(filter, :allow_non_consensus) do
-        block_transaction_query
-      else
-        from([transaction] in block_transaction_query,
-          where: transaction.block_consensus == true
-=======
     if DenormalizationHelper.denormalization_finished?() do
       block_transaction_query =
         from(transaction in Transaction,
@@ -320,7 +240,6 @@
           limit: 1000,
           select: block_transaction_data,
           select_merge: map(log, ^@log_fields)
->>>>>>> ce735c12
         )
 
       query_with_block_transaction_data
@@ -428,4 +347,25 @@
       where: data.index > ^log_index and data.block_number >= ^block_number
     )
   end
+
+  defp internal_transaction_query(logs_query, direction, prepared_filter, address_hash) do
+    query =
+      from(internal_transaction in InternalTransaction.where_nonpending_block(),
+        join: transaction in assoc(internal_transaction, :transaction),
+        join: log in ^logs_query,
+        on: log.transaction_hash == internal_transaction.transaction_hash,
+        where: internal_transaction.block_number >= ^prepared_filter.from_block,
+        where: internal_transaction.block_number <= ^prepared_filter.to_block,
+        select:
+          merge(map(log, ^@log_fields), %{
+            gas_price: transaction.gas_price,
+            gas_used: transaction.gas_used,
+            transaction_index: transaction.index,
+            block_number: internal_transaction.block_number
+          })
+      )
+
+    query
+    |> InternalTransaction.where_address_fields_match(address_hash, direction)
+  end
 end