--- conflicted
+++ resolved
@@ -5818,13 +5818,13 @@
     |> Repo.one()
   end
 
-<<<<<<< HEAD
   def total_gas(gas_items) do
     gas_items
     |> Enum.reduce(Decimal.new(0), fn gas_item, acc ->
       if gas_item.total_gas, do: Decimal.add(acc, gas_item.total_gas), else: acc
     end)
-=======
+  end
+
   defp from_period(options) do
     case Timex.parse(Keyword.get(options, :from_period), "{YYYY}-{0M}-{0D}") do
       {:ok, from_period} ->
@@ -5843,6 +5843,5 @@
       _ ->
         nil
     end
->>>>>>> 2a5eb14d
   end
 end