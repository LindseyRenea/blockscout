defmodule Explorer.Chain do
  @moduledoc """
  The chain context.
  """

  import Ecto.Query,
    only: [
      dynamic: 1,
      dynamic: 2,
      from: 2,
      join: 4,
      join: 5,
      limit: 2,
      lock: 2,
      offset: 2,
      order_by: 2,
      order_by: 3,
      preload: 2,
      preload: 3,
      select: 2,
      select: 3,
      subquery: 1,
      union: 2,
      where: 2,
      where: 3
    ]

  import EthereumJSONRPC, only: [integer_to_quantity: 1, fetch_block_internal_transactions: 2]

  require Logger

  alias ABI.TypeDecoder
  alias Ecto.{Changeset, Multi}

  alias EthereumJSONRPC.Transaction, as: EthereumJSONRPCTransaction

  alias Explorer.Counters.{LastFetchedCounter, TokenHoldersCounter, TokenTransfersCounter}

  alias Explorer.Chain

  alias Explorer.Chain.{
    Address,
    Address.CoinBalance,
    Address.CoinBalanceDaily,
    Address.CurrentTokenBalance,
    Address.TokenBalance,
    Block,
    CurrencyHelpers,
    Data,
    DecompiledSmartContract,
    Hash,
    Import,
    InternalTransaction,
    Log,
    PendingBlockOperation,
    SmartContract,
    SmartContractAdditionalSource,
    Token,
    Token.Instance,
    TokenTransfer,
    Transaction,
    Wei
  }

  alias Explorer.Chain.Block.{EmissionReward, Reward}

  alias Explorer.Chain.Cache.{
    Accounts,
    BlockNumber,
    Blocks,
    ContractsCounter,
    NewContractsCounter,
    NewVerifiedContractsCounter,
    Transactions,
    Uncles,
    VerifiedContractsCounter
  }

  alias Explorer.Chain.Cache.Block, as: BlockCache
  alias Explorer.Chain.Cache.Helper, as: CacheHelper
  alias Explorer.Chain.Fetcher.CheckBytecodeMatchingOnDemand
  alias Explorer.Chain.Import.Runner
  alias Explorer.Chain.InternalTransaction.{CallType, Type}

  alias Explorer.Counters.{
    AddressesCounter,
    AddressesWithBalanceCounter,
    AddressTokenTransfersCounter,
    AddressTransactionsCounter,
    AddressTransactionsGasUsageCounter
  }

  alias Explorer.Market.MarketHistoryCache
  alias Explorer.{PagingOptions, Repo}
  alias Explorer.SmartContract.Helper

  alias Dataloader.Ecto, as: DataloaderEcto

  @default_paging_options %PagingOptions{page_size: 50}

  @token_transfers_per_transaction_preview 10
  @token_transfers_necessity_by_association %{
    [from_address: :smart_contract] => :optional,
    [to_address: :smart_contract] => :optional,
    [from_address: :names] => :optional,
    [to_address: :names] => :optional,
    token: :required
  }

  @method_name_to_id_map %{
    "approve" => "095ea7b3",
    "transfer" => "a9059cbb",
    "multicall" => "5ae401dc",
    "mint" => "40c10f19",
    "commit" => "f14fcbc8"
  }

  @max_incoming_transactions_count 10_000

  @revert_msg_prefix_1 "Revert: "
  @revert_msg_prefix_2 "revert: "
  @revert_msg_prefix_3 "reverted "
  @revert_msg_prefix_4 "Reverted "
  # Geth-like node
  @revert_msg_prefix_5 "execution reverted: "
  # keccak256("Error(string)")
  @revert_error_method_id "08c379a0"

  @burn_address_hash_str "0x0000000000000000000000000000000000000000"

  @limit_showing_transactions 10_000
  @default_page_size 50

  @typedoc """
  The name of an association on the `t:Ecto.Schema.t/0`
  """
  @type association :: atom()

  @typedoc """
  The max `t:Explorer.Chain.Block.block_number/0` for `consensus` `true` `t:Explorer.Chain.Block.t/0`s.
  """
  @type block_height :: Block.block_number()

  @typedoc """
  Event type where data is broadcasted whenever data is inserted from chain indexing.
  """
  @type chain_event ::
          :addresses
          | :address_coin_balances
          | :blocks
          | :block_rewards
          | :exchange_rate
          | :internal_transactions
          | :logs
          | :transactions
          | :token_transfers

  @type direction :: :from | :to

  @typedoc """
   * `:optional` - the association is optional and only needs to be loaded if available
   * `:required` - the association is required and MUST be loaded.  If it is not available, then the parent struct
     SHOULD NOT be returned.
  """
  @type necessity :: :optional | :required

  @typedoc """
  The `t:necessity/0` of each association that should be loaded
  """
  @type necessity_by_association :: %{association => necessity}

  @typep necessity_by_association_option :: {:necessity_by_association, necessity_by_association}
  @typep paging_options :: {:paging_options, PagingOptions.t()}
  @typep balance_by_day :: %{date: String.t(), value: Wei.t()}
  @typep api? :: {:api?, true | false}

  @doc """
  Gets from the cache the count of `t:Explorer.Chain.Address.t/0`'s where the `fetched_coin_balance` is > 0
  """
  @spec count_addresses_with_balance_from_cache :: non_neg_integer()
  def count_addresses_with_balance_from_cache do
    AddressesWithBalanceCounter.fetch()
  end

  @doc """
  Estimated count of `t:Explorer.Chain.Address.t/0`.

  Estimated count of addresses.
  """
  @spec address_estimated_count() :: non_neg_integer()
  def address_estimated_count(options \\ []) do
    cached_value = AddressesCounter.fetch()

    if is_nil(cached_value) || cached_value == 0 do
      count = CacheHelper.estimated_count_from("addresses", options)

      max(count, 0)
    else
      cached_value
    end
  end

  @doc """
  Counts the number of addresses with fetched coin balance > 0.

  This function should be used with caution. In larger databases, it may take a
  while to have the return back.
  """
  def count_addresses_with_balance do
    Repo.one(
      Address.count_with_fetched_coin_balance(),
      timeout: :infinity
    )
  end

  @doc """
  Counts the number of all addresses.

  This function should be used with caution. In larger databases, it may take a
  while to have the return back.
  """
  def count_addresses do
    Repo.aggregate(Address, :count, timeout: :infinity)
  end

  @doc """
  `t:Explorer.Chain.InternalTransaction/0`s from the address with the given `hash`.

  This function excludes any internal transactions in the results where the
  internal transaction has no siblings within the parent transaction.

  ## Options

    * `:direction` - if specified, will filter internal transactions by address type. If `:to` is specified, only
      internal transactions where the "to" address matches will be returned. Likewise, if `:from` is specified, only
      internal transactions where the "from" address matches will be returned. If `:direction` is omitted, internal
      transactions either to or from the address will be returned.
    * `:necessity_by_association` - use to load `t:association/0` as `:required` or `:optional`. If an association is
      `:required`, and the `t:Explorer.Chain.InternalTransaction.t/0` has no associated record for that association,
      then the `t:Explorer.Chain.InternalTransaction.t/0` will not be included in the page `entries`.
    * `:paging_options` - a `t:Explorer.PagingOptions.t/0` used to specify the `:page_size` and
      `:key` (a tuple of the lowest/oldest `{block_number, transaction_index, index}`) and. Results will be the internal
      transactions older than the `block_number`, `transaction index`, and `index` that are passed.

  """
  @spec address_to_internal_transactions(Hash.Address.t(), [paging_options | necessity_by_association_option]) :: [
          InternalTransaction.t()
        ]
  def address_to_internal_transactions(hash, options \\ []) do
    necessity_by_association = Keyword.get(options, :necessity_by_association, %{})
    direction = Keyword.get(options, :direction)

    from_block = from_block(options)
    to_block = to_block(options)

    paging_options = Keyword.get(options, :paging_options, @default_paging_options)

    if direction == nil do
      query_to_address_hash_wrapped =
        InternalTransaction
        |> InternalTransaction.where_nonpending_block()
        |> InternalTransaction.where_address_fields_match(hash, :to_address_hash)
        |> InternalTransaction.where_block_number_in_period(from_block, to_block)
        |> common_where_limit_order(paging_options)
        |> wrapped_union_subquery()

      query_from_address_hash_wrapped =
        InternalTransaction
        |> InternalTransaction.where_nonpending_block()
        |> InternalTransaction.where_address_fields_match(hash, :from_address_hash)
        |> InternalTransaction.where_block_number_in_period(from_block, to_block)
        |> common_where_limit_order(paging_options)
        |> wrapped_union_subquery()

      query_created_contract_address_hash_wrapped =
        InternalTransaction
        |> InternalTransaction.where_nonpending_block()
        |> InternalTransaction.where_address_fields_match(hash, :created_contract_address_hash)
        |> InternalTransaction.where_block_number_in_period(from_block, to_block)
        |> common_where_limit_order(paging_options)
        |> wrapped_union_subquery()

      query_to_address_hash_wrapped
      |> union(^query_from_address_hash_wrapped)
      |> union(^query_created_contract_address_hash_wrapped)
      |> wrapped_union_subquery()
      |> common_where_limit_order(paging_options)
      |> preload(transaction: :block)
      |> join_associations(necessity_by_association)
      |> select_repo(options).all()
    else
      InternalTransaction
      |> InternalTransaction.where_nonpending_block()
      |> InternalTransaction.where_address_fields_match(hash, direction)
      |> InternalTransaction.where_block_number_in_period(from_block, to_block)
      |> common_where_limit_order(paging_options)
      |> preload(:transaction)
      |> join_associations(necessity_by_association)
      |> select_repo(options).all()
    end
  end

  def wrapped_union_subquery(query) do
    from(
      q in subquery(query),
      select: q
    )
  end

  defp common_where_limit_order(query, paging_options) do
    query
    |> InternalTransaction.where_is_different_from_parent_transaction()
    |> InternalTransaction.where_block_number_is_not_null()
    |> page_internal_transaction(paging_options, %{index_int_tx_desc_order: true})
    |> limit(^paging_options.page_size)
    |> order_by(
      [it],
      desc: it.block_number,
      desc: it.transaction_index,
      desc: it.index
    )
  end

  @doc """
  Get the total number of transactions sent by the address with the given hash according to the last block indexed.

  We have to increment +1 in the last nonce result because it works like an array position, the first
  nonce has the value 0. When last nonce is nil, it considers that the given address has 0 transactions.
  """
  @spec total_transactions_sent_by_address(Hash.Address.t()) :: non_neg_integer()
  def total_transactions_sent_by_address(address_hash) do
    last_nonce =
      address_hash
      |> Transaction.last_nonce_by_address_query()
      |> Repo.one(timeout: :infinity)

    case last_nonce do
      nil -> 0
      value -> value + 1
    end
  end

  @doc """
  Fetches the transactions related to the address with the given hash, including
  transactions that only have the address in the `token_transfers` related table
  and rewards for block validation.

  This query is divided into multiple subqueries intentionally in order to
  improve the listing performance.

  The `token_transfers` table tends to grow exponentially, and the query results
  with a `transactions` `join` statement takes too long.

  To solve this the `transaction_hashes` are fetched in a separate query, and
  paginated through the `block_number` already present in the `token_transfers`
  table.

  ## Options

    * `:necessity_by_association` - use to load `t:association/0` as `:required` or `:optional`.  If an association is
      `:required`, and the `t:Explorer.Chain.Transaction.t/0` has no associated record for that association, then the
      `t:Explorer.Chain.Transaction.t/0` will not be included in the page `entries`.
    * `:paging_options` - a `t:Explorer.PagingOptions.t/0` used to specify the `:page_size` and
      `:key` (a tuple of the lowest/oldest `{block_number, index}`) and. Results will be the transactions older than
      the `block_number` and `index` that are passed.

  """
  @spec address_to_transactions_with_rewards(Hash.Address.t(), [paging_options | necessity_by_association_option]) ::
          [
            Transaction.t()
          ]
  def address_to_transactions_with_rewards(address_hash, options \\ []) when is_list(options) do
    paging_options = Keyword.get(options, :paging_options, @default_paging_options)

    if Application.get_env(:block_scout_web, BlockScoutWeb.Chain)[:has_emission_funds] do
      cond do
        Keyword.get(options, :direction) == :from ->
          address_to_transactions_without_rewards(address_hash, options)

        address_has_rewards?(address_hash) ->
          %{payout_key: block_miner_payout_address} =
            Reward.get_validator_payout_key_by_mining_from_db(address_hash, options)

          if block_miner_payout_address && address_hash == block_miner_payout_address do
            transactions_with_rewards_results(address_hash, options, paging_options)
          else
            address_to_transactions_without_rewards(address_hash, options)
          end

        true ->
          address_to_transactions_without_rewards(address_hash, options)
      end
    else
      address_to_transactions_without_rewards(address_hash, options)
    end
  end

  defp transactions_with_rewards_results(address_hash, options, paging_options) do
    blocks_range = address_to_transactions_tasks_range_of_blocks(address_hash, options)

    rewards_task =
      Task.async(fn -> Reward.fetch_emission_rewards_tuples(address_hash, paging_options, blocks_range, options) end)

    [rewards_task | address_to_transactions_tasks(address_hash, options)]
    |> wait_for_address_transactions()
    |> Enum.sort_by(fn item ->
      case item do
        {%Reward{} = emission_reward, _} ->
          {-emission_reward.block.number, 1}

        item ->
          block_number = if item.block_number, do: -item.block_number, else: 0
          index = if item.index, do: -item.index, else: 0
          {block_number, index}
      end
    end)
    |> Enum.dedup_by(fn item ->
      case item do
        {%Reward{} = emission_reward, _} ->
          {emission_reward.block_hash, emission_reward.address_hash, emission_reward.address_type}

        transaction ->
          transaction.hash
      end
    end)
    |> Enum.take(paging_options.page_size)
  end

  def address_to_transactions_without_rewards(address_hash, options) do
    paging_options = Keyword.get(options, :paging_options, @default_paging_options)

    address_hash
    |> address_to_transactions_tasks(options)
    |> wait_for_address_transactions()
    |> Enum.sort_by(&{&1.block_number, &1.index}, &>=/2)
    |> Enum.dedup_by(& &1.hash)
    |> Enum.take(paging_options.page_size)
  end

  def address_to_mined_transactions_without_rewards(address_hash, options) do
    paging_options = Keyword.get(options, :paging_options, @default_paging_options)

    address_hash
    |> address_to_mined_transactions_tasks(options)
    |> wait_for_address_transactions()
    |> Enum.sort_by(&{&1.block_number, &1.index}, &>=/2)
    |> Enum.dedup_by(& &1.hash)
    |> Enum.take(paging_options.page_size)
  end

  defp address_to_transactions_tasks_query(options) do
    from_block = from_block(options)
    to_block = to_block(options)

    options
    |> Keyword.get(:paging_options, @default_paging_options)
    |> fetch_transactions(from_block, to_block, true)
  end

  defp transactions_block_numbers_at_address(address_hash, options) do
    direction = Keyword.get(options, :direction)

    options
    |> address_to_transactions_tasks_query()
    |> Transaction.not_pending_transactions()
    |> select([t], t.block_number)
    |> Transaction.matching_address_queries_list(direction, address_hash)
  end

  defp address_to_transactions_tasks(address_hash, options) do
    direction = Keyword.get(options, :direction)
    necessity_by_association = Keyword.get(options, :necessity_by_association, %{})

    from_block = from_block(options)
    to_block = to_block(options)

    options
    |> address_to_transactions_tasks_query()
    |> Transaction.not_dropped_or_replaced_transactions()
    |> where_block_number_in_period(from_block, to_block)
    |> join_associations(necessity_by_association)
    |> Transaction.matching_address_queries_list(direction, address_hash)
    |> Enum.map(fn query -> Task.async(fn -> select_repo(options).all(query) end) end)
  end

  defp address_to_mined_transactions_tasks(address_hash, options) do
    direction = Keyword.get(options, :direction)
    necessity_by_association = Keyword.get(options, :necessity_by_association, %{})

    options
    |> address_to_transactions_tasks_query()
    |> Transaction.not_pending_transactions()
    |> join_associations(necessity_by_association)
    |> Transaction.matching_address_queries_list(direction, address_hash)
    |> Enum.map(fn query -> Task.async(fn -> Repo.all(query) end) end)
  end

  def address_to_transactions_tasks_range_of_blocks(address_hash, options) do
    extremums_list =
      address_hash
      |> transactions_block_numbers_at_address(options)
      |> Enum.map(fn query ->
        extremum_query =
          from(
            q in subquery(query),
            select: %{min_block_number: min(q.block_number), max_block_number: max(q.block_number)}
          )

        extremum_query
        |> Repo.one!()
      end)

    extremums_list
    |> Enum.reduce(%{min_block_number: nil, max_block_number: 0}, fn %{
                                                                       min_block_number: min_number,
                                                                       max_block_number: max_number
                                                                     },
                                                                     extremums_result ->
      current_min_number = Map.get(extremums_result, :min_block_number)
      current_max_number = Map.get(extremums_result, :max_block_number)

      extremums_result =
        if is_number(current_min_number) do
          if is_number(min_number) and min_number > 0 and min_number < current_min_number do
            extremums_result
            |> Map.put(:min_block_number, min_number)
          else
            extremums_result
          end
        else
          extremums_result
          |> Map.put(:min_block_number, min_number)
        end

      if is_number(max_number) and max_number > 0 and max_number > current_max_number do
        extremums_result
        |> Map.put(:max_block_number, max_number)
      else
        extremums_result
      end
    end)
  end

  defp wait_for_address_transactions(tasks) do
    tasks
    |> Task.yield_many(:timer.seconds(20))
    |> Enum.flat_map(fn {_task, res} ->
      case res do
        {:ok, result} ->
          result

        {:exit, reason} ->
          raise "Query fetching address transactions terminated: #{inspect(reason)}"

        nil ->
          raise "Query fetching address transactions timed out."
      end
    end)
  end

  @spec address_hash_to_token_transfers(Hash.Address.t(), Keyword.t()) :: [Transaction.t()]
  def address_hash_to_token_transfers(address_hash, options \\ []) do
    paging_options = Keyword.get(options, :paging_options, @default_paging_options)
    direction = Keyword.get(options, :direction)

    direction
    |> Transaction.transactions_with_token_transfers_direction(address_hash)
    |> Transaction.preload_token_transfers(address_hash)
    |> handle_paging_options(paging_options)
    |> Repo.all()
  end

  @spec address_hash_to_token_transfers_new(Hash.Address.t() | String.t(), Keyword.t()) :: [TokenTransfer.t()]
  def address_hash_to_token_transfers_new(address_hash, options \\ []) do
    paging_options = Keyword.get(options, :paging_options, @default_paging_options)
    direction = Keyword.get(options, :direction)
    filters = Keyword.get(options, :token_type)
    necessity_by_association = Keyword.get(options, :necessity_by_association)

    direction
    |> TokenTransfer.token_transfers_by_address_hash(address_hash, filters)
    |> join_associations(necessity_by_association)
    |> TokenTransfer.handle_paging_options(paging_options)
    |> select_repo(options).all()
  end

  @spec address_hash_to_token_transfers_by_token_address_hash(
          Hash.Address.t() | String.t(),
          Hash.Address.t() | String.t(),
          Keyword.t()
        ) :: [TokenTransfer.t()]
  def address_hash_to_token_transfers_by_token_address_hash(address_hash, token_address_hash, options \\ []) do
    paging_options = Keyword.get(options, :paging_options, @default_paging_options)

    necessity_by_association = Keyword.get(options, :necessity_by_association)

    address_hash
    |> TokenTransfer.token_transfers_by_address_hash_and_token_address_hash(token_address_hash)
    |> join_associations(necessity_by_association)
    |> TokenTransfer.handle_paging_options(paging_options)
    |> select_repo(options).all()
  end

  @doc """
  address_hash_to_token_transfers_including_contract/2 function returns token transfers on address (to/from/contract).
  It is used by CSV export of token transfers button.
  """
  @spec address_hash_to_token_transfers_including_contract(Hash.Address.t(), Keyword.t()) :: [TokenTransfer.t()]
  def address_hash_to_token_transfers_including_contract(address_hash, options \\ []) do
    paging_options = Keyword.get(options, :paging_options, @default_paging_options)
    from_block = Keyword.get(options, :from_block)
    to_block = Keyword.get(options, :to_block)

    query =
      from_block
      |> query_address_hash_to_token_transfers_including_contract(to_block, address_hash)
      |> order_by([token_transfer], asc: token_transfer.block_number, asc: token_transfer.log_index)

    query
    |> handle_token_transfer_paging_options(paging_options)
    |> preload(:transaction)
    |> preload(:token)
    |> Repo.all()
  end

  defp query_address_hash_to_token_transfers_including_contract(nil, to_block, address_hash)
       when not is_nil(to_block) do
    from(
      token_transfer in TokenTransfer,
      where:
        (token_transfer.to_address_hash == ^address_hash or
           token_transfer.from_address_hash == ^address_hash or
           token_transfer.token_contract_address_hash == ^address_hash) and
          token_transfer.block_number <= ^to_block
    )
  end

  defp query_address_hash_to_token_transfers_including_contract(from_block, nil, address_hash)
       when not is_nil(from_block) do
    from(
      token_transfer in TokenTransfer,
      where:
        (token_transfer.to_address_hash == ^address_hash or
           token_transfer.from_address_hash == ^address_hash or
           token_transfer.token_contract_address_hash == ^address_hash) and
          token_transfer.block_number >= ^from_block
    )
  end

  defp query_address_hash_to_token_transfers_including_contract(from_block, to_block, address_hash)
       when not is_nil(from_block) and not is_nil(to_block) do
    from(
      token_transfer in TokenTransfer,
      where:
        (token_transfer.to_address_hash == ^address_hash or
           token_transfer.from_address_hash == ^address_hash or
           token_transfer.token_contract_address_hash == ^address_hash) and
          (token_transfer.block_number >= ^from_block and token_transfer.block_number <= ^to_block)
    )
  end

  defp query_address_hash_to_token_transfers_including_contract(_, _, address_hash) do
    from(
      token_transfer in TokenTransfer,
      where:
        token_transfer.to_address_hash == ^address_hash or
          token_transfer.from_address_hash == ^address_hash or
          token_transfer.token_contract_address_hash == ^address_hash
    )
  end

  @spec address_to_logs(Hash.Address.t(), Keyword.t()) :: [Log.t()]
  def address_to_logs(address_hash, options \\ []) when is_list(options) do
    paging_options = Keyword.get(options, :paging_options) || %PagingOptions{page_size: 50}

    from_block = from_block(options)
    to_block = to_block(options)

    {block_number, transaction_index, log_index} = paging_options.key || {BlockNumber.get_max(), 0, 0}

    base =
      from(log in Log,
        inner_join: transaction in Transaction,
        on: transaction.hash == log.transaction_hash,
        order_by: [desc: log.block_number, desc: log.index],
        where: transaction.block_number < ^block_number,
        or_where: transaction.block_number == ^block_number and transaction.index > ^transaction_index,
        or_where:
          transaction.block_number == ^block_number and transaction.index == ^transaction_index and
            log.index > ^log_index,
        where: log.address_hash == ^address_hash,
        limit: ^paging_options.page_size,
        select: log
      )

    base_query =
      base
      |> filter_topic(Keyword.get(options, :topic))

    wrapped_query =
      from(
        log in subquery(base_query),
        inner_join: transaction in Transaction,
        preload: [:transaction, transaction: [to_address: :smart_contract]],
        where:
          log.block_hash == transaction.block_hash and
            log.block_number == transaction.block_number and
            log.transaction_hash == transaction.hash,
        select: log
      )

    wrapped_query
    |> where_block_number_in_period(from_block, to_block)
    |> select_repo(options).all()
    |> Enum.take(paging_options.page_size)
  end

  defp filter_topic(base_query, nil), do: base_query

  defp filter_topic(base_query, topic) do
    from(log in base_query,
      where:
        log.first_topic == ^topic or log.second_topic == ^topic or log.third_topic == ^topic or
          log.fourth_topic == ^topic
    )
  end

  def where_block_number_in_period(base_query, from_block, to_block) when is_nil(from_block) and not is_nil(to_block) do
    from(q in base_query,
      where: q.block_number <= ^to_block
    )
  end

  def where_block_number_in_period(base_query, from_block, to_block) when not is_nil(from_block) and is_nil(to_block) do
    from(q in base_query,
      where: q.block_number > ^from_block
    )
  end

  def where_block_number_in_period(base_query, from_block, to_block) when is_nil(from_block) and is_nil(to_block) do
    base_query
  end

  def where_block_number_in_period(base_query, from_block, to_block) do
    from(q in base_query,
      where: q.block_number > ^from_block and q.block_number <= ^to_block
    )
  end

  @doc """
  Finds all `t:Explorer.Chain.Transaction.t/0`s given the address_hash and the token contract
  address hash.

  ## Options

    * `:paging_options` - a `t:Explorer.PagingOptions.t/0` used to specify the `:page_size` and
      `:key` (in the form of `%{"inserted_at" => inserted_at}`). Results will be the transactions
      older than the `index` that are passed.
  """
  @spec address_to_transactions_with_token_transfers(Hash.t(), Hash.t(), [paging_options]) :: [Transaction.t()]
  def address_to_transactions_with_token_transfers(address_hash, token_hash, options \\ []) do
    paging_options = Keyword.get(options, :paging_options, @default_paging_options)

    address_hash
    |> Transaction.transactions_with_token_transfers(token_hash)
    |> Transaction.preload_token_transfers(address_hash)
    |> handle_paging_options(paging_options)
    |> Repo.all()
  end

  @doc """
  The `t:Explorer.Chain.Address.t/0` `balance` in `unit`.
  """
  @spec balance(Address.t(), :wei) :: Wei.wei() | nil
  @spec balance(Address.t(), :gwei) :: Wei.gwei() | nil
  @spec balance(Address.t(), :ether) :: Wei.ether() | nil
  def balance(%Address{fetched_coin_balance: balance}, unit) do
    case balance do
      nil -> nil
      _ -> Wei.to(balance, unit)
    end
  end

  @doc """
  The number of `t:Explorer.Chain.Block.t/0`.

      iex> insert_list(2, :block)
      iex> Explorer.Chain.block_count()
      2

  When there are no `t:Explorer.Chain.Block.t/0`.

      iex> Explorer.Chain.block_count()
      0

  """
  def block_count do
    Repo.aggregate(Block, :count, :hash)
  end

  @doc """
  Reward for mining a block.

  The block reward is the sum of the following:

  * Sum of the transaction fees (gas_used * gas_price) for the block
  * A static reward for miner (this value may change during the life of the chain)
  * The reward for uncle blocks (1/32 * static_reward * number_of_uncles)

  *NOTE*

  Uncles are not currently accounted for.
  """
  @spec block_reward(Block.block_number()) :: Wei.t()
  def block_reward(block_number) do
    block_hash =
      Block
      |> where([block], block.number == ^block_number and block.consensus == true)
      |> select([block], block.hash)
      |> Repo.one!()

    case Repo.one!(
           from(reward in Reward,
             where: reward.block_hash == ^block_hash,
             select: %Wei{
               value: coalesce(sum(reward.reward), 0)
             }
           )
         ) do
      %Wei{
        value: %Decimal{coef: 0}
      } ->
        Repo.one!(
          from(block in Block,
            left_join: transaction in assoc(block, :transactions),
            inner_join: emission_reward in EmissionReward,
            on: fragment("? <@ ?", block.number, emission_reward.block_range),
            where: block.number == ^block_number and block.consensus == true,
            group_by: [emission_reward.reward, block.hash],
            select: %Wei{
              value: coalesce(sum(transaction.gas_used * transaction.gas_price), 0) + emission_reward.reward
            }
          )
        )

      other_value ->
        other_value
    end
  end

  def txn_fees(transactions) do
    Enum.reduce(transactions, Decimal.new(0), fn %{gas_used: gas_used, gas_price: gas_price}, acc ->
      gas_used
      |> Decimal.new()
      |> Decimal.mult(gas_price_to_decimal(gas_price))
      |> Decimal.add(acc)
    end)
  end

  defp gas_price_to_decimal(%Wei{} = wei), do: wei.value
  defp gas_price_to_decimal(gas_price), do: Decimal.new(gas_price)

  def burned_fees(transactions, base_fee_per_gas) do
    burned_fee_counter =
      transactions
      |> Enum.reduce(Decimal.new(0), fn %{gas_used: gas_used}, acc ->
        gas_used
        |> Decimal.new()
        |> Decimal.add(acc)
      end)

    base_fee_per_gas && Wei.mult(base_fee_per_gas_to_wei(base_fee_per_gas), burned_fee_counter)
  end

  defp base_fee_per_gas_to_wei(%Wei{} = wei), do: wei
  defp base_fee_per_gas_to_wei(base_fee_per_gas), do: %Wei{value: Decimal.new(base_fee_per_gas)}

  @uncle_reward_coef 1 / 32
  def block_reward_by_parts(block, transactions) do
    %{hash: block_hash, number: block_number} = block
    base_fee_per_gas = Map.get(block, :base_fee_per_gas)

    txn_fees = txn_fees(transactions)

    static_reward =
      Repo.one(
        from(
          er in EmissionReward,
          where: fragment("int8range(?, ?) <@ ?", ^block_number, ^(block_number + 1), er.block_range),
          select: er.reward
        )
      ) || %Wei{value: Decimal.new(0)}

    has_uncles? = is_list(block.uncles) and not Enum.empty?(block.uncles)

    burned_fees = burned_fees(transactions, base_fee_per_gas)
    uncle_reward = (has_uncles? && Wei.mult(static_reward, Decimal.from_float(@uncle_reward_coef))) || nil

    %{
      block_number: block_number,
      block_hash: block_hash,
      miner_hash: block.miner_hash,
      static_reward: static_reward,
      txn_fees: %Wei{value: txn_fees},
      burned_fees: burned_fees || %Wei{value: Decimal.new(0)},
      uncle_reward: uncle_reward || %Wei{value: Decimal.new(0)}
    }
  end

  @doc """
  The `t:Explorer.Chain.Wei.t/0` paid to the miners of the `t:Explorer.Chain.Block.t/0`s with `hash`
  `Explorer.Chain.Hash.Full.t/0` by the signers of the transactions in those blocks to cover the gas fee
  (`gas_used * gas_price`).
  """
  @spec gas_payment_by_block_hash([Hash.Full.t()]) :: %{Hash.Full.t() => Wei.t()}
  def gas_payment_by_block_hash(block_hashes) when is_list(block_hashes) do
    query =
      from(
        transaction in Transaction,
        where: transaction.block_hash in ^block_hashes and transaction.block_consensus == true,
        group_by: transaction.block_hash,
        select: {transaction.block_hash, %Wei{value: coalesce(sum(transaction.gas_used * transaction.gas_price), 0)}}
      )

    query
    |> Repo.all()
    |> (&if(Enum.count(&1) > 0,
          do: &1,
          else: Enum.zip([block_hashes, for(_ <- 1..Enum.count(block_hashes), do: %Wei{value: Decimal.new(0)})])
        )).()
    |> Enum.into(%{})
  end

  def timestamp_by_block_hash(block_hashes) when is_list(block_hashes) do
    query =
      from(
        block in Block,
        where: block.hash in ^block_hashes and block.consensus == true,
        group_by: block.hash,
        select: {block.hash, block.timestamp}
      )

    query
    |> Repo.all()
    |> Enum.into(%{})
  end

  @doc """
  Finds all `t:Explorer.Chain.Transaction.t/0`s in the `t:Explorer.Chain.Block.t/0`.

  ## Options

    * `:necessity_by_association` - use to load `t:association/0` as `:required` or `:optional`.  If an association is
      `:required`, and the `t:Explorer.Chain.Transaction.t/0` has no associated record for that association, then the
      `t:Explorer.Chain.Transaction.t/0` will not be included in the page `entries`.
    * `:paging_options` - a `t:Explorer.PagingOptions.t/0` used to specify the `:page_size` and
      `:key` (a tuple of the lowest/oldest `{index}`) and. Results will be the transactions older than
      the `index` that are passed.
  """
  @spec block_to_transactions(Hash.Full.t(), [paging_options | necessity_by_association_option], true | false) :: [
          Transaction.t()
        ]
  def block_to_transactions(block_hash, options \\ [], old_ui? \\ true) when is_list(options) do
    necessity_by_association = Keyword.get(options, :necessity_by_association, %{})

    options
    |> Keyword.get(:paging_options, @default_paging_options)
    |> fetch_transactions_in_ascending_order_by_index()
    |> join(:inner, [transaction], block in assoc(transaction, :block))
    |> where([_, block], block.hash == ^block_hash)
    |> join_associations(necessity_by_association)
    |> (&if(old_ui?, do: preload(&1, [{:token_transfers, [:token, :from_address, :to_address]}]), else: &1)).()
    |> select_repo(options).all()
    |> (&if(old_ui?,
          do: &1,
          else:
            Enum.map(&1, fn tx -> preload_token_transfers(tx, @token_transfers_necessity_by_association, options) end)
        )).()
  end

  @doc """
  Finds sum of gas_used for new (EIP-1559) txs belongs to block
  """
  @spec block_to_gas_used_by_1559_txs(Hash.Full.t()) :: non_neg_integer()
  def block_to_gas_used_by_1559_txs(block_hash) do
    query =
      from(
        tx in Transaction,
        where: tx.block_hash == ^block_hash,
        select: sum(tx.gas_used)
      )

    result = Repo.one(query)
    if result, do: result, else: 0
  end

  @doc """
  Finds sum of priority fee for new (EIP-1559) txs belongs to block
  """
  @spec block_to_priority_fee_of_1559_txs(Hash.Full.t()) :: Decimal.t()
  def block_to_priority_fee_of_1559_txs(block_hash) do
    block = Repo.get_by(Block, hash: block_hash)

    case block.base_fee_per_gas do
      %Wei{value: base_fee_per_gas} ->
        query =
          from(
            tx in Transaction,
            where: tx.block_hash == ^block_hash,
            select:
              sum(
                fragment(
                  "CASE
                    WHEN COALESCE(?,?) = 0 THEN 0
                    WHEN COALESCE(?,?) - ? < COALESCE(?,?) THEN (COALESCE(?,?) - ?) * ?
                    ELSE COALESCE(?,?) * ? END",
                  tx.max_fee_per_gas,
                  tx.gas_price,
                  tx.max_fee_per_gas,
                  tx.gas_price,
                  ^base_fee_per_gas,
                  tx.max_priority_fee_per_gas,
                  tx.gas_price,
                  tx.max_fee_per_gas,
                  tx.gas_price,
                  ^base_fee_per_gas,
                  tx.gas_used,
                  tx.max_priority_fee_per_gas,
                  tx.gas_price,
                  tx.gas_used
                )
              )
          )

        result = Repo.one(query)
        if result, do: result, else: 0

      _ ->
        0
    end
  end

  @doc """
  Counts the number of `t:Explorer.Chain.Transaction.t/0` in the `block`.
  """
  @spec block_to_transaction_count(Hash.Full.t()) :: non_neg_integer()
  def block_to_transaction_count(block_hash) do
    query =
      from(
        transaction in Transaction,
        where: transaction.block_hash == ^block_hash
      )

    Repo.aggregate(query, :count, :hash)
  end

  @spec address_to_incoming_transaction_count(Hash.Address.t()) :: non_neg_integer()
  def address_to_incoming_transaction_count(address_hash) do
    to_address_query =
      from(
        transaction in Transaction,
        where: transaction.to_address_hash == ^address_hash
      )

    Repo.aggregate(to_address_query, :count, :hash, timeout: :infinity)
  end

  @spec address_hash_to_transaction_count(Hash.Address.t()) :: non_neg_integer()
  def address_hash_to_transaction_count(address_hash) do
    query =
      from(
        transaction in Transaction,
        where: transaction.to_address_hash == ^address_hash or transaction.from_address_hash == ^address_hash
      )

    Repo.aggregate(query, :count, :hash, timeout: :infinity)
  end

  @spec address_to_incoming_transaction_gas_usage(Hash.Address.t()) :: Decimal.t() | nil
  def address_to_incoming_transaction_gas_usage(address_hash) do
    to_address_query =
      from(
        transaction in Transaction,
        where: transaction.to_address_hash == ^address_hash
      )

    Repo.aggregate(to_address_query, :sum, :gas_used, timeout: :infinity)
  end

  @spec address_to_outcoming_transaction_gas_usage(Hash.Address.t()) :: Decimal.t() | nil
  def address_to_outcoming_transaction_gas_usage(address_hash) do
    to_address_query =
      from(
        transaction in Transaction,
        where: transaction.from_address_hash == ^address_hash
      )

    Repo.aggregate(to_address_query, :sum, :gas_used, timeout: :infinity)
  end

  @spec max_incoming_transactions_count() :: non_neg_integer()
  def max_incoming_transactions_count, do: @max_incoming_transactions_count

  @doc """
  How many blocks have confirmed `block` based on the current `max_block_number`

  A consensus block's number of confirmations is the difference between its number and the current block height + 1.

      iex> block = insert(:block, number: 1)
      iex> Explorer.Chain.confirmations(block, block_height: 2)
      {:ok, 2}

  The newest block at the block height has 1 confirmation.

      iex> block = insert(:block, number: 1)
      iex> Explorer.Chain.confirmations(block, block_height: 1)
      {:ok, 1}

  A non-consensus block has no confirmations and is orphaned even if there are child blocks of it on an orphaned chain.

      iex> parent_block = insert(:block, consensus: false, number: 1)
      iex> insert(
      ...>   :block,
      ...>   parent_hash: parent_block.hash,
      ...>   consensus: false,
      ...>   number: parent_block.number + 1
      ...> )
      iex> Explorer.Chain.confirmations(parent_block, block_height: 3)
      {:error, :non_consensus}

  If you calculate the block height and then get a newer block, the confirmations will be `0` instead of negative.

      iex> block = insert(:block, number: 1)
      iex> Explorer.Chain.confirmations(block, block_height: 0)
      {:ok, 1}
  """
  @spec confirmations(Block.t() | nil, [{:block_height, block_height()}]) ::
          {:ok, non_neg_integer()} | {:error, :non_consensus | :pending}

  def confirmations(%Block{consensus: true, number: number}, named_arguments) when is_list(named_arguments) do
    max_consensus_block_number = Keyword.fetch!(named_arguments, :block_height)

    {:ok, max(1 + max_consensus_block_number - number, 1)}
  end

  def confirmations(%Block{consensus: false}, _), do: {:error, :non_consensus}

  def confirmations(nil, _), do: {:error, :pending}

  @doc """
  Creates an address.

      iex> {:ok, %Explorer.Chain.Address{hash: hash}} = Explorer.Chain.create_address(
      ...>   %{hash: "0xa94f5374fce5edbc8e2a8697c15331677e6ebf0b"}
      ...> )
      ...> to_string(hash)
      "0xa94f5374fce5edbc8e2a8697c15331677e6ebf0b"

  A `String.t/0` value for `Explorer.Chain.Address.t/0` `hash` must have 40 hexadecimal characters after the `0x` prefix
  to prevent short- and long-hash transcription errors.

      iex> {:error, %Ecto.Changeset{errors: errors}} = Explorer.Chain.create_address(
      ...>   %{hash: "0xa94f5374fce5edbc8e2a8697c15331677e6ebf0"}
      ...> )
      ...> errors
      [hash: {"is invalid", [type: Explorer.Chain.Hash.Address, validation: :cast]}]
      iex> {:error, %Ecto.Changeset{errors: errors}} = Explorer.Chain.create_address(
      ...>   %{hash: "0xa94f5374fce5edbc8e2a8697c15331677e6ebf0ba"}
      ...> )
      ...> errors
      [hash: {"is invalid", [type: Explorer.Chain.Hash.Address, validation: :cast]}]

  """
  @spec create_address(map()) :: {:ok, Address.t()} | {:error, Ecto.Changeset.t()}
  def create_address(attrs \\ %{}) do
    %Address{}
    |> Address.changeset(attrs)
    |> Repo.insert()
  end

  @doc """
  Creates a decompiled smart contract.
  """

  @spec create_decompiled_smart_contract(map()) :: {:ok, Address.t()} | {:error, Ecto.Changeset.t()}
  def create_decompiled_smart_contract(attrs) do
    changeset = DecompiledSmartContract.changeset(%DecompiledSmartContract{}, attrs)

    # Enforce ShareLocks tables order (see docs: sharelocks.md)
    Multi.new()
    |> Multi.run(:set_address_decompiled, fn repo, _ ->
      set_address_decompiled(repo, Changeset.get_field(changeset, :address_hash))
    end)
    |> Multi.insert(:decompiled_smart_contract, changeset,
      on_conflict: :replace_all,
      conflict_target: [:decompiler_version, :address_hash]
    )
    |> Repo.transaction()
    |> case do
      {:ok, %{decompiled_smart_contract: decompiled_smart_contract}} -> {:ok, decompiled_smart_contract}
      {:error, _, error_value, _} -> {:error, error_value}
    end
  end

  @doc """
  Converts the `Explorer.Chain.Data.t:t/0` to `iodata` representation that can be written to users efficiently.

      iex> %Explorer.Chain.Data{
      ...>   bytes: <<>>
      ...> } |>
      ...> Explorer.Chain.data_to_iodata() |>
      ...> IO.iodata_to_binary()
      "0x"
      iex> %Explorer.Chain.Data{
      ...>   bytes: <<0, 0, 0, 0, 0, 0, 0, 0, 0, 0, 0, 0, 134, 45, 103, 203, 7,
      ...>     115, 238, 63, 140, 231, 234, 137, 179, 40, 255, 234, 134, 26,
      ...>     179, 239>>
      ...> } |>
      ...> Explorer.Chain.data_to_iodata() |>
      ...> IO.iodata_to_binary()
      "0x000000000000000000000000862d67cb0773ee3f8ce7ea89b328ffea861ab3ef"

  """
  @spec data_to_iodata(Data.t()) :: iodata()
  def data_to_iodata(data) do
    Data.to_iodata(data)
  end

  @doc """
  The fee a `transaction` paid for the `t:Explorer.Transaction.t/0` `gas`

  If the transaction is pending, then the fee will be a range of `unit`

      iex> Explorer.Chain.fee(
      ...>   %Explorer.Chain.Transaction{
      ...>     gas: Decimal.new(3),
      ...>     gas_price: %Explorer.Chain.Wei{value: Decimal.new(2)},
      ...>     gas_used: nil
      ...>   },
      ...>   :wei
      ...> )
      {:maximum, Decimal.new(6)}

  If the transaction has been confirmed in block, then the fee will be the actual fee paid in `unit` for the `gas_used`
  in the `transaction`.

      iex> Explorer.Chain.fee(
      ...>   %Explorer.Chain.Transaction{
      ...>     gas: Decimal.new(3),
      ...>     gas_price: %Explorer.Chain.Wei{value: Decimal.new(2)},
      ...>     gas_used: Decimal.new(2)
      ...>   },
      ...>   :wei
      ...> )
      {:actual, Decimal.new(4)}

  """
  @spec fee(Transaction.t(), :ether | :gwei | :wei) :: {:maximum, Decimal.t()} | {:actual, Decimal.t()}
  def fee(%Transaction{gas: gas, gas_price: gas_price, gas_used: nil}, unit) do
    fee =
      gas_price
      |> Wei.to(unit)
      |> Decimal.mult(gas)

    {:maximum, fee}
  end

  def fee(%Transaction{gas_price: gas_price, gas_used: gas_used}, unit) do
    fee =
      gas_price
      |> Wei.to(unit)
      |> Decimal.mult(gas_used)

    {:actual, fee}
  end

  @doc """
  Checks to see if the chain is down indexing based on the transaction from the
  oldest block and the pending operation
  """
  @spec finished_indexing_internal_transactions?([api?]) :: boolean()
  def finished_indexing_internal_transactions?(options \\ []) do
    internal_transactions_disabled? =
      Application.get_env(:indexer, Indexer.Fetcher.InternalTransaction.Supervisor)[:disabled?] or
        not Application.get_env(:indexer, Indexer.Supervisor)[:enabled]

    if internal_transactions_disabled? do
      true
    else
      json_rpc_named_arguments = Application.fetch_env!(:indexer, :json_rpc_named_arguments)
      variant = Keyword.fetch!(json_rpc_named_arguments, :variant)

      if variant == EthereumJSONRPC.Ganache || variant == EthereumJSONRPC.Arbitrum do
        true
      else
        with {:transactions_exist, true} <- {:transactions_exist, select_repo(options).exists?(Transaction)},
             min_block_number when not is_nil(min_block_number) <-
               select_repo(options).aggregate(Transaction, :min, :block_number) do
          min_block_number =
            min_block_number
            |> Decimal.max(EthereumJSONRPC.first_block_to_fetch(:trace_first_block))
            |> Decimal.to_integer()

          query =
            from(
              b in Block,
              join: pending_ops in assoc(b, :pending_operations),
              where: b.consensus and b.number == ^min_block_number
            )

          !select_repo(options).exists?(query)
        else
          {:transactions_exist, false} -> true
          nil -> false
        end
      end
    end
  end

  def finished_indexing_from_ratio?(ratio) do
    Decimal.compare(ratio, 1) !== :lt
  end

  @doc """
  Checks if indexing of blocks and internal transactions finished aka full indexing
  """
  @spec finished_indexing?([api?]) :: boolean()
  def finished_indexing?(options \\ []) do
    if Application.get_env(:indexer, Indexer.Supervisor)[:enabled] do
      indexed_ratio = indexed_ratio_blocks()

      case finished_indexing_from_ratio?(indexed_ratio) do
        false -> false
        _ -> finished_indexing_internal_transactions?(options)
      end
    else
      true
    end
  end

  @doc """
  The `t:Explorer.Chain.Transaction.t/0` `gas_price` of the `transaction` in `unit`.
  """
  def gas_price(%Transaction{gas_price: gas_price}, unit) do
    Wei.to(gas_price, unit)
  end

  @doc """
  Converts `t:Explorer.Chain.Address.t/0` `hash` to the `t:Explorer.Chain.Address.t/0` with that `hash`.

  Returns `{:ok, %Explorer.Chain.Address{}}` if found

      iex> {:ok, %Explorer.Chain.Address{hash: hash}} = Explorer.Chain.create_address(
      ...>   %{hash: "0x5aaeb6053f3e94c9b9a09f33669435e7ef1beaed"}
      ...> )
      iex> {:ok, %Explorer.Chain.Address{hash: found_hash}} = Explorer.Chain.hash_to_address(hash)
      iex> found_hash == hash
      true

  Returns `{:error, :not_found}` if not found

      iex> {:ok, hash} = Explorer.Chain.string_to_address_hash("0x5aaeb6053f3e94c9b9a09f33669435e7ef1beaed")
      iex> Explorer.Chain.hash_to_address(hash)
      {:error, :not_found}

  ## Options

    * `:necessity_by_association` - use to load `t:association/0` as `:required` or `:optional`.  If an association is
      `:required`, and the `t:Explorer.Chain.Address.t/0` has no associated record for that association,
      then the `t:Explorer.Chain.Address.t/0` will not be included in the list.

  Optionally it also accepts a boolean to fetch the `has_decompiled_code?` virtual field or not

  """
  @spec hash_to_address(Hash.Address.t(), [necessity_by_association_option | api?], boolean()) ::
          {:ok, Address.t()} | {:error, :not_found}
  def hash_to_address(
        %Hash{byte_count: unquote(Hash.Address.byte_count())} = hash,
        options \\ [
          necessity_by_association: %{
            :contracts_creation_internal_transaction => :optional,
            :names => :optional,
            :smart_contract => :optional,
            :token => :optional,
            :contracts_creation_transaction => :optional
          }
        ],
        query_decompiled_code_flag \\ true
      ) do
    necessity_by_association = Keyword.get(options, :necessity_by_association, %{})

    query =
      from(
        address in Address,
        where: address.hash == ^hash
      )

    address_result =
      query
      |> join_associations(necessity_by_association)
      |> with_decompiled_code_flag(hash, query_decompiled_code_flag)
      |> select_repo(options).one()

    address_updated_result =
      case address_result do
        %{smart_contract: smart_contract} ->
          if smart_contract do
            address_result
          else
            address_verified_twin_contract =
              get_minimal_proxy_template(hash, options) ||
                get_address_verified_twin_contract(hash, options).verified_contract

            if address_verified_twin_contract do
              address_verified_twin_contract_updated =
                address_verified_twin_contract
                |> Map.put(:address_hash, hash)
                |> Map.put(:metadata_from_verified_twin, true)
                |> Map.put(:implementation_address_hash, nil)
                |> Map.put(:implementation_name, nil)
                |> Map.put(:implementation_fetched_at, nil)

              address_result
              |> Map.put(:smart_contract, address_verified_twin_contract_updated)
            else
              address_result
            end
          end

        _ ->
          address_result
      end

    address_updated_result
    |> case do
      nil -> {:error, :not_found}
      address -> {:ok, address}
    end
  end

  def decompiled_code(address_hash, version) do
    query =
      from(contract in DecompiledSmartContract,
        where: contract.address_hash == ^address_hash and contract.decompiler_version == ^version
      )

    query
    |> Repo.one()
    |> case do
      nil -> {:error, :not_found}
      contract -> {:ok, contract.decompiled_source_code}
    end
  end

  @spec token_contract_address_from_token_name(String.t()) :: {:ok, Hash.Address.t()} | {:error, :not_found}
  def token_contract_address_from_token_name(name) when is_binary(name) do
    query =
      from(token in Token,
        where: ilike(token.symbol, ^name),
        or_where: ilike(token.name, ^name),
        select: token.contract_address_hash
      )

    query
    |> Repo.all()
    |> case do
      [] ->
        {:error, :not_found}

      hashes ->
        if Enum.count(hashes) == 1 do
          {:ok, List.first(hashes)}
        else
          {:error, :not_found}
        end
    end
  end

  defp prepare_search_term(string) do
    case Regex.scan(~r/[a-zA-Z0-9]+/, string) do
      [_ | _] = words ->
        term_final =
          words
          |> Enum.map_join(" & ", fn [word] -> word <> ":*" end)

        {:some, term_final}

      _ ->
        :none
    end
  end

  defp search_token_query(term) do
    from(token in Token,
      where: fragment("to_tsvector(symbol || ' ' || name ) @@ to_tsquery(?)", ^term),
      select: %{
        address_hash: token.contract_address_hash,
        tx_hash: fragment("CAST(NULL AS bytea)"),
        block_hash: fragment("CAST(NULL AS bytea)"),
        type: "token",
        name: token.name,
        symbol: token.symbol,
        holder_count: token.holder_count,
        inserted_at: token.inserted_at,
        block_number: 0
      }
    )
  end

  defp search_contract_query(term) do
    from(smart_contract in SmartContract,
      left_join: address in Address,
      on: smart_contract.address_hash == address.hash,
      where: fragment("to_tsvector(name ) @@ to_tsquery(?)", ^term),
      select: %{
        address_hash: smart_contract.address_hash,
        tx_hash: fragment("CAST(NULL AS bytea)"),
        block_hash: fragment("CAST(NULL AS bytea)"),
        type: "contract",
        name: smart_contract.name,
        symbol: ^nil,
        holder_count: ^nil,
        inserted_at: address.inserted_at,
        block_number: 0
      }
    )
  end

  defp search_address_query(term) do
    case Chain.string_to_address_hash(term) do
      {:ok, address_hash} ->
        from(address in Address,
          left_join: address_name in Address.Name,
          on: address.hash == address_name.address_hash,
          where: address.hash == ^address_hash,
          select: %{
            address_hash: address.hash,
            tx_hash: fragment("CAST(NULL AS bytea)"),
            block_hash: fragment("CAST(NULL AS bytea)"),
            type: "address",
            name: address_name.name,
            symbol: ^nil,
            holder_count: ^nil,
            inserted_at: address.inserted_at,
            block_number: 0
          }
        )

      _ ->
        nil
    end
  end

  defp search_tx_query(term) do
    case Chain.string_to_transaction_hash(term) do
      {:ok, tx_hash} ->
        from(transaction in Transaction,
          where: transaction.hash == ^tx_hash,
          select: %{
            address_hash: fragment("CAST(NULL AS bytea)"),
            tx_hash: transaction.hash,
            block_hash: fragment("CAST(NULL AS bytea)"),
            type: "transaction",
            name: ^nil,
            symbol: ^nil,
            holder_count: ^nil,
            inserted_at: transaction.inserted_at,
            block_number: 0
          }
        )

      _ ->
        nil
    end
  end

  defp search_block_query(term) do
    case Chain.string_to_block_hash(term) do
      {:ok, block_hash} ->
        from(block in Block,
          where: block.hash == ^block_hash,
          select: %{
            address_hash: fragment("CAST(NULL AS bytea)"),
            tx_hash: fragment("CAST(NULL AS bytea)"),
            block_hash: block.hash,
            type: "block",
            name: ^nil,
            symbol: ^nil,
            holder_count: ^nil,
            inserted_at: block.inserted_at,
            block_number: block.number
          }
        )

      _ ->
        case Integer.parse(term) do
          {block_number, ""} ->
            from(block in Block,
              where: block.number == ^block_number,
              select: %{
                address_hash: fragment("CAST(NULL AS bytea)"),
                tx_hash: fragment("CAST(NULL AS bytea)"),
                block_hash: block.hash,
                type: "block",
                name: ^nil,
                symbol: ^nil,
                holder_count: ^nil,
                inserted_at: block.inserted_at,
                block_number: block.number
              }
            )

          _ ->
            nil
        end
    end
  end

  def joint_search(paging_options, offset, raw_string, options \\ []) do
    string = String.trim(raw_string)

    case prepare_search_term(string) do
      {:some, term} ->
        tokens_query = search_token_query(term)
        contracts_query = search_contract_query(term)
        tx_query = search_tx_query(string)
        address_query = search_address_query(string)
        block_query = search_block_query(string)

        basic_query =
          from(
            tokens in subquery(tokens_query),
            union: ^contracts_query
          )

        query =
          cond do
            address_query ->
              basic_query
              |> union(^address_query)

            tx_query ->
              basic_query
              |> union(^tx_query)
              |> union(^block_query)

            block_query ->
              basic_query
              |> union(^block_query)

            true ->
              basic_query
          end

        ordered_query =
          from(items in subquery(query),
            order_by: [desc_nulls_last: items.holder_count, asc: items.name, desc: items.inserted_at],
            limit: ^paging_options.page_size,
            offset: ^offset
          )

        paginated_ordered_query =
          ordered_query
          |> page_search_results(paging_options)

        search_results = select_repo(options).all(paginated_ordered_query)

        search_results
        |> Enum.map(fn result ->
          result_checksummed_address_hash =
            if result.address_hash do
              result
              |> Map.put(:address_hash, Address.checksum(result.address_hash))
            else
              result
            end

          result_checksummed_address_hash
        end)

      _ ->
        []
    end
  end

  @spec search_token(String.t()) :: [Token.t()]
  def search_token(string) do
    case prepare_search_term(string) do
      {:some, term} ->
        query =
          from(token in Token,
            where: fragment("to_tsvector(symbol || ' ' || name ) @@ to_tsquery(?)", ^term),
            select: %{
              link: token.contract_address_hash,
              symbol: token.symbol,
              name: token.name,
              holder_count: token.holder_count,
              type: "token"
            },
            order_by: [desc: token.holder_count]
          )

        Repo.all(query)

      _ ->
        []
    end
  end

  @spec search_contract(String.t()) :: [SmartContract.t()]
  def search_contract(string) do
    case prepare_search_term(string) do
      {:some, term} ->
        query =
          from(smart_contract in SmartContract,
            left_join: address in Address,
            on: smart_contract.address_hash == address.hash,
            where: fragment("to_tsvector(name ) @@ to_tsquery(?)", ^term),
            select: %{
              link: smart_contract.address_hash,
              name: smart_contract.name,
              inserted_at: address.inserted_at,
              type: "contract"
            },
            order_by: [desc: smart_contract.inserted_at]
          )

        Repo.all(query)

      _ ->
        []
    end
  end

  def search_tx(term) do
    case Chain.string_to_transaction_hash(term) do
      {:ok, tx_hash} ->
        query =
          from(transaction in Transaction,
            where: transaction.hash == ^tx_hash,
            select: %{
              link: transaction.hash,
              type: "transaction"
            }
          )

        Repo.all(query)

      _ ->
        []
    end
  end

  def search_address(term) do
    case Chain.string_to_address_hash(term) do
      {:ok, address_hash} ->
        query =
          from(address in Address,
            left_join: address_name in Address.Name,
            on: address.hash == address_name.address_hash,
            where: address.hash == ^address_hash,
            select: %{
              name: address_name.name,
              link: address.hash,
              type: "address"
            }
          )

        Repo.all(query)

      _ ->
        []
    end
  end

  def search_block(term) do
    case Chain.string_to_block_hash(term) do
      {:ok, block_hash} ->
        query =
          from(block in Block,
            where: block.hash == ^block_hash,
            select: %{
              link: block.hash,
              block_number: block.number,
              type: "block"
            }
          )

        Repo.all(query)

      _ ->
        case Integer.parse(term) do
          {block_number, _} ->
            query =
              from(block in Block,
                where: block.number == ^block_number,
                select: %{
                  link: block.hash,
                  block_number: block.number,
                  type: "block"
                }
              )

            Repo.all(query)

          _ ->
            []
        end
    end
  end

  @doc """
  Converts `t:Explorer.Chain.Address.t/0` `hash` to the `t:Explorer.Chain.Address.t/0` with that `hash`.

  Returns `{:ok, %Explorer.Chain.Address{}}` if found

      iex> {:ok, %Explorer.Chain.Address{hash: hash}} = Explorer.Chain.create_address(
      ...>   %{hash: "0x5aaeb6053f3e94c9b9a09f33669435e7ef1beaed"}
      ...> )
      iex> {:ok, %Explorer.Chain.Address{hash: found_hash}} = Explorer.Chain.hash_to_address(hash)
      iex> found_hash == hash
      true

  Returns `{:error, address}` if not found but created an address

      iex> {:ok, %Explorer.Chain.Address{hash: hash}} = Explorer.Chain.create_address(
      ...>   %{hash: "0x5aaeb6053f3e94c9b9a09f33669435e7ef1beaed"}
      ...> )
      iex> {:ok, %Explorer.Chain.Address{hash: found_hash}} = Explorer.Chain.hash_to_address(hash)
      iex> found_hash == hash
      true


  ## Options

    * `:necessity_by_association` - use to load `t:association/0` as `:required` or `:optional`.  If an association is
      `:required`, and the `t:Explorer.Chain.Address.t/0` has no associated record for that association,
      then the `t:Explorer.Chain.Address.t/0` will not be included in the list.

  Optionally it also accepts a boolean to fetch the `has_decompiled_code?` virtual field or not

  """
  @spec find_or_insert_address_from_hash(Hash.Address.t(), [necessity_by_association_option], boolean()) ::
          {:ok, Address.t()}
  def find_or_insert_address_from_hash(
        %Hash{byte_count: unquote(Hash.Address.byte_count())} = hash,
        options \\ [
          necessity_by_association: %{
            :contracts_creation_internal_transaction => :optional,
            :names => :optional,
            :smart_contract => :optional,
            :token => :optional,
            :contracts_creation_transaction => :optional
          }
        ],
        query_decompiled_code_flag \\ true
      ) do
    case hash_to_address(hash, options, query_decompiled_code_flag) do
      {:ok, address} ->
        {:ok, address}

      {:error, :not_found} ->
        create_address(%{hash: to_string(hash)})
        hash_to_address(hash, options, query_decompiled_code_flag)
    end
  end

  @doc """
  Converts list of `t:Explorer.Chain.Address.t/0` `hash` to the `t:Explorer.Chain.Address.t/0` with that `hash`.

  Returns `[%Explorer.Chain.Address{}]}` if found

  """
  @spec hashes_to_addresses([Hash.Address.t()]) :: [Address.t()]
  def hashes_to_addresses(hashes) when is_list(hashes) do
    query =
      from(
        address in Address,
        where: address.hash in ^hashes,
        # https://stackoverflow.com/a/29598910/470451
        order_by: fragment("array_position(?, ?)", type(^hashes, {:array, Hash.Address}), address.hash)
      )

    Repo.all(query)
  end

  @doc """
  Finds an `t:Explorer.Chain.Address.t/0` that has the provided `t:Explorer.Chain.Address.t/0` `hash` and a contract.

  ## Options

    * `:necessity_by_association` - use to load `t:association/0` as `:required` or `:optional`.  If an association is
      `:required`, and the `t:Explorer.Chain.Address.t/0` has no associated record for that association,
      then the `t:Explorer.Chain.Address.t/0` will not be included in the list.

  Optionally it also accepts a boolean to fetch the `has_decompiled_code?` virtual field or not

  """
  @spec find_contract_address(Hash.Address.t(), [necessity_by_association_option], boolean()) ::
          {:ok, Address.t()} | {:error, :not_found}
  def find_contract_address(
        %Hash{byte_count: unquote(Hash.Address.byte_count())} = hash,
        options \\ [],
        query_decompiled_code_flag \\ false
      ) do
    necessity_by_association =
      options
      |> Keyword.get(:necessity_by_association, %{})
      |> Map.merge(%{
        smart_contract_additional_sources: :optional
      })

    query =
      from(
        address in Address,
        where: address.hash == ^hash and not is_nil(address.contract_code)
      )

    address_result =
      query
      |> join_associations(necessity_by_association)
      |> with_decompiled_code_flag(hash, query_decompiled_code_flag)
      |> select_repo(options).one()

    address_updated_result =
      case address_result do
        %{smart_contract: smart_contract} ->
          if smart_contract do
            CheckBytecodeMatchingOnDemand.trigger_check(address_result, smart_contract)
            address_result
          else
            address_verified_twin_contract =
              get_minimal_proxy_template(hash, options) ||
                get_address_verified_twin_contract(hash, options).verified_contract

            if address_verified_twin_contract do
              address_verified_twin_contract_updated =
                address_verified_twin_contract
                |> Map.put(:address_hash, hash)
                |> Map.put(:metadata_from_verified_twin, true)
                |> Map.put(:implementation_address_hash, nil)
                |> Map.put(:implementation_name, nil)
                |> Map.put(:implementation_fetched_at, nil)

              address_result
              |> Map.put(:smart_contract, address_verified_twin_contract_updated)
            else
              address_result
            end
          end

        _ ->
          address_result
      end

    address_updated_result
    |> case do
      nil -> {:error, :not_found}
      address -> {:ok, address}
    end
  end

  @spec find_decompiled_contract_address(Hash.Address.t()) :: {:ok, Address.t()} | {:error, :not_found}
  def find_decompiled_contract_address(%Hash{byte_count: unquote(Hash.Address.byte_count())} = hash) do
    query =
      from(
        address in Address,
        preload: [
          :contracts_creation_internal_transaction,
          :names,
          :smart_contract,
          :token,
          :contracts_creation_transaction,
          :decompiled_smart_contracts
        ],
        where: address.hash == ^hash
      )

    address = Repo.one(query)

    if address do
      {:ok, address}
    else
      {:error, :not_found}
    end
  end

  @doc """
  Converts `t:Explorer.Chain.Block.t/0` `hash` to the `t:Explorer.Chain.Block.t/0` with that `hash`.

  Unlike `number_to_block/1`, both consensus and non-consensus blocks can be returned when looked up by `hash`.

  Returns `{:ok, %Explorer.Chain.Block{}}` if found

      iex> %Block{hash: hash} = insert(:block, consensus: false)
      iex> {:ok, %Explorer.Chain.Block{hash: found_hash}} = Explorer.Chain.hash_to_block(hash)
      iex> found_hash == hash
      true

  Returns `{:error, :not_found}` if not found

      iex> {:ok, hash} = Explorer.Chain.string_to_block_hash(
      ...>   "0x9fc76417374aa880d4449a1f7f31ec597f00b1f6f3dd2d66f4c9c6c445836d8b"
      ...> )
      iex> Explorer.Chain.hash_to_block(hash)
      {:error, :not_found}

  ## Options

    * `:necessity_by_association` - use to load `t:association/0` as `:required` or `:optional`.  If an association is
      `:required`, and the `t:Explorer.Chain.Block.t/0` has no associated record for that association, then the
      `t:Explorer.Chain.Block.t/0` will not be included in the page `entries`.

  """
  @spec hash_to_block(Hash.Full.t(), [necessity_by_association_option | api?]) ::
          {:ok, Block.t()} | {:error, :not_found}
  def hash_to_block(%Hash{byte_count: unquote(Hash.Full.byte_count())} = hash, options \\ []) when is_list(options) do
    necessity_by_association = Keyword.get(options, :necessity_by_association, %{})

    Block
    |> where(hash: ^hash)
    |> join_associations(necessity_by_association)
    |> select_repo(options).one()
    |> case do
      nil ->
        {:error, :not_found}

      block ->
        {:ok, block}
    end
  end

  @doc """
  Converts the `Explorer.Chain.Hash.t:t/0` to `iodata` representation that can be written efficiently to users.

      iex> %Explorer.Chain.Hash{
      ...>   byte_count: 32,
      ...>   bytes: <<0x9fc76417374aa880d4449a1f7f31ec597f00b1f6f3dd2d66f4c9c6c445836d8b ::
      ...>            big-integer-size(32)-unit(8)>>
      ...> } |>
      ...> Explorer.Chain.hash_to_iodata() |>
      ...> IO.iodata_to_binary()
      "0x9fc76417374aa880d4449a1f7f31ec597f00b1f6f3dd2d66f4c9c6c445836d8b"

  Always pads number, so that it is a valid format for casting.

      iex> %Explorer.Chain.Hash{
      ...>   byte_count: 32,
      ...>   bytes: <<0x1234567890abcdef :: big-integer-size(32)-unit(8)>>
      ...> } |>
      ...> Explorer.Chain.hash_to_iodata() |>
      ...> IO.iodata_to_binary()
      "0x0000000000000000000000000000000000000000000000001234567890abcdef"

  """
  @spec hash_to_iodata(Hash.t()) :: iodata()
  def hash_to_iodata(hash) do
    Hash.to_iodata(hash)
  end

  @doc """
  Converts `t:Explorer.Chain.Transaction.t/0` `hash` to the `t:Explorer.Chain.Transaction.t/0` with that `hash`.

  Returns `{:ok, %Explorer.Chain.Transaction{}}` if found

      iex> %Transaction{hash: hash} = insert(:transaction)
      iex> {:ok, %Explorer.Chain.Transaction{hash: found_hash}} = Explorer.Chain.hash_to_transaction(hash)
      iex> found_hash == hash
      true

  Returns `{:error, :not_found}` if not found

      iex> {:ok, hash} = Explorer.Chain.string_to_transaction_hash(
      ...>   "0x9fc76417374aa880d4449a1f7f31ec597f00b1f6f3dd2d66f4c9c6c445836d8b"
      ...> )
      iex> Explorer.Chain.hash_to_transaction(hash)
      {:error, :not_found}

  ## Options

    * `:necessity_by_association` - use to load `t:association/0` as `:required` or `:optional`.  If an association is
      `:required`, and the `t:Explorer.Chain.Transaction.t/0` has no associated record for that association, then the
      `t:Explorer.Chain.Transaction.t/0` will not be included in the page `entries`.
  """
  @spec hash_to_transaction(Hash.Full.t(), [necessity_by_association_option | api?]) ::
          {:ok, Transaction.t()} | {:error, :not_found}
  def hash_to_transaction(
        %Hash{byte_count: unquote(Hash.Full.byte_count())} = hash,
        options \\ []
      )
      when is_list(options) do
    necessity_by_association = Keyword.get(options, :necessity_by_association, %{})

    Transaction
    |> where(hash: ^hash)
    |> join_associations(necessity_by_association)
    |> select_repo(options).one()
    |> case do
      nil ->
        {:error, :not_found}

      transaction ->
        {:ok, transaction}
    end
  end

  # preload_to_detect_tt?: we don't need to preload more than one token transfer in case the tx inside the list (we don't show any token transfers on tx tile in new UI)
  def preload_token_transfers(
        %Transaction{hash: tx_hash, block_hash: block_hash} = transaction,
        necessity_by_association,
        options,
        preload_to_detect_tt? \\ true
      ) do
    token_transfers =
      TokenTransfer
      |> (&if(is_nil(block_hash),
            do: where(&1, [token_transfer], token_transfer.transaction_hash == ^tx_hash),
            else:
              where(
                &1,
                [token_transfer],
                token_transfer.transaction_hash == ^tx_hash and token_transfer.block_hash == ^block_hash
              )
          )).()
      |> limit(^if(preload_to_detect_tt?, do: 1, else: @token_transfers_per_transaction_preview + 1))
      |> order_by([token_transfer], asc: token_transfer.log_index)
      |> join_associations(necessity_by_association)
      |> select_repo(options).all()

    %Transaction{transaction | token_transfers: token_transfers}
  end

  def get_token_transfers_per_transaction_preview_count, do: @token_transfers_per_transaction_preview

  @doc """
  Converts list of `t:Explorer.Chain.Transaction.t/0` `hashes` to the list of `t:Explorer.Chain.Transaction.t/0`s for
  those `hashes`.

  Returns list of `%Explorer.Chain.Transaction{}`s if found

      iex> [%Transaction{hash: hash1}, %Transaction{hash: hash2}] = insert_list(2, :transaction)
      iex> [%Explorer.Chain.Transaction{hash: found_hash1}, %Explorer.Chain.Transaction{hash: found_hash2}] =
      ...>   Explorer.Chain.hashes_to_transactions([hash1, hash2])
      iex> found_hash1 in [hash1, hash2]
      true
      iex> found_hash2 in [hash1, hash2]
      true

  Returns `[]` if not found

      iex> {:ok, hash} = Explorer.Chain.string_to_transaction_hash(
      ...>   "0x9fc76417374aa880d4449a1f7f31ec597f00b1f6f3dd2d66f4c9c6c445836d8b"
      ...> )
      iex> Explorer.Chain.hashes_to_transactions([hash])
      []

  ## Options

    * `:necessity_by_association` - use to load `t:association/0` as `:required` or `:optional`.  If an association is
      `:required`, and the `t:Explorer.Chain.Transaction.t/0` has no associated record for that association, then the
      `t:Explorer.Chain.Transaction.t/0` will not be included in the page `entries`.
  """
  @spec hashes_to_transactions([Hash.Full.t()], [necessity_by_association_option]) :: [Transaction.t()] | []
  def hashes_to_transactions(hashes, options \\ []) when is_list(hashes) and is_list(options) do
    necessity_by_association = Keyword.get(options, :necessity_by_association, %{})

    fetch_transactions()
    |> where([transaction], transaction.hash in ^hashes)
    |> join_associations(necessity_by_association)
    |> preload([{:token_transfers, [:token, :from_address, :to_address]}])
    |> Repo.all()
  end

  @doc """
  Bulk insert all data stored in the `Explorer`.

  See `Explorer.Chain.Import.all/1` for options and returns.
  """
  @spec import(Import.all_options()) :: Import.all_result()
  def import(options) do
    Import.all(options)
  end

  @doc """
  The percentage of indexed blocks on the chain.

  If there are no blocks, the percentage is 0.

      iex> Explorer.Chain.indexed_ratio_blocks()
      Decimal.new(0)

  """
  @spec indexed_ratio_blocks() :: Decimal.t()
  def indexed_ratio_blocks do
    if Application.get_env(:indexer, Indexer.Supervisor)[:enabled] do
      %{min: min, max: max} = BlockNumber.get_all()

      min_blockchain_block_number =
        case Integer.parse(Application.get_env(:indexer, :first_block)) do
          {block_number, _} -> block_number
          _ -> 0
        end

      case {min, max} do
        {0, 0} ->
          Decimal.new(0)

        _ ->
          result =
            BlockCache.estimated_count()
            |> Decimal.div(max - min_blockchain_block_number + 1)
            |> (&if(
                  (Decimal.compare(&1, Decimal.from_float(0.99)) == :gt ||
                     Decimal.compare(&1, Decimal.from_float(0.99)) == :eq) &&
                    min <= min_blockchain_block_number,
                  do: Decimal.new(1),
                  else: &1
                )).()

          result
          |> Decimal.round(2, :down)
          |> Decimal.min(Decimal.new(1))
      end
    else
      Decimal.new(1)
    end
  end

  @spec indexed_ratio_internal_transactions() :: Decimal.t()
  def indexed_ratio_internal_transactions do
    if Application.get_env(:indexer, Indexer.Supervisor)[:enabled] do
      %{max: max} = BlockNumber.get_all()
      count = Repo.aggregate(PendingBlockOperation, :count, timeout: :infinity)

      min_blockchain_trace_block_number =
        case Integer.parse(Application.get_env(:indexer, :trace_first_block)) do
          {block_number, _} -> block_number
          _ -> 0
        end

      case max do
        0 ->
          Decimal.new(0)

        _ ->
          full_blocks_range = max - min_blockchain_trace_block_number + 1
          result = Decimal.div(full_blocks_range - count, full_blocks_range)

          result
          |> Decimal.round(2, :down)
          |> Decimal.min(Decimal.new(1))
      end
    else
      Decimal.new(1)
    end
  end

  @spec fetch_min_block_number() :: non_neg_integer
  def fetch_min_block_number do
    query =
      from(block in Block,
        select: block.number,
        where: block.consensus == true,
        order_by: [asc: block.number],
        limit: 1
      )

    Repo.one(query) || 0
  rescue
    _ ->
      0
  end

  @spec fetch_max_block_number() :: non_neg_integer
  def fetch_max_block_number do
    query =
      from(block in Block,
        select: block.number,
        where: block.consensus == true,
        order_by: [desc: block.number],
        limit: 1
      )

    Repo.one(query) || 0
  rescue
    _ ->
      0
  end

  def fetch_block_by_hash(block_hash) do
    Repo.get(Block, block_hash)
  end

  @doc """
  The number of `t:Explorer.Chain.InternalTransaction.t/0`.

      iex> transaction = :transaction |> insert() |> with_block()
      iex> insert(:internal_transaction, index: 0, transaction: transaction, block_hash: transaction.block_hash, block_index: 0)
      iex> Explorer.Chain.internal_transaction_count()
      1

  If there are none, the count is `0`.

      iex> Explorer.Chain.internal_transaction_count()
      0

  """
  def internal_transaction_count do
    Repo.aggregate(InternalTransaction.where_nonpending_block(), :count, :transaction_hash)
  end

  @doc """
  Finds all `t:Explorer.Chain.Transaction.t/0` in the `t:Explorer.Chain.Block.t/0`.

  ## Options

    * `:necessity_by_association` - use to load `t:association/0` as `:required` or `:optional`.  If an association is
        `:required`, and the `t:Explorer.Chain.Block.t/0` has no associated record for that association, then the
        `t:Explorer.Chain.Block.t/0` will not be included in the page `entries`.
    * `:paging_options` - a `t:Explorer.PagingOptions.t/0` used to specify the `:page_size` and
      `:key` (a tuple of the lowest/oldest `{block_number}`). Results will be the internal
      transactions older than the `block_number` that are passed.
    * ':block_type' - use to filter by type of block; Uncle`, `Reorg`, or `Block` (default).

  """
  @spec list_blocks([paging_options | necessity_by_association_option | api?]) :: [Block.t()]
  def list_blocks(options \\ []) when is_list(options) do
    necessity_by_association = Keyword.get(options, :necessity_by_association, %{})
    paging_options = Keyword.get(options, :paging_options) || @default_paging_options
    block_type = Keyword.get(options, :block_type, "Block")

    cond do
      block_type == "Block" && !paging_options.key ->
        block_from_cache(block_type, paging_options, necessity_by_association, options)

      block_type == "Uncle" && !paging_options.key ->
        uncles_from_cache(block_type, paging_options, necessity_by_association, options)

      true ->
        fetch_blocks(block_type, paging_options, necessity_by_association, options)
    end
  end

  defp block_from_cache(block_type, paging_options, necessity_by_association, options) do
    case Blocks.take_enough(paging_options.page_size) do
      nil ->
        elements = fetch_blocks(block_type, paging_options, necessity_by_association, options)

        Blocks.update(elements)

        elements

      blocks ->
        blocks
    end
  end

  def uncles_from_cache(block_type, paging_options, necessity_by_association, options) do
    case Uncles.take_enough(paging_options.page_size) do
      nil ->
        elements = fetch_blocks(block_type, paging_options, necessity_by_association, options)

        Uncles.update(elements)

        elements

      blocks ->
        blocks
    end
  end

  defp fetch_blocks(block_type, paging_options, necessity_by_association, options) do
    Block
    |> Block.block_type_filter(block_type)
    |> page_blocks(paging_options)
    |> limit(^paging_options.page_size)
    |> order_by(desc: :number)
    |> join_associations(necessity_by_association)
    |> select_repo(options).all()
  end

  @doc """
  Map `block_number`s to their `t:Explorer.Chain.Block.t/0` `hash` `t:Explorer.Chain.Hash.Full.t/0`.

  Does not include non-consensus blocks.

      iex> block = insert(:block, consensus: false)
      iex> Explorer.Chain.block_hash_by_number([block.number])
      %{}

  """
  @spec block_hash_by_number([Block.block_number()]) :: %{Block.block_number() => Hash.Full.t()}
  def block_hash_by_number(block_numbers) when is_list(block_numbers) do
    query =
      from(block in Block,
        where: block.consensus == true and block.number in ^block_numbers,
        select: {block.number, block.hash}
      )

    query
    |> Repo.all()
    |> Enum.into(%{})
  end

  @doc """
  Lists the top `t:Explorer.Chain.Address.t/0`'s' in descending order based on coin balance and address hash.

  """
  @spec list_top_addresses :: [{Address.t(), non_neg_integer()}]
  def list_top_addresses(options \\ []) do
    paging_options = Keyword.get(options, :paging_options, @default_paging_options)

    if is_nil(paging_options.key) do
      paging_options.page_size
      |> Accounts.take_enough()
      |> case do
        nil ->
          accounts_with_n = fetch_top_addresses(options)

          accounts_with_n
          |> Enum.map(fn {address, _n} -> address end)
          |> Accounts.update()

          accounts_with_n

        accounts ->
          Enum.map(
            accounts,
            &{&1,
             if is_nil(&1.nonce) do
               0
             else
               &1.nonce + 1
             end}
          )
      end
    else
      fetch_top_addresses(options)
    end
  end

  defp fetch_top_addresses(options) do
    paging_options = Keyword.get(options, :paging_options, @default_paging_options)

    base_query =
      from(a in Address,
        where: a.fetched_coin_balance > ^0,
        order_by: [desc: a.fetched_coin_balance, asc: a.hash],
        preload: [:names],
        select: {a, fragment("coalesce(1 + ?, 0)", a.nonce)}
      )

    base_query
    |> page_addresses(paging_options)
    |> limit(^paging_options.page_size)
    |> select_repo(options).all()
  end

  @doc """
  Lists the top `t:Explorer.Chain.Token.t/0`'s'.

  """
  @spec list_top_tokens(String.t()) :: [{Token.t(), non_neg_integer()}]
  def list_top_tokens(filter, options \\ []) do
    paging_options = Keyword.get(options, :paging_options, @default_paging_options)
    token_type = Keyword.get(options, :token_type, nil)

    fetch_top_tokens(filter, paging_options, token_type, options)
  end

  defp fetch_top_tokens(filter, paging_options, token_type, options) do
    base_query = base_token_query(token_type)

    base_query_with_paging =
      base_query
      |> page_tokens(paging_options)
      |> limit(^paging_options.page_size)

    query =
      if filter && filter !== "" do
        case prepare_search_term(filter) do
          {:some, filter_term} ->
            base_query_with_paging
            |> where(fragment("to_tsvector('english', symbol || ' ' || name ) @@ to_tsquery(?)", ^filter_term))

          _ ->
            base_query_with_paging
        end
      else
        base_query_with_paging
      end

    query
    |> select_repo(options).all()
  end

  defp base_token_query(empty_type) when empty_type in [nil, []] do
    from(t in Token,
      order_by: [desc_nulls_last: t.circulating_market_cap, desc_nulls_last: t.holder_count, asc: t.name],
      preload: [:contract_address]
    )
  end

  defp base_token_query(token_types) when is_list(token_types) do
    from(t in Token,
      where: t.type in ^token_types,
      order_by: [desc_nulls_last: t.circulating_market_cap, desc_nulls_last: t.holder_count, asc: t.name],
      preload: [:contract_address]
    )
  end

  @doc """
  Calls `reducer` on a stream of `t:Explorer.Chain.Block.t/0` without `t:Explorer.Chain.Block.Reward.t/0`.
  """
  def stream_blocks_without_rewards(initial, reducer) when is_function(reducer, 2) do
    Block.blocks_without_reward_query()
    |> Repo.stream_reduce(initial, reducer)
  end

  @doc """
  Finds all transactions of a certain block number
  """
  def get_transactions_of_block_number(block_number) do
    block_number
    |> Transaction.transactions_with_block_number()
    |> Repo.all()
  end

  @doc """
  Finds all Blocks validated by the address with the given hash.

    ## Options
      * `:necessity_by_association` - use to load `t:association/0` as `:required` or `:optional`.  If an association is
          `:required`, and the `t:Explorer.Chain.Block.t/0` has no associated record for that association, then the
          `t:Explorer.Chain.Block.t/0` will not be included in the page `entries`.
      * `:paging_options` - a `t:Explorer.PagingOptions.t/0` used to specify the `:page_size` and
        `:key` (a tuple of the lowest/oldest `{block_number}`) and. Results will be the internal
        transactions older than the `block_number` that are passed.

  Returns all blocks validated by the address given.
  """
  @spec get_blocks_validated_by_address(
          [paging_options | necessity_by_association_option],
          Hash.Address.t()
        ) :: [Block.t()]
  def get_blocks_validated_by_address(options \\ [], address_hash) when is_list(options) do
    necessity_by_association = Keyword.get(options, :necessity_by_association, %{})
    paging_options = Keyword.get(options, :paging_options, @default_paging_options)

    Block
    |> join_associations(necessity_by_association)
    |> where(miner_hash: ^address_hash)
    |> page_blocks(paging_options)
    |> limit(^paging_options.page_size)
    |> order_by(desc: :number)
    |> select_repo(options).all()
  end

  def check_if_validated_blocks_at_address(address_hash, options \\ []) do
    select_repo(options).exists?(from(b in Block, where: b.miner_hash == ^address_hash))
  end

  def check_if_logs_at_address(address_hash, options \\ []) do
    select_repo(options).exists?(from(l in Log, where: l.address_hash == ^address_hash))
  end

  def check_if_internal_transactions_at_address(address_hash) do
    internal_transactions_exists_by_created_contract_address_hash =
      Repo.exists?(from(it in InternalTransaction, where: it.created_contract_address_hash == ^address_hash))

    internal_transactions_exists_by_from_address_hash =
      Repo.exists?(from(it in InternalTransaction, where: it.from_address_hash == ^address_hash))

    internal_transactions_exists_by_to_address_hash =
      Repo.exists?(from(it in InternalTransaction, where: it.to_address_hash == ^address_hash))

    internal_transactions_exists_by_created_contract_address_hash || internal_transactions_exists_by_from_address_hash ||
      internal_transactions_exists_by_to_address_hash
  end

  def check_if_token_transfers_at_address(address_hash, options \\ []) do
    token_transfers_exists_by_from_address_hash =
      select_repo(options).exists?(from(tt in TokenTransfer, where: tt.from_address_hash == ^address_hash))

    token_transfers_exists_by_to_address_hash =
      select_repo(options).exists?(from(tt in TokenTransfer, where: tt.to_address_hash == ^address_hash))

    token_transfers_exists_by_from_address_hash ||
      token_transfers_exists_by_to_address_hash
  end

  def check_if_tokens_at_address(address_hash, options \\ []) do
    select_repo(options).exists?(
      from(
        tb in CurrentTokenBalance,
        where: tb.address_hash == ^address_hash,
        where: tb.value > 0
      )
    )
  end

  @doc """
  Counts all of the block validations and groups by the `miner_hash`.
  """
  def each_address_block_validation_count(fun) when is_function(fun, 1) do
    query =
      from(
        b in Block,
        join: addr in Address,
        where: b.miner_hash == addr.hash,
        select: {b.miner_hash, count(b.miner_hash)},
        group_by: b.miner_hash
      )

    Repo.stream_each(query, fun)
  end

  @doc """
  Counts the number of `t:Explorer.Chain.Block.t/0` validated by the address with the given `hash`.
  """
  @spec address_to_validation_count(Hash.Address.t(), [api?]) :: non_neg_integer()
  def address_to_validation_count(hash, options) do
    query = from(block in Block, where: block.miner_hash == ^hash, select: fragment("COUNT(*)"))

    select_repo(options).one(query)
  end

  @spec address_to_transaction_count(Address.t()) :: non_neg_integer()
  def address_to_transaction_count(address) do
    address_hash_to_transaction_count(address.hash)
  end

  @spec address_to_token_transfer_count(Address.t()) :: non_neg_integer()
  def address_to_token_transfer_count(address) do
    query =
      from(
        token_transfer in TokenTransfer,
        where: token_transfer.to_address_hash == ^address.hash,
        or_where: token_transfer.from_address_hash == ^address.hash
      )

    Repo.aggregate(query, :count, timeout: :infinity)
  end

  @spec address_to_gas_usage_count(Address.t()) :: Decimal.t() | nil
  def address_to_gas_usage_count(address) do
    if contract?(address) do
      incoming_transaction_gas_usage = address_to_incoming_transaction_gas_usage(address.hash)

      cond do
        !incoming_transaction_gas_usage ->
          address_to_outcoming_transaction_gas_usage(address.hash)

        Decimal.compare(incoming_transaction_gas_usage, 0) == :eq ->
          address_to_outcoming_transaction_gas_usage(address.hash)

        true ->
          incoming_transaction_gas_usage
      end
    else
      address_to_outcoming_transaction_gas_usage(address.hash)
    end
  end

  @doc """
  Return the balance in usd corresponding to this token. Return nil if the fiat_value of the token is not present.
  """
  def balance_in_fiat(_token_balance, %{fiat_value: fiat_value, decimals: decimals})
      when nil in [fiat_value, decimals] do
    nil
  end

  def balance_in_fiat(token_balance, %{fiat_value: fiat_value, decimals: decimals}) do
    tokens = CurrencyHelpers.divide_decimals(token_balance.value, decimals)
    Decimal.mult(tokens, fiat_value)
  end

  def balance_in_fiat(%{token: %{fiat_value: nil}}) do
    nil
  end

  def balance_in_fiat(token_balance) do
    tokens = CurrencyHelpers.divide_decimals(token_balance.value, token_balance.token.decimals)
    price = token_balance.token.fiat_value
    Decimal.mult(tokens, price)
  end

  defp contract?(%{contract_code: nil}), do: false

  defp contract?(%{contract_code: _}), do: true

  @doc """
  Returns a stream of unfetched `t:Explorer.Chain.Address.CoinBalance.t/0`.

  When there are addresses, the `reducer` is called for each `t:Explorer.Chain.Address.t/0` `hash` and all
  `t:Explorer.Chain.Block.t/0` `block_number` that address is mentioned.

  | Address Hash Schema                        | Address Hash Field              | Block Number Schema                | Block Number Field |
  |--------------------------------------------|---------------------------------|------------------------------------|--------------------|
  | `t:Explorer.Chain.Block.t/0`               | `miner_hash`                    | `t:Explorer.Chain.Block.t/0`       | `number`           |
  | `t:Explorer.Chain.Transaction.t/0`         | `from_address_hash`             | `t:Explorer.Chain.Transaction.t/0` | `block_number`     |
  | `t:Explorer.Chain.Transaction.t/0`         | `to_address_hash`               | `t:Explorer.Chain.Transaction.t/0` | `block_number`     |
  | `t:Explorer.Chain.Log.t/0`                 | `address_hash`                  | `t:Explorer.Chain.Transaction.t/0` | `block_number`     |
  | `t:Explorer.Chain.InternalTransaction.t/0` | `created_contract_address_hash` | `t:Explorer.Chain.Transaction.t/0` | `block_number`     |
  | `t:Explorer.Chain.InternalTransaction.t/0` | `from_address_hash`             | `t:Explorer.Chain.Transaction.t/0` | `block_number`     |
  | `t:Explorer.Chain.InternalTransaction.t/0` | `to_address_hash`               | `t:Explorer.Chain.Transaction.t/0` | `block_number`     |

  Pending `t:Explorer.Chain.Transaction.t/0` `from_address_hash` and `to_address_hash` aren't returned because they
  don't have an associated block number.

  When there are no addresses, the `reducer` is never called and the `initial` is returned in an `:ok` tuple.

  When an `t:Explorer.Chain.Address.t/0` `hash` is used multiple times, all unique `t:Explorer.Chain.Block.t/0` `number`
  will be returned.
  """
  @spec stream_unfetched_balances(
          initial :: accumulator,
          reducer ::
            (entry :: %{address_hash: Hash.Address.t(), block_number: Block.block_number()}, accumulator -> accumulator)
        ) :: {:ok, accumulator}
        when accumulator: term()
  def stream_unfetched_balances(initial, reducer) when is_function(reducer, 2) do
    query =
      from(
        balance in CoinBalance,
        where: is_nil(balance.value_fetched_at),
        select: %{address_hash: balance.address_hash, block_number: balance.block_number}
      )

    Repo.stream_reduce(query, initial, reducer)
  end

  @doc """
  Returns a stream of all token balances that weren't fetched values.
  """
  @spec stream_unfetched_token_balances(
          initial :: accumulator,
          reducer :: (entry :: TokenBalance.t(), accumulator -> accumulator)
        ) :: {:ok, accumulator}
        when accumulator: term()
  def stream_unfetched_token_balances(initial, reducer) when is_function(reducer, 2) do
    TokenBalance.unfetched_token_balances()
    |> Repo.stream_reduce(initial, reducer)
  end

  @doc """
  Returns a stream of all blocks with unfetched internal transactions, using
  the `pending_block_operation` table.

      iex> unfetched = insert(:block)
      iex> insert(:pending_block_operation, block: unfetched, block_number: unfetched.number)
      iex> {:ok, number_set} = Explorer.Chain.stream_blocks_with_unfetched_internal_transactions(
      ...>   MapSet.new(),
      ...>   fn number, acc ->
      ...>     MapSet.put(acc, number)
      ...>   end
      ...> )
      iex> unfetched.number in number_set
      true

  """
  @spec stream_blocks_with_unfetched_internal_transactions(
          initial :: accumulator,
          reducer :: (entry :: term(), accumulator -> accumulator)
        ) :: {:ok, accumulator}
        when accumulator: term()
  def stream_blocks_with_unfetched_internal_transactions(initial, reducer) when is_function(reducer, 2) do
    query =
      from(
        po in PendingBlockOperation,
        where: not is_nil(po.block_number),
        select: po.block_number
      )

    Repo.stream_reduce(query, initial, reducer)
  end

  def remove_nonconsensus_blocks_from_pending_ops(block_hashes) do
    query =
      from(
        po in PendingBlockOperation,
        where: po.block_hash in ^block_hashes
      )

    {_, _} = Repo.delete_all(query)

    :ok
  end

  def remove_nonconsensus_blocks_from_pending_ops do
    query =
      from(
        po in PendingBlockOperation,
        inner_join: block in Block,
        on: block.hash == po.block_hash,
        where: block.consensus == false
      )

    {_, _} = Repo.delete_all(query)

    :ok
  end

  @spec stream_transactions_with_unfetched_created_contract_codes(
          fields :: [
            :block_hash
            | :created_contract_code_indexed_at
            | :from_address_hash
            | :gas
            | :gas_price
            | :hash
            | :index
            | :input
            | :nonce
            | :r
            | :s
            | :to_address_hash
            | :v
            | :value
          ],
          initial :: accumulator,
          reducer :: (entry :: term(), accumulator -> accumulator)
        ) :: {:ok, accumulator}
        when accumulator: term()
  def stream_transactions_with_unfetched_created_contract_codes(fields, initial, reducer)
      when is_function(reducer, 2) do
    query =
      from(t in Transaction,
        where:
          not is_nil(t.block_hash) and not is_nil(t.created_contract_address_hash) and
            is_nil(t.created_contract_code_indexed_at),
        select: ^fields
      )

    Repo.stream_reduce(query, initial, reducer)
  end

  @spec stream_mined_transactions(
          fields :: [
            :block_hash
            | :created_contract_code_indexed_at
            | :from_address_hash
            | :gas
            | :gas_price
            | :hash
            | :index
            | :input
            | :nonce
            | :r
            | :s
            | :to_address_hash
            | :v
            | :value
          ],
          initial :: accumulator,
          reducer :: (entry :: term(), accumulator -> accumulator)
        ) :: {:ok, accumulator}
        when accumulator: term()
  def stream_mined_transactions(fields, initial, reducer) when is_function(reducer, 2) do
    query =
      from(t in Transaction,
        where: not is_nil(t.block_hash) and not is_nil(t.nonce) and not is_nil(t.from_address_hash),
        select: ^fields
      )

    Repo.stream_reduce(query, initial, reducer)
  end

  @spec stream_pending_transactions(
          fields :: [
            :block_hash
            | :created_contract_code_indexed_at
            | :from_address_hash
            | :gas
            | :gas_price
            | :hash
            | :index
            | :input
            | :nonce
            | :r
            | :s
            | :to_address_hash
            | :v
            | :value
          ],
          initial :: accumulator,
          reducer :: (entry :: term(), accumulator -> accumulator)
        ) :: {:ok, accumulator}
        when accumulator: term()
  def stream_pending_transactions(fields, initial, reducer) when is_function(reducer, 2) do
    query =
      Transaction
      |> pending_transactions_query()
      |> select(^fields)

    Repo.stream_reduce(query, initial, reducer)
  end

  @doc """
  Returns a stream of all blocks that are marked as unfetched in `t:Explorer.Chain.Block.SecondDegreeRelation.t/0`.
  For each uncle block a `hash` of nephew block and an `index` of the block in it are returned.

  When a block is fetched, its uncles are transformed into `t:Explorer.Chain.Block.SecondDegreeRelation.t/0` and can be
  returned.  Once the uncle is imported its corresponding `t:Explorer.Chain.Block.SecondDegreeRelation.t/0`
  `uncle_fetched_at` will be set and it won't be returned anymore.
  """
  @spec stream_unfetched_uncles(
          initial :: accumulator,
          reducer :: (entry :: term(), accumulator -> accumulator)
        ) :: {:ok, accumulator}
        when accumulator: term()
  def stream_unfetched_uncles(initial, reducer) when is_function(reducer, 2) do
    query =
      from(bsdr in Block.SecondDegreeRelation,
        where: is_nil(bsdr.uncle_fetched_at) and not is_nil(bsdr.index),
        select: [:nephew_hash, :index]
      )

    Repo.stream_reduce(query, initial, reducer)
  end

  @doc """
  The number of `t:Explorer.Chain.Log.t/0`.

      iex> transaction = :transaction |> insert() |> with_block()
      iex> insert(:log, transaction: transaction, index: 0)
      iex> Explorer.Chain.log_count()
      1

  When there are no `t:Explorer.Chain.Log.t/0`.

      iex> Explorer.Chain.log_count()
      0

  """
  def log_count do
    Repo.one!(from(log in "logs", select: fragment("COUNT(*)")))
  end

  @doc """
  Max consensus block numbers.

  If blocks are skipped and inserted out of number order, the max number is still returned

      iex> insert(:block, number: 2)
      iex> insert(:block, number: 1)
      iex> Explorer.Chain.max_consensus_block_number()
      {:ok, 2}

  Non-consensus blocks are ignored

      iex> insert(:block, number: 3, consensus: false)
      iex> insert(:block, number: 2, consensus: true)
      iex> Explorer.Chain.max_consensus_block_number()
      {:ok, 2}

  If there are no blocks, `{:error, :not_found}` is returned

      iex> Explorer.Chain.max_consensus_block_number()
      {:error, :not_found}

  """
  @spec max_consensus_block_number() :: {:ok, Block.block_number()} | {:error, :not_found}
  def max_consensus_block_number do
    Block
    |> where(consensus: true)
    |> Repo.aggregate(:max, :number)
    |> case do
      nil -> {:error, :not_found}
      number -> {:ok, number}
    end
  end

  @spec block_height() :: block_height()
  def block_height(options \\ []) do
    query = from(block in Block, select: coalesce(max(block.number), 0), where: block.consensus == true)

    select_repo(options).one!(query)
  end

  def count_db_decompiled_contracts do
    query = from(p in "pg_class", select: p.reltuples, where: p.relname == "decompiled_smart_contracts")

    query
    |> Repo.one()
    |> decompiled_contracts_count()
  end

  defp decompiled_contracts_count(count) do
    {:ok, count}
  end

  def last_db_block_status do
    query =
      from(block in Block,
        select: {block.number, block.timestamp},
        where: block.consensus == true,
        order_by: [desc: block.number],
        limit: 1
      )

    query
    |> Repo.one()
    |> block_status()
  end

  def last_cache_block_status do
    [
      paging_options: %PagingOptions{page_size: 1}
    ]
    |> list_blocks()
    |> List.last()
    |> case do
      %{timestamp: timestamp, number: number} ->
        block_status({number, timestamp})

      _ ->
        block_status(nil)
    end
  end

  @spec upsert_last_fetched_counter(map()) :: {:ok, LastFetchedCounter.t()} | {:error, Ecto.Changeset.t()}
  def upsert_last_fetched_counter(params) do
    changeset = LastFetchedCounter.changeset(%LastFetchedCounter{}, params)

    Repo.insert(changeset,
      on_conflict: :replace_all,
      conflict_target: [:counter_type]
    )
  end

  def get_last_fetched_counter(type, options \\ []) do
    query =
      from(
        last_fetched_counter in LastFetchedCounter,
        where: last_fetched_counter.counter_type == ^type,
        select: last_fetched_counter.value
      )

    select_repo(options).one(query) || Decimal.new(0)
  end

  defp block_status({number, timestamp}) do
    now = DateTime.utc_now()
    last_block_period = DateTime.diff(now, timestamp, :millisecond)

    if last_block_period > Application.get_env(:explorer, :healthy_blocks_period) do
      {:error, number, timestamp}
    else
      {:ok, number, timestamp}
    end
  end

  defp block_status(nil), do: {:error, :no_blocks}

  def fetch_min_missing_block_cache(from \\ nil, to \\ nil) do
    from_block_number = from || 0
    to_block_number = to || BlockNumber.get_max()

    if to_block_number > 0 do
      query =
        from(b in Block,
          right_join:
            missing_range in fragment(
              """
                (SELECT b1.number
                FROM generate_series((?)::integer, (?)::integer) AS b1(number)
                WHERE NOT EXISTS
                  (SELECT 1 FROM blocks b2 WHERE b2.number=b1.number AND b2.consensus))
              """,
              ^from_block_number,
              ^to_block_number
            ),
          on: b.number == missing_range.number,
          select: min(missing_range.number)
        )

      Repo.one(query, timeout: :infinity)
    else
      nil
    end
  end

  @doc """
  Calculates the ranges of missing consensus blocks in `range`.

  When there are no blocks, the entire range is missing.

      iex> Explorer.Chain.missing_block_number_ranges(0..5)
      [0..5]

  If the block numbers from `0` to `max_block_number/0` are contiguous, then no block numbers are missing

      iex> insert(:block, number: 0)
      iex> insert(:block, number: 1)
      iex> Explorer.Chain.missing_block_number_ranges(0..1)
      []

  If there are gaps between the `first` and `last` of `range`, then the missing numbers are compacted into ranges.
  Single missing numbers become ranges with the single number as the start and end.

      iex> insert(:block, number: 0)
      iex> insert(:block, number: 2)
      iex> insert(:block, number: 5)
      iex> Explorer.Chain.missing_block_number_ranges(0..5)
      [1..1, 3..4]

  Flipping the order of `first` and `last` in the `range` flips the order that the missing ranges are returned.  This
  allows `missing_block_numbers` to be used to generate the sequence down or up from a starting block number.

      iex> insert(:block, number: 0)
      iex> insert(:block, number: 2)
      iex> insert(:block, number: 5)
      iex> Explorer.Chain.missing_block_number_ranges(5..0)
      [4..3, 1..1]

  If only non-consensus blocks exist for a number, the number still counts as missing.

      iex> insert(:block, number: 0)
      iex> insert(:block, number: 1, consensus: false)
      iex> insert(:block, number: 2)
      iex> Explorer.Chain.missing_block_number_ranges(2..0)
      [1..1]

  if range starts with non-consensus block in the middle of the chain, it returns missing numbers.

      iex> insert(:block, number: 12859383, consensus: true)
      iex> insert(:block, number: 12859384, consensus: false)
      iex> insert(:block, number: 12859386, consensus: true)
      iex> Explorer.Chain.missing_block_number_ranges(12859384..12859385)
      [12859384..12859385]

      if range starts with missing block in the middle of the chain, it returns missing numbers.

      iex> insert(:block, number: 12859383, consensus: true)
      iex> insert(:block, number: 12859386, consensus: true)
      iex> Explorer.Chain.missing_block_number_ranges(12859384..12859385)
      [12859384..12859385]

  """
  @spec missing_block_number_ranges(Range.t()) :: [Range.t()]
  def missing_block_number_ranges(range)

  def missing_block_number_ranges(range_start..range_end) do
    range_min = min(range_start, range_end)
    range_max = max(range_start, range_end)

    ordered_missing_query =
      from(b in Block,
        right_join:
          missing_range in fragment(
            """
            (
              SELECT distinct b1.number
              FROM generate_series((?)::integer, (?)::integer) AS b1(number)
              WHERE NOT EXISTS
                (SELECT 1 FROM blocks b2 WHERE b2.number=b1.number AND b2.consensus)
              ORDER BY b1.number DESC
            )
            """,
            ^range_min,
            ^range_max
          ),
        on: b.number == missing_range.number,
        select: missing_range.number,
        order_by: missing_range.number,
        distinct: missing_range.number
      )

    missing_blocks = Repo.all(ordered_missing_query, timeout: :infinity)

    [block_ranges, last_block_range_start, last_block_range_end] =
      missing_blocks
      |> Enum.reduce([[], nil, nil], fn block_number, [block_ranges, last_block_range_start, last_block_range_end] ->
        cond do
          !last_block_range_start ->
            [block_ranges, block_number, block_number]

          block_number == last_block_range_end + 1 ->
            [block_ranges, last_block_range_start, block_number]

          true ->
            block_ranges = block_ranges_extend(block_ranges, last_block_range_start, last_block_range_end)
            [block_ranges, block_number, block_number]
        end
      end)

    final_block_ranges =
      if last_block_range_start && last_block_range_end do
        block_ranges_extend(block_ranges, last_block_range_start, last_block_range_end)
      else
        block_ranges
      end

    ordered_block_ranges =
      final_block_ranges
      |> Enum.sort(fn %Range{first: first1, last: _}, %Range{first: first2, last: _} ->
        if range_start <= range_end do
          first1 <= first2
        else
          first1 >= first2
        end
      end)
      |> Enum.map(fn %Range{first: first, last: last} = range ->
        if range_start <= range_end do
          range
        else
          if last > first do
            %Range{first: last, last: first, step: -1}
          else
            %Range{first: last, last: first, step: 1}
          end
        end
      end)

    ordered_block_ranges
  end

  defp block_ranges_extend(block_ranges, block_range_start, block_range_end) do
    # credo:disable-for-next-line
    block_ranges ++ [Range.new(block_range_start, block_range_end)]
  end

  @doc """
  Finds consensus `t:Explorer.Chain.Block.t/0` with `number`.

  ## Options

    * `:necessity_by_association` - use to load `t:association/0` as `:required` or `:optional`.  If an association is
      `:required`, and the `t:Explorer.Chain.Block.t/0` has no associated record for that association, then the
      `t:Explorer.Chain.Block.t/0` will not be included in the page `entries`.

  """
  @spec number_to_block(Block.block_number(), [necessity_by_association_option | api?]) ::
          {:ok, Block.t()} | {:error, :not_found}
  def number_to_block(number, options \\ []) when is_list(options) do
    necessity_by_association = Keyword.get(options, :necessity_by_association, %{})

    Block
    |> where(consensus: true, number: ^number)
    |> join_associations(necessity_by_association)
    |> select_repo(options).one()
    |> case do
      nil -> {:error, :not_found}
      block -> {:ok, block}
    end
  end

  @spec timestamp_to_block_number(DateTime.t(), :before | :after, boolean()) ::
          {:ok, Block.block_number()} | {:error, :not_found}
  def timestamp_to_block_number(given_timestamp, closest, from_api) do
    {:ok, t} = Timex.format(given_timestamp, "%Y-%m-%d %H:%M:%S", :strftime)

    inner_query =
      from(
        block in Block,
        where: block.consensus == true,
        where:
          fragment("? <= TO_TIMESTAMP(?, 'YYYY-MM-DD HH24:MI:SS') + (1 * interval '1 minute')", block.timestamp, ^t),
        where:
          fragment("? >= TO_TIMESTAMP(?, 'YYYY-MM-DD HH24:MI:SS') - (1 * interval '1 minute')", block.timestamp, ^t)
      )

    query =
      from(
        block in subquery(inner_query),
        select: block,
        order_by:
          fragment("abs(extract(epoch from (? - TO_TIMESTAMP(?, 'YYYY-MM-DD HH24:MI:SS'))))", block.timestamp, ^t),
        limit: 1
      )

    repo = if from_api, do: Repo.replica(), else: Repo

    query
    |> repo.one(timeout: :infinity)
    |> case do
      nil ->
        {:error, :not_found}

      %{:number => number, :timestamp => timestamp} ->
        block_number = get_block_number_based_on_closest(closest, timestamp, given_timestamp, number)

        {:ok, block_number}
    end
  end

  defp get_block_number_based_on_closest(closest, timestamp, given_timestamp, number) do
    case closest do
      :before ->
        if DateTime.compare(timestamp, given_timestamp) == :lt ||
             DateTime.compare(timestamp, given_timestamp) == :eq do
          number
        else
          number - 1
        end

      :after ->
        if DateTime.compare(timestamp, given_timestamp) == :lt ||
             DateTime.compare(timestamp, given_timestamp) == :eq do
          number + 1
        else
          number
        end
    end
  end

  @doc """
  Count of pending `t:Explorer.Chain.Transaction.t/0`.

  A count of all pending transactions.

      iex> insert(:transaction)
      iex> :transaction |> insert() |> with_block()
      iex> Explorer.Chain.pending_transaction_count()
      1

  """
  @spec pending_transaction_count() :: non_neg_integer()
  def pending_transaction_count do
    Transaction
    |> pending_transactions_query()
    |> Repo.aggregate(:count, :hash)
  end

  @doc """
  Returns the paged list of collated transactions that occurred recently from newest to oldest using `block_number`
  and `index`.

      iex> newest_first_transactions = 50 |> insert_list(:transaction) |> with_block() |> Enum.reverse()
      iex> oldest_seen = Enum.at(newest_first_transactions, 9)
      iex> paging_options = %Explorer.PagingOptions{page_size: 10, key: {oldest_seen.block_number, oldest_seen.index}}
      iex> recent_collated_transactions = Explorer.Chain.recent_collated_transactions(true, paging_options: paging_options)
      iex> length(recent_collated_transactions)
      10
      iex> hd(recent_collated_transactions).hash == Enum.at(newest_first_transactions, 10).hash
      true

  ## Options

    * `:necessity_by_association` - use to load `t:association/0` as `:required` or `:optional`.  If an association is
      `:required`, and the `t:Explorer.Chain.Transaction.t/0` has no associated record for that association,
      then the `t:Explorer.Chain.Transaction.t/0` will not be included in the list.
    * `:paging_options` - a `t:Explorer.PagingOptions.t/0` used to specify the `:page_size` and
      `:key` (a tuple of the lowest/oldest `{block_number, index}`) and. Results will be the transactions older than
      the `block_number` and `index` that are passed.

  """
  @spec recent_collated_transactions(true | false, [paging_options | necessity_by_association_option | api?]) :: [
          Transaction.t()
        ]
  def recent_collated_transactions(old_ui?, options \\ [])
      when is_list(options) do
    necessity_by_association = Keyword.get(options, :necessity_by_association, %{})
    paging_options = Keyword.get(options, :paging_options, @default_paging_options)
    method_id_filter = Keyword.get(options, :method)
    type_filter = Keyword.get(options, :type)

    fetch_recent_collated_transactions(
      old_ui?,
      paging_options,
      necessity_by_association,
      method_id_filter,
      type_filter,
      options
    )
  end

  # RAP - random access pagination
  @spec recent_collated_transactions_for_rap([paging_options | necessity_by_association_option]) :: %{
          :total_transactions_count => non_neg_integer(),
          :transactions => [Transaction.t()]
        }
  def recent_collated_transactions_for_rap(options \\ []) when is_list(options) do
    necessity_by_association = Keyword.get(options, :necessity_by_association, %{})
    paging_options = Keyword.get(options, :paging_options, @default_paging_options)

    total_transactions_count = transactions_available_count()

    fetched_transactions =
      if is_nil(paging_options.key) or paging_options.page_number == 1 do
        paging_options.page_size
        |> Kernel.+(1)
        |> Transactions.take_enough()
        |> case do
          nil ->
            transactions = fetch_recent_collated_transactions_for_rap(paging_options, necessity_by_association)
            Transactions.update(transactions)
            transactions

          transactions ->
            transactions
        end
      else
        fetch_recent_collated_transactions_for_rap(paging_options, necessity_by_association)
      end

    %{total_transactions_count: total_transactions_count, transactions: fetched_transactions}
  end

  def default_page_size, do: @default_page_size

  def fetch_recent_collated_transactions_for_rap(paging_options, necessity_by_association) do
    fetch_transactions_for_rap()
    |> where([transaction], not is_nil(transaction.block_number) and not is_nil(transaction.index))
    |> handle_random_access_paging_options(paging_options)
    |> join_associations(necessity_by_association)
    |> preload([{:token_transfers, [:token, :from_address, :to_address]}])
    |> Repo.all()
  end

  defp fetch_transactions_for_rap do
    Transaction
    |> order_by([transaction], desc: transaction.block_number, desc: transaction.index)
  end

  def transactions_available_count do
    Transaction
    |> where([transaction], not is_nil(transaction.block_number) and not is_nil(transaction.index))
    |> limit(^@limit_showing_transactions)
    |> Repo.aggregate(:count, :hash)
  end

  def fetch_recent_collated_transactions(
        old_ui?,
        paging_options,
        necessity_by_association,
        method_id_filter,
        type_filter,
        options
      ) do
    paging_options
    |> fetch_transactions()
    |> where([transaction], not is_nil(transaction.block_number) and not is_nil(transaction.index))
    |> apply_filter_by_method_id_to_transactions(method_id_filter)
    |> apply_filter_by_tx_type_to_transactions(type_filter)
    |> join_associations(necessity_by_association)
    |> (&if(old_ui?, do: preload(&1, [{:token_transfers, [:token, :from_address, :to_address]}]), else: &1)).()
    |> select_repo(options).all()
    |> (&if(old_ui?,
          do: &1,
          else:
            Enum.map(&1, fn tx -> preload_token_transfers(tx, @token_transfers_necessity_by_association, options) end)
        )).()
  end

  @doc """
  Return the list of pending transactions that occurred recently.

      iex> 2 |> insert_list(:transaction)
      iex> :transaction |> insert() |> with_block()
      iex> 8 |> insert_list(:transaction)
      iex> recent_pending_transactions = Explorer.Chain.recent_pending_transactions()
      iex> length(recent_pending_transactions)
      10
      iex> Enum.all?(recent_pending_transactions, fn %Explorer.Chain.Transaction{block_hash: block_hash} ->
      ...>   is_nil(block_hash)
      ...> end)
      true

  ## Options

    * `:necessity_by_association` - use to load `t:association/0` as `:required` or `:optional`.  If an association is
      `:required`, and the `t:Explorer.Chain.Transaction.t/0` has no associated record for that association,
      then the `t:Explorer.Chain.Transaction.t/0` will not be included in the list.
    * `:paging_options` - a `t:Explorer.PagingOptions.t/0` used to specify the `:page_size` (defaults to
      `#{@default_paging_options.page_size}`) and `:key` (a tuple of the lowest/oldest `{inserted_at, hash}`) and.
      Results will be the transactions older than the `inserted_at` and `hash` that are passed.

  """
  @spec recent_pending_transactions([paging_options | necessity_by_association_option], true | false) :: [
          Transaction.t()
        ]
  def recent_pending_transactions(options \\ [], old_ui? \\ true)
      when is_list(options) do
    necessity_by_association = Keyword.get(options, :necessity_by_association, %{})
    paging_options = Keyword.get(options, :paging_options, @default_paging_options)
    method_id_filter = Keyword.get(options, :method)
    type_filter = Keyword.get(options, :type)

    Transaction
    |> page_pending_transaction(paging_options)
    |> limit(^paging_options.page_size)
    |> pending_transactions_query()
    |> apply_filter_by_method_id_to_transactions(method_id_filter)
    |> apply_filter_by_tx_type_to_transactions(type_filter)
    |> order_by([transaction], desc: transaction.inserted_at, asc: transaction.hash)
    |> join_associations(necessity_by_association)
    |> (&if(old_ui?, do: preload(&1, [{:token_transfers, [:token, :from_address, :to_address]}]), else: &1)).()
    |> select_repo(options).all()
    |> (&if(old_ui?,
          do: &1,
          else:
            Enum.map(&1, fn tx -> preload_token_transfers(tx, @token_transfers_necessity_by_association, options) end)
        )).()
  end

  def pending_transactions_query(query) do
    from(transaction in query,
      where: is_nil(transaction.block_hash) and (is_nil(transaction.error) or transaction.error != "dropped/replaced")
    )
  end

  def pending_transactions_list do
    query =
      from(transaction in Transaction,
        where: is_nil(transaction.block_hash) and (is_nil(transaction.error) or transaction.error != "dropped/replaced")
      )

    query
    |> Repo.all(timeout: :infinity)
  end

  @doc """
  The `string` must start with `0x`, then is converted to an integer and then to `t:Explorer.Chain.Hash.Address.t/0`.

      iex> Explorer.Chain.string_to_address_hash("0x5aAeb6053F3E94C9b9A09f33669435E7Ef1BeAed")
      {
        :ok,
        %Explorer.Chain.Hash{
          byte_count: 20,
          bytes: <<90, 174, 182, 5, 63, 62, 148, 201, 185, 160, 159, 51, 102, 148, 53,
            231, 239, 27, 234, 237>>
        }
      }

      iex> Explorer.Chain.string_to_address_hash("0x5aaeb6053f3e94c9b9a09f33669435e7ef1beaed")
      {
        :ok,
        %Explorer.Chain.Hash{
          byte_count: 20,
          bytes: <<90, 174, 182, 5, 63, 62, 148, 201, 185, 160, 159, 51, 102, 148, 53,
            231, 239, 27, 234, 237>>
        }
      }

      iex> Base.encode16(<<90, 174, 182, 5, 63, 62, 148, 201, 185, 160, 159, 51, 102, 148, 53, 231, 239, 27, 234, 237>>, case: :lower)
      "5aaeb6053f3e94c9b9a09f33669435e7ef1beaed"

  `String.t` format must always have 40 hexadecimal digits after the `0x` base prefix.

      iex> Explorer.Chain.string_to_address_hash("0x0")
      :error

  """
  @spec string_to_address_hash(String.t()) :: {:ok, Hash.Address.t()} | :error
  def string_to_address_hash(string) when is_binary(string) do
    Hash.Address.cast(string)
  end

  def string_to_address_hash(_), do: :error

  @doc """
  The `string` must start with `0x`, then is converted to an integer and then to `t:Explorer.Chain.Hash.t/0`.

      iex> Explorer.Chain.string_to_block_hash(
      ...>   "0x9fc76417374aa880d4449a1f7f31ec597f00b1f6f3dd2d66f4c9c6c445836d8b"
      ...> )
      {
        :ok,
        %Explorer.Chain.Hash{
          byte_count: 32,
          bytes: <<0x9fc76417374aa880d4449a1f7f31ec597f00b1f6f3dd2d66f4c9c6c445836d8b :: big-integer-size(32)-unit(8)>>
        }
      }

  `String.t` format must always have 64 hexadecimal digits after the `0x` base prefix.

      iex> Explorer.Chain.string_to_block_hash("0x0")
      :error

  """
  @spec string_to_block_hash(String.t()) :: {:ok, Hash.t()} | :error
  def string_to_block_hash(string) when is_binary(string) do
    Hash.Full.cast(string)
  end

  def string_to_block_hash(_), do: :error

  @doc """
  The `string` must start with `0x`, then is converted to an integer and then to `t:Explorer.Chain.Hash.t/0`.

      iex> Explorer.Chain.string_to_transaction_hash(
      ...>  "0x9fc76417374aa880d4449a1f7f31ec597f00b1f6f3dd2d66f4c9c6c445836d8b"
      ...> )
      {
        :ok,
        %Explorer.Chain.Hash{
          byte_count: 32,
          bytes: <<0x9fc76417374aa880d4449a1f7f31ec597f00b1f6f3dd2d66f4c9c6c445836d8b :: big-integer-size(32)-unit(8)>>
        }
      }

  `String.t` format must always have 64 hexadecimal digits after the `0x` base prefix.

      iex> Explorer.Chain.string_to_transaction_hash("0x0")
      :error

  """
  @spec string_to_transaction_hash(String.t()) :: {:ok, Hash.t()} | :error
  def string_to_transaction_hash(string) when is_binary(string) do
    Hash.Full.cast(string)
  end

  def string_to_transaction_hash(_), do: :error

  @doc """
  `t:Explorer.Chain.InternalTransaction/0`s in `t:Explorer.Chain.Transaction.t/0` with `hash`.

  ## Options

    * `:necessity_by_association` - use to load `t:association/0` as `:required` or `:optional`.  If an association is
      `:required`, and the `t:Explorer.Chain.InternalTransaction.t/0` has no associated record for that association,
      then the `t:Explorer.Chain.InternalTransaction.t/0` will not be included in the list.
    * `:paging_options` - a `t:Explorer.PagingOptions.t/0` used to specify the `:page_size` and
      `:key` (a tuple of the lowest/oldest `{index}`). Results will be the internal transactions older than
      the `index` that is passed.

  """

  @spec all_transaction_to_internal_transactions(Hash.Full.t(), [
          paging_options | necessity_by_association_option | api?
        ]) :: [
          InternalTransaction.t()
        ]
  def all_transaction_to_internal_transactions(hash, options \\ []) when is_list(options) do
    necessity_by_association = Keyword.get(options, :necessity_by_association, %{})
    paging_options = Keyword.get(options, :paging_options, @default_paging_options)

    InternalTransaction
    |> for_parent_transaction(hash)
    |> join_associations(necessity_by_association)
    |> InternalTransaction.where_nonpending_block()
    |> page_internal_transaction(paging_options)
    |> limit(^paging_options.page_size)
    |> order_by([internal_transaction], asc: internal_transaction.index)
    |> preload(:transaction)
    |> select_repo(options).all()
  end

  @spec transaction_to_internal_transactions(Hash.Full.t(), [paging_options | necessity_by_association_option | api?]) ::
          [
            InternalTransaction.t()
          ]
  def transaction_to_internal_transactions(hash, options \\ []) when is_list(options) do
    necessity_by_association = Keyword.get(options, :necessity_by_association, %{})
    paging_options = Keyword.get(options, :paging_options, @default_paging_options)

    InternalTransaction
    |> for_parent_transaction(hash)
    |> join_associations(necessity_by_association)
    |> where_transaction_has_multiple_internal_transactions()
    |> InternalTransaction.where_is_different_from_parent_transaction()
    |> InternalTransaction.where_nonpending_block()
    |> page_internal_transaction(paging_options)
    |> limit(^paging_options.page_size)
    |> order_by([internal_transaction], asc: internal_transaction.index)
    |> preload(:transaction)
    |> select_repo(options).all()
  end

  @doc """
  Finds all `t:Explorer.Chain.Log.t/0`s for `t:Explorer.Chain.Transaction.t/0`.

  ## Options

    * `:necessity_by_association` - use to load `t:association/0` as `:required` or `:optional`.  If an association is
      `:required`, and the `t:Explorer.Chain.Log.t/0` has no associated record for that association, then the
      `t:Explorer.Chain.Log.t/0` will not be included in the page `entries`.
    * `:paging_options` - a `t:Explorer.PagingOptions.t/0` used to specify the `:page_size` and
      `:key` (a tuple of the lowest/oldest `{index}`). Results will be the transactions older than
      the `index` that are passed.

  """
  @spec transaction_to_logs(Hash.Full.t(), [paging_options | necessity_by_association_option | api?]) :: [Log.t()]
  def transaction_to_logs(transaction_hash, options \\ []) when is_list(options) do
    necessity_by_association = Keyword.get(options, :necessity_by_association, %{})
    paging_options = Keyword.get(options, :paging_options, @default_paging_options)

    log_with_transactions =
      from(log in Log,
        inner_join: transaction in Transaction,
        on:
          transaction.block_hash == log.block_hash and transaction.block_number == log.block_number and
            transaction.hash == log.transaction_hash
      )

    query =
      log_with_transactions
      |> where([_, transaction], transaction.hash == ^transaction_hash)
      |> page_logs(paging_options)
      |> limit(^paging_options.page_size)
      |> order_by([log], asc: log.index)
      |> join_associations(necessity_by_association)

    query
    |> select_repo(options).all()
  end

  @doc """
  Finds all `t:Explorer.Chain.TokenTransfer.t/0`s for `t:Explorer.Chain.Transaction.t/0`.

  ## Options

    * `:necessity_by_association` - use to load `t:association/0` as `:required` or `:optional`.  If an association is
      `:required`, and the `t:Explorer.Chain.TokenTransfer.t/0` has no associated record for that association, then the
      `t:Explorer.Chain.TokenTransfer.t/0` will not be included in the page `entries`.
    * `:paging_options` - a `t:Explorer.PagingOptions.t/0` used to specify the `:page_size` and
      `:key` (in the form of `%{"inserted_at" => inserted_at}`). Results will be the transactions older than
      the `index` that are passed.

  """
  @spec transaction_to_token_transfers(Hash.Full.t(), [paging_options | necessity_by_association_option]) :: [
          TokenTransfer.t()
        ]
  def transaction_to_token_transfers(transaction_hash, options \\ []) when is_list(options) do
    necessity_by_association = Keyword.get(options, :necessity_by_association, %{})
    paging_options = options |> Keyword.get(:paging_options, @default_paging_options) |> Map.put(:asc_order, true)
    token_type = Keyword.get(options, :token_type)

    TokenTransfer
    |> join(:inner, [token_transfer], transaction in assoc(token_transfer, :transaction))
    |> where(
      [token_transfer, transaction],
      transaction.hash == ^transaction_hash and token_transfer.block_hash == transaction.block_hash and
        token_transfer.block_number == transaction.block_number
    )
    |> join(:inner, [tt], token in assoc(tt, :token), as: :token)
    |> preload([token: token], [{:token, token}])
    |> TokenTransfer.filter_by_type(token_type)
    |> TokenTransfer.page_token_transfer(paging_options)
    |> limit(^paging_options.page_size)
    |> order_by([token_transfer], asc: token_transfer.log_index)
    |> join_associations(necessity_by_association)
    |> select_repo(options).all()
  end

  @doc """
  Converts `transaction` to the status of the `t:Explorer.Chain.Transaction.t/0` whether pending or collated.

  ## Returns

    * `:pending` - the transaction has not be confirmed in a block yet.
    * `:awaiting_internal_transactions` - the transaction happened in a pre-Byzantium block or on a chain like Ethereum
      Classic (ETC) that never adopted [EIP-658](https://github.com/Arachnid/EIPs/blob/master/EIPS/eip-658.md), which
      add transaction status to transaction receipts, so the status can only be derived whether the first internal
      transaction has an error.
    * `:success` - the transaction has been confirmed in a block
    * `{:error, :awaiting_internal_transactions}` - the transactions happened post-Byzantium, but the error message
       requires the internal transactions.
    * `{:error, reason}` - the transaction failed due to `reason` in its first internal transaction.

  """
  @spec transaction_to_status(Transaction.t()) ::
          :pending
          | :awaiting_internal_transactions
          | :success
          | {:error, :awaiting_internal_transactions}
          | {:error, reason :: String.t()}
  def transaction_to_status(%Transaction{error: "dropped/replaced"}), do: {:error, "dropped/replaced"}
  def transaction_to_status(%Transaction{block_hash: nil, status: nil}), do: :pending
  def transaction_to_status(%Transaction{status: nil}), do: :awaiting_internal_transactions
  def transaction_to_status(%Transaction{status: :ok}), do: :success

  def transaction_to_status(%Transaction{status: :error, error: nil}),
    do: {:error, :awaiting_internal_transactions}

  def transaction_to_status(%Transaction{status: :error, error: error}) when is_binary(error), do: {:error, error}

  def transaction_to_revert_reason(transaction) do
    %Transaction{revert_reason: revert_reason} = transaction

    if revert_reason == nil do
      fetch_tx_revert_reason(transaction)
    else
      revert_reason
    end
  end

  def fetch_tx_revert_reason(
        %Transaction{
          block_number: block_number,
          to_address_hash: to_address_hash,
          from_address_hash: from_address_hash,
          input: data,
          gas: gas,
          gas_price: gas_price,
          value: value
        } = transaction
      ) do
    json_rpc_named_arguments = Application.get_env(:explorer, :json_rpc_named_arguments)

    gas_hex =
      if gas do
        gas_hex_without_prefix =
          gas
          |> Decimal.to_integer()
          |> Integer.to_string(16)
          |> String.downcase()

        "0x" <> gas_hex_without_prefix
      else
        "0x0"
      end

    req =
      EthereumJSONRPCTransaction.eth_call_request(
        0,
        block_number,
        data,
        to_address_hash,
        from_address_hash,
        gas_hex,
        Wei.hex_format(gas_price),
        Wei.hex_format(value)
      )

    revert_reason =
      case EthereumJSONRPC.json_rpc(req, json_rpc_named_arguments) do
        {:error, %{data: data}} ->
          data

        {:error, %{message: message}} ->
          message

        _ ->
          ""
      end

    formatted_revert_reason =
      revert_reason |> format_revert_reason_message() |> (&if(String.valid?(&1), do: &1, else: revert_reason)).()

    if byte_size(formatted_revert_reason) > 0 do
      transaction
      |> Changeset.change(%{revert_reason: formatted_revert_reason})
      |> Repo.update()
    end

    formatted_revert_reason
  end

  def format_revert_reason_message(revert_reason) do
    case revert_reason do
      @revert_msg_prefix_1 <> rest ->
        rest

      @revert_msg_prefix_2 <> rest ->
        rest

      @revert_msg_prefix_3 <> rest ->
        extract_revert_reason_message_wrapper(rest)

      @revert_msg_prefix_4 <> rest ->
        extract_revert_reason_message_wrapper(rest)

      @revert_msg_prefix_5 <> rest ->
        extract_revert_reason_message_wrapper(rest)

      revert_reason_full ->
        revert_reason_full
    end
  end

  defp extract_revert_reason_message_wrapper(revert_reason_message) do
    case revert_reason_message do
      "0x" <> hex ->
        extract_revert_reason_message(hex)

      _ ->
        revert_reason_message
    end
  end

  defp extract_revert_reason_message(hex) do
    case hex do
      @revert_error_method_id <> msg_with_offset ->
        [msg] =
          msg_with_offset
          |> Base.decode16!(case: :mixed)
          |> TypeDecoder.decode_raw([:string])

        msg

      _ ->
        hex
    end
  end

  @doc """
  The `t:Explorer.Chain.Transaction.t/0` or `t:Explorer.Chain.InternalTransaction.t/0` `value` of the `transaction` in
  `unit`.
  """
  @spec value(InternalTransaction.t(), :wei) :: Wei.wei()
  @spec value(InternalTransaction.t(), :gwei) :: Wei.gwei()
  @spec value(InternalTransaction.t(), :ether) :: Wei.ether()
  @spec value(Transaction.t(), :wei) :: Wei.wei()
  @spec value(Transaction.t(), :gwei) :: Wei.gwei()
  @spec value(Transaction.t(), :ether) :: Wei.ether()
  def value(%type{value: value}, unit) when type in [InternalTransaction, Transaction] do
    Wei.to(value, unit)
  end

  def smart_contract_bytecode(address_hash) do
    query =
      from(
        address in Address,
        where: address.hash == ^address_hash,
        select: address.contract_code
      )

    query
    |> Repo.one()
    |> Data.to_string()
  end

  def smart_contract_creation_tx_bytecode(address_hash) do
    creation_tx_query =
      from(
        tx in Transaction,
        left_join: a in Address,
        on: tx.created_contract_address_hash == a.hash,
        where: tx.created_contract_address_hash == ^address_hash,
        where: tx.status == ^1,
        select: %{init: tx.input, created_contract_code: a.contract_code}
      )

    tx_input =
      creation_tx_query
      |> Repo.one()

    if tx_input do
      with %{init: input, created_contract_code: created_contract_code} <- tx_input do
        %{init: Data.to_string(input), created_contract_code: Data.to_string(created_contract_code)}
      end
    else
      creation_int_tx_query =
        from(
          itx in InternalTransaction,
          join: t in assoc(itx, :transaction),
          where: itx.created_contract_address_hash == ^address_hash,
          where: t.status == ^1,
          select: %{init: itx.init, created_contract_code: itx.created_contract_code}
        )

      res = creation_int_tx_query |> Repo.one()

      case res do
        %{init: init, created_contract_code: created_contract_code} ->
          init_str = Data.to_string(init)
          created_contract_code_str = Data.to_string(created_contract_code)
          %{init: init_str, created_contract_code: created_contract_code_str}

        _ ->
          nil
      end
    end
  end

  @doc """
  Checks if an address is a contract
  """
  @spec contract_address?(String.t(), non_neg_integer(), Keyword.t()) :: boolean() | :json_rpc_error
  def contract_address?(address_hash, block_number, json_rpc_named_arguments \\ []) do
    {:ok, binary_hash} = Explorer.Chain.Hash.Address.cast(address_hash)

    query =
      from(
        address in Address,
        where: address.hash == ^binary_hash
      )

    address = Repo.one(query)

    cond do
      is_nil(address) ->
        block_quantity = integer_to_quantity(block_number)

        case EthereumJSONRPC.fetch_codes(
               [%{block_quantity: block_quantity, address: address_hash}],
               json_rpc_named_arguments
             ) do
          {:ok, %EthereumJSONRPC.FetchedCodes{params_list: fetched_codes}} ->
            result = List.first(fetched_codes)

            result && !(is_nil(result[:code]) || result[:code] == "" || result[:code] == "0x")

          _ ->
            :json_rpc_error
        end

      is_nil(address.contract_code) ->
        false

      true ->
        true
    end
  end

  @doc """
  Fetches contract creation input data.
  """
  @spec contract_creation_input_data(String.t()) :: nil | String.t()
  def contract_creation_input_data(address_hash) do
    query =
      from(
        address in Address,
        where: address.hash == ^address_hash,
        preload: [:contracts_creation_internal_transaction, :contracts_creation_transaction]
      )

    contract_address = Repo.one(query)

    contract_creation_input_data_from_address(contract_address)
  end

  # credo:disable-for-next-line /Complexity/
  defp contract_creation_input_data_from_address(address) do
    internal_transaction = address && address.contracts_creation_internal_transaction
    transaction = address && address.contracts_creation_transaction

    cond do
      is_nil(address) ->
        ""

      internal_transaction && internal_transaction.input ->
        Data.to_string(internal_transaction.input)

      internal_transaction && internal_transaction.init ->
        Data.to_string(internal_transaction.init)

      transaction && transaction.input ->
        Data.to_string(transaction.input)

      is_nil(transaction) && is_nil(internal_transaction) &&
          not is_nil(address.contract_code) ->
        %Explorer.Chain.Data{bytes: bytes} = address.contract_code
        Base.encode16(bytes, case: :lower)

      true ->
        ""
    end
  end

  @doc """
  Inserts a `t:SmartContract.t/0`.

  As part of inserting a new smart contract, an additional record is inserted for
  naming the address for reference.
  """
  @spec create_smart_contract(map()) :: {:ok, SmartContract.t()} | {:error, Ecto.Changeset.t()}
  def create_smart_contract(attrs \\ %{}, external_libraries \\ [], secondary_sources \\ []) do
    new_contract = %SmartContract{}

    attrs =
      attrs
      |> Helper.add_contract_code_md5()

    smart_contract_changeset =
      new_contract
      |> SmartContract.changeset(attrs)
      |> Changeset.put_change(:external_libraries, external_libraries)

    new_contract_additional_source = %SmartContractAdditionalSource{}

    smart_contract_additional_sources_changesets =
      if secondary_sources do
        secondary_sources
        |> Enum.map(fn changeset ->
          new_contract_additional_source
          |> SmartContractAdditionalSource.changeset(changeset)
        end)
      else
        []
      end

    address_hash = Changeset.get_field(smart_contract_changeset, :address_hash)

    # Enforce ShareLocks tables order (see docs: sharelocks.md)
    insert_contract_query =
      Multi.new()
      |> Multi.run(:set_address_verified, fn repo, _ -> set_address_verified(repo, address_hash) end)
      |> Multi.run(:clear_primary_address_names, fn repo, _ -> clear_primary_address_names(repo, address_hash) end)
      |> Multi.insert(:smart_contract, smart_contract_changeset)

    insert_contract_query_with_additional_sources =
      smart_contract_additional_sources_changesets
      |> Enum.with_index()
      |> Enum.reduce(insert_contract_query, fn {changeset, index}, multi ->
        Multi.insert(multi, "smart_contract_additional_source_#{Integer.to_string(index)}", changeset)
      end)

    insert_result =
      insert_contract_query_with_additional_sources
      |> Repo.transaction()

    create_address_name(Repo, Changeset.get_field(smart_contract_changeset, :name), address_hash)

    case insert_result do
      {:ok, %{smart_contract: smart_contract}} ->
        {:ok, smart_contract}

      {:error, :smart_contract, changeset, _} ->
        {:error, changeset}

      {:error, :set_address_verified, message, _} ->
        {:error, message}
    end
  end

  @doc """
  Updates a `t:SmartContract.t/0`.

  Has the similar logic as create_smart_contract/1.
  Used in cases when you need to update row in DB contains SmartContract, e.g. in case of changing
  status `partially verified` to `fully verified` (re-verify).
  """
  @spec update_smart_contract(map()) :: {:ok, SmartContract.t()} | {:error, Ecto.Changeset.t()}
  def update_smart_contract(attrs \\ %{}, external_libraries \\ [], secondary_sources \\ []) do
    address_hash = Map.get(attrs, :address_hash)

    query =
      from(
        smart_contract in SmartContract,
        where: smart_contract.address_hash == ^address_hash
      )

    query_sources =
      from(
        source in SmartContractAdditionalSource,
        where: source.address_hash == ^address_hash
      )

    _delete_sources = Repo.delete_all(query_sources)

    smart_contract = Repo.one(query)

    smart_contract_changeset =
      smart_contract
      |> SmartContract.changeset(attrs)
      |> Changeset.put_change(:external_libraries, external_libraries)

    new_contract_additional_source = %SmartContractAdditionalSource{}

    smart_contract_additional_sources_changesets =
      if secondary_sources do
        secondary_sources
        |> Enum.map(fn changeset ->
          new_contract_additional_source
          |> SmartContractAdditionalSource.changeset(changeset)
        end)
      else
        []
      end

    # Enforce ShareLocks tables order (see docs: sharelocks.md)
    insert_contract_query =
      Multi.new()
      |> Multi.update(:smart_contract, smart_contract_changeset)

    insert_contract_query_with_additional_sources =
      smart_contract_additional_sources_changesets
      |> Enum.with_index()
      |> Enum.reduce(insert_contract_query, fn {changeset, index}, multi ->
        Multi.insert(multi, "smart_contract_additional_source_#{Integer.to_string(index)}", changeset)
      end)

    insert_result =
      insert_contract_query_with_additional_sources
      |> Repo.transaction()

    case insert_result do
      {:ok, %{smart_contract: smart_contract}} ->
        {:ok, smart_contract}

      {:error, :smart_contract, changeset, _} ->
        {:error, changeset}

      {:error, :set_address_verified, message, _} ->
        {:error, message}
    end
  end

  defp set_address_verified(repo, address_hash) do
    query =
      from(
        address in Address,
        where: address.hash == ^address_hash
      )

    case repo.update_all(query, set: [verified: true]) do
      {1, _} -> {:ok, []}
      _ -> {:error, "There was an error annotating that the address has been verified."}
    end
  end

  defp set_address_decompiled(repo, address_hash) do
    query =
      from(
        address in Address,
        where: address.hash == ^address_hash
      )

    case repo.update_all(query, set: [decompiled: true]) do
      {1, _} -> {:ok, []}
      _ -> {:error, "There was an error annotating that the address has been decompiled."}
    end
  end

  defp clear_primary_address_names(repo, address_hash) do
    query =
      from(
        address_name in Address.Name,
        where: address_name.address_hash == ^address_hash,
        # Enforce Name ShareLocks order (see docs: sharelocks.md)
        order_by: [asc: :address_hash, asc: :name],
        lock: "FOR UPDATE"
      )

    repo.update_all(
      from(n in Address.Name, join: s in subquery(query), on: n.address_hash == s.address_hash and n.name == s.name),
      set: [primary: false]
    )

    {:ok, []}
  end

  defp create_address_name(repo, name, address_hash) do
    params = %{
      address_hash: address_hash,
      name: name,
      primary: true
    }

    %Address.Name{}
    |> Address.Name.changeset(params)
    |> repo.insert(on_conflict: :nothing, conflict_target: [:address_hash, :name])
  end

  def get_verified_twin_contract(%Explorer.Chain.Address{} = target_address, options \\ []) do
    case target_address do
      %{contract_code: %Chain.Data{bytes: contract_code_bytes}} ->
        target_address_hash = target_address.hash

        contract_code_md5 = Helper.contract_code_md5(contract_code_bytes)

        verified_contract_twin_query =
          from(
            smart_contract in SmartContract,
            where: smart_contract.contract_code_md5 == ^contract_code_md5,
            where: smart_contract.address_hash != ^target_address_hash,
            select: smart_contract,
            limit: 1
          )

        verified_contract_twin_query
        |> select_repo(options).one(timeout: 10_000)

      _ ->
        nil
    end
  end

  @doc """
  Finds metadata for verification of a contract from verified twins: contracts with the same bytecode
  which were verified previously, returns a single t:SmartContract.t/0
  """
  def get_address_verified_twin_contract(hash, options \\ [])

  def get_address_verified_twin_contract(hash, options) when is_binary(hash) do
    case string_to_address_hash(hash) do
      {:ok, address_hash} -> get_address_verified_twin_contract(address_hash, options)
      _ -> %{:verified_contract => nil, :additional_sources => nil}
    end
  end

  def get_address_verified_twin_contract(%Explorer.Chain.Hash{} = address_hash, options) do
    with target_address <- select_repo(options).get(Address, address_hash),
         false <- is_nil(target_address) do
      verified_contract_twin = get_verified_twin_contract(target_address, options)

      verified_contract_twin_additional_sources = get_contract_additional_sources(verified_contract_twin, options)

      %{
        :verified_contract => verified_contract_twin,
        :additional_sources => verified_contract_twin_additional_sources
      }
    else
      _ ->
        %{:verified_contract => nil, :additional_sources => nil}
    end
  end

  def get_minimal_proxy_template(address_hash, options \\ []) do
    minimal_proxy_template =
      case select_repo(options).get(Address, address_hash) do
        nil ->
          nil

        target_address ->
          contract_code = target_address.contract_code

          case contract_code do
            %Chain.Data{bytes: contract_code_bytes} ->
              contract_bytecode = Base.encode16(contract_code_bytes, case: :lower)

              get_minimal_proxy_from_template_code(contract_bytecode, options)

            _ ->
              nil
          end
      end

    minimal_proxy_template
  end

  defp get_minimal_proxy_from_template_code(contract_bytecode, options) do
    case contract_bytecode do
      "363d3d373d3d3d363d73" <> <<template_address::binary-size(40)>> <> _ ->
        template_address = "0x" <> template_address

        query =
          from(
            smart_contract in SmartContract,
            where: smart_contract.address_hash == ^template_address,
            select: smart_contract
          )

        template =
          query
          |> select_repo(options).one(timeout: 10_000)

        template

      _ ->
        nil
    end
  end

  defp get_contract_additional_sources(verified_contract_twin, options) do
    if verified_contract_twin do
      verified_contract_twin_additional_sources_query =
        from(
          s in SmartContractAdditionalSource,
          where: s.address_hash == ^verified_contract_twin.address_hash
        )

      verified_contract_twin_additional_sources_query
      |> select_repo(options).all()
    else
      []
    end
  end

  @spec address_hash_to_smart_contract(Hash.Address.t(), [api?]) :: SmartContract.t() | nil
  def address_hash_to_smart_contract(address_hash, options \\ []) do
    query =
      from(
        smart_contract in SmartContract,
        where: smart_contract.address_hash == ^address_hash
      )

    current_smart_contract = select_repo(options).one(query)

    if current_smart_contract do
      current_smart_contract
    else
      address_verified_twin_contract =
        get_minimal_proxy_template(address_hash, options) ||
          get_address_verified_twin_contract(address_hash, options).verified_contract

      if address_verified_twin_contract do
        address_verified_twin_contract
        |> Map.put(:address_hash, address_hash)
        |> Map.put(:metadata_from_verified_twin, true)
        |> Map.put(:implementation_address_hash, nil)
        |> Map.put(:implementation_name, nil)
        |> Map.put(:implementation_fetched_at, nil)
      else
        current_smart_contract
      end
    end
  end

  @spec address_hash_to_smart_contract_without_twin(Hash.Address.t(), [api?]) :: SmartContract.t() | nil
  def address_hash_to_smart_contract_without_twin(address_hash, options) do
    query =
      from(
        smart_contract in SmartContract,
        where: smart_contract.address_hash == ^address_hash
      )

    select_repo(options).one(query)
  end

  def smart_contract_fully_verified?(address_hash, options \\ [])

  def smart_contract_fully_verified?(address_hash_str, options) when is_binary(address_hash_str) do
    case string_to_address_hash(address_hash_str) do
      {:ok, address_hash} ->
        check_fully_verified(address_hash, options)

      _ ->
        false
    end
  end

  def smart_contract_fully_verified?(address_hash, options) do
    check_fully_verified(address_hash, options)
  end

  defp check_fully_verified(address_hash, options) do
    query =
      from(
        smart_contract in SmartContract,
        where: smart_contract.address_hash == ^address_hash
      )

    result = select_repo(options).one(query)

    if result, do: !result.partially_verified, else: false
  end

  def smart_contract_verified?(address_hash_str) when is_binary(address_hash_str) do
    case string_to_address_hash(address_hash_str) do
      {:ok, address_hash} ->
        check_verified(address_hash)

      _ ->
        false
    end
  end

  def smart_contract_verified?(address_hash) do
    check_verified(address_hash)
  end

  defp check_verified(address_hash) do
    query =
      from(
        smart_contract in SmartContract,
        where: smart_contract.address_hash == ^address_hash
      )

    if Repo.one(query), do: true, else: false
  end

  defp fetch_transactions(paging_options \\ nil, from_block \\ nil, to_block \\ nil, is_address? \\ false) do
    Transaction
    |> order_for_transactions(is_address?)
    |> where_block_number_in_period(from_block, to_block)
    |> handle_paging_options(paging_options)
  end

  defp order_for_transactions(query, true) do
    query
    |> order_by([transaction],
      desc: transaction.block_number,
      desc: transaction.index,
      desc: transaction.inserted_at,
      asc: transaction.hash
    )
  end

  defp order_for_transactions(query, _) do
    query
    |> order_by([transaction], desc: transaction.block_number, desc: transaction.index)
  end

  defp fetch_transactions_in_ascending_order_by_index(paging_options) do
    Transaction
    |> order_by([transaction], desc: transaction.block_number, asc: transaction.index)
    |> handle_paging_options(paging_options)
  end

  defp for_parent_transaction(query, %Hash{byte_count: unquote(Hash.Full.byte_count())} = hash) do
    from(
      child in query,
      inner_join: transaction in assoc(child, :transaction),
      where: transaction.hash == ^hash
    )
  end

  defp handle_paging_options(query, nil), do: query

  defp handle_paging_options(query, %PagingOptions{key: nil, page_size: nil}), do: query

  defp handle_paging_options(query, paging_options) do
    query
    |> page_transaction(paging_options)
    |> limit(^paging_options.page_size)
  end

  defp handle_verified_contracts_paging_options(query, nil), do: query

  defp handle_verified_contracts_paging_options(query, paging_options) do
    query
    |> page_verified_contracts(paging_options)
    |> limit(^paging_options.page_size)
  end

  defp handle_token_transfer_paging_options(query, nil), do: query

  defp handle_token_transfer_paging_options(query, paging_options) do
    query
    |> TokenTransfer.page_token_transfer(paging_options)
    |> limit(^paging_options.page_size)
  end

  defp handle_random_access_paging_options(query, empty_options) when empty_options in [nil, [], %{}],
    do: limit(query, ^(@default_page_size + 1))

  defp handle_random_access_paging_options(query, paging_options) do
    query
    |> (&if(paging_options |> Map.get(:page_number, 1) |> process_page_number() == 1,
          do: &1,
          else: page_transaction(&1, paging_options)
        )).()
    |> handle_page(paging_options)
  end

  defp handle_page(query, paging_options) do
    page_number = paging_options |> Map.get(:page_number, 1) |> process_page_number()
    page_size = Map.get(paging_options, :page_size, @default_page_size)

    cond do
      page_in_bounds?(page_number, page_size) && page_number == 1 ->
        query
        |> limit(^(page_size + 1))

      page_in_bounds?(page_number, page_size) ->
        query
        |> limit(^page_size)
        |> offset(^((page_number - 2) * page_size))

      true ->
        query
        |> limit(^(@default_page_size + 1))
    end
  end

  defp process_page_number(number) when number < 1, do: 1

  defp process_page_number(number), do: number

  defp page_in_bounds?(page_number, page_size),
    do: page_size <= @limit_showing_transactions && @limit_showing_transactions - page_number * page_size >= 0

  def limit_showing_transactions, do: @limit_showing_transactions

  defp join_association(query, [{association, nested_preload}], necessity)
       when is_atom(association) and is_atom(nested_preload) do
    case necessity do
      :optional ->
        preload(query, [{^association, ^nested_preload}])

      :required ->
        from(q in query,
          inner_join: a in assoc(q, ^association),
          left_join: b in assoc(a, ^nested_preload),
          preload: [{^association, {a, [{^nested_preload, b}]}}]
        )
    end
  end

  defp join_association(query, association, necessity) when is_atom(association) do
    case necessity do
      :optional ->
        preload(query, ^association)

      :required ->
        from(q in query, inner_join: a in assoc(q, ^association), preload: [{^association, a}])
    end
  end

  defp join_association(query, association, necessity) do
    case necessity do
      :optional ->
        preload(query, ^association)

      :required ->
        from(q in query, inner_join: a in assoc(q, ^association), preload: [{^association, a}])
    end
  end

  defp join_associations(query, necessity_by_association) when is_map(necessity_by_association) do
    Enum.reduce(necessity_by_association, query, fn {association, join}, acc_query ->
      join_association(acc_query, association, join)
    end)
  end

  defp page_addresses(query, %PagingOptions{key: nil}), do: query

  defp page_addresses(query, %PagingOptions{key: {coin_balance, hash}}) do
    from(address in query,
      where:
        (address.fetched_coin_balance == ^coin_balance and address.hash > ^hash) or
          address.fetched_coin_balance < ^coin_balance
    )
  end

  defp page_tokens(query, %PagingOptions{key: nil}), do: query

  defp page_tokens(query, %PagingOptions{key: {nil, holder_count, name}}) do
<<<<<<< HEAD
    from(token in query,
      where:
        is_nil(token.circulating_market_cap) and
          (token.holder_count < ^holder_count or (token.holder_count == ^holder_count and token.name > ^name))
    )
  end

  defp page_tokens(query, %PagingOptions{key: {circulating_market_cap, holder_count, name}}) do
    from(token in query,
      where:
=======
    from(token in query,
      where:
        is_nil(token.circulating_market_cap) and
          (token.holder_count < ^holder_count or (token.holder_count == ^holder_count and token.name > ^name))
    )
  end

  defp page_tokens(query, %PagingOptions{key: {circulating_market_cap, holder_count, name}}) do
    from(token in query,
      where:
>>>>>>> f09f23ae
        is_nil(token.circulating_market_cap) or
          (token.circulating_market_cap < ^circulating_market_cap or
             (token.circulating_market_cap == ^circulating_market_cap and token.holder_count < ^holder_count) or
             (token.circulating_market_cap == ^circulating_market_cap and token.holder_count == ^holder_count and
                token.name > ^name))
    )
  end

  defp page_blocks(query, %PagingOptions{key: nil}), do: query

  defp page_blocks(query, %PagingOptions{key: {block_number}}) do
    where(query, [block], block.number < ^block_number)
  end

  defp page_coin_balances(query, %PagingOptions{key: nil}), do: query

  defp page_coin_balances(query, %PagingOptions{key: {block_number}}) do
    where(query, [coin_balance], coin_balance.block_number < ^block_number)
  end

  defp page_internal_transaction(_, _, _ \\ %{index_int_tx_desc_order: false})

  defp page_internal_transaction(query, %PagingOptions{key: nil}, _), do: query

  defp page_internal_transaction(query, %PagingOptions{key: {block_number, transaction_index, index}}, %{
         index_int_tx_desc_order: desc
       }) do
    hardcoded_where_for_page_int_tx(query, block_number, transaction_index, index, desc)
  end

  defp page_internal_transaction(query, %PagingOptions{key: {index}}, %{index_int_tx_desc_order: desc}) do
    if desc do
      where(query, [internal_transaction], internal_transaction.index < ^index)
    else
      where(query, [internal_transaction], internal_transaction.index > ^index)
    end
  end

  defp hardcoded_where_for_page_int_tx(query, block_number, transaction_index, index, false),
    do:
      where(
        query,
        [internal_transaction],
        internal_transaction.block_number < ^block_number or
          (internal_transaction.block_number == ^block_number and
             internal_transaction.transaction_index < ^transaction_index) or
          (internal_transaction.block_number == ^block_number and
             internal_transaction.transaction_index == ^transaction_index and internal_transaction.index > ^index)
      )

  defp hardcoded_where_for_page_int_tx(query, block_number, transaction_index, index, true),
    do:
      where(
        query,
        [internal_transaction],
        internal_transaction.block_number < ^block_number or
          (internal_transaction.block_number == ^block_number and
             internal_transaction.transaction_index < ^transaction_index) or
          (internal_transaction.block_number == ^block_number and
             internal_transaction.transaction_index == ^transaction_index and internal_transaction.index < ^index)
      )

  defp page_logs(query, %PagingOptions{key: nil}), do: query

  defp page_logs(query, %PagingOptions{key: {index}}) do
    where(query, [log], log.index > ^index)
  end

  defp page_pending_transaction(query, %PagingOptions{key: nil}), do: query

  defp page_pending_transaction(query, %PagingOptions{key: {inserted_at, hash}}) do
    where(
      query,
      [transaction],
      (is_nil(transaction.block_number) and
         (transaction.inserted_at < ^inserted_at or
            (transaction.inserted_at == ^inserted_at and transaction.hash > ^hash))) or
        not is_nil(transaction.block_number)
    )
  end

  defp page_transaction(query, %PagingOptions{key: nil}), do: query

  defp page_transaction(query, %PagingOptions{is_pending_tx: true} = options),
    do: page_pending_transaction(query, options)

  defp page_transaction(query, %PagingOptions{key: {block_number, index}, is_index_in_asc_order: true}) do
    where(
      query,
      [transaction],
      transaction.block_number < ^block_number or
        (transaction.block_number == ^block_number and transaction.index > ^index)
    )
  end

  defp page_transaction(query, %PagingOptions{key: {block_number, index}}) do
    where(
      query,
      [transaction],
      transaction.block_number < ^block_number or
        (transaction.block_number == ^block_number and transaction.index < ^index)
    )
  end

  defp page_transaction(query, %PagingOptions{key: {index}}) do
    where(query, [transaction], transaction.index < ^index)
  end

  defp page_search_results(query, %PagingOptions{key: nil}), do: query

  defp page_search_results(query, %PagingOptions{
         key: {_address_hash, _tx_hash, _block_hash, holder_count, name, inserted_at, item_type}
       })
       when holder_count in [nil, ""] do
    where(
      query,
      [item],
      (item.name > ^name and item.type == ^item_type) or
        (item.name == ^name and item.inserted_at < ^inserted_at and
           item.type == ^item_type) or
        item.type != ^item_type
    )
  end

  # credo:disable-for-next-line
  defp page_search_results(query, %PagingOptions{
         key: {_address_hash, _tx_hash, _block_hash, holder_count, name, inserted_at, item_type}
       }) do
    where(
      query,
      [item],
      (item.holder_count < ^holder_count and item.type == ^item_type) or
        (item.holder_count == ^holder_count and item.name > ^name and item.type == ^item_type) or
        (item.holder_count == ^holder_count and item.name == ^name and item.inserted_at < ^inserted_at and
           item.type == ^item_type) or
        item.type != ^item_type
    )
  end

  def page_token_balances(query, %PagingOptions{key: nil}), do: query

  def page_token_balances(query, %PagingOptions{key: {value, address_hash}}) do
    where(
      query,
      [tb],
      tb.value < ^value or (tb.value == ^value and tb.address_hash < ^address_hash)
    )
  end

  def page_current_token_balances(query, keyword) when is_list(keyword),
    do: page_current_token_balances(query, Keyword.get(keyword, :paging_options))

  def page_current_token_balances(query, %PagingOptions{key: nil}), do: query

  def page_current_token_balances(query, %PagingOptions{key: {nil, value, id}}) do
    fiat_balance = CurrentTokenBalance.fiat_value_query()

    condition =
      dynamic(
        [ctb, t],
        is_nil(^fiat_balance) and
          (ctb.value < ^value or
             (ctb.value == ^value and ctb.id < ^id))
      )

    where(
      query,
      [ctb, t],
      ^condition
    )
  end

<<<<<<< HEAD
  def page_current_token_balances(query, %PagingOptions{key: {fiat_value, _value, _id}}) do
    fiat_balance = CurrentTokenBalance.fiat_value_query()

    condition = dynamic([ctb, t], ^fiat_balance < ^fiat_value or is_nil(^fiat_balance))
=======
  def page_current_token_balances(query, %PagingOptions{key: {fiat_value, value, id}}) do
    fiat_balance = CurrentTokenBalance.fiat_value_query()

    condition =
      dynamic(
        [ctb, t],
        ^fiat_balance < ^fiat_value or is_nil(^fiat_balance) or
          (^fiat_balance == ^fiat_value and
             (ctb.value < ^value or
                (ctb.value == ^value and ctb.id < ^id)))
      )
>>>>>>> f09f23ae

    where(
      query,
      [ctb, t],
      ^condition
    )
  end

  defp page_verified_contracts(query, %PagingOptions{key: nil}), do: query

  defp page_verified_contracts(query, %PagingOptions{key: {id}}) do
    where(query, [contract], contract.id < ^id)
  end

  @doc """
  Ensures the following conditions are true:

    * excludes internal transactions of type call with no siblings in the
      transaction
    * includes internal transactions of type create, reward, or selfdestruct
      even when they are alone in the parent transaction

  """
  @spec where_transaction_has_multiple_internal_transactions(Ecto.Query.t()) :: Ecto.Query.t()
  def where_transaction_has_multiple_internal_transactions(query) do
    where(
      query,
      [internal_transaction, transaction],
      internal_transaction.type != ^:call or
        fragment(
          """
          EXISTS (SELECT sibling.*
          FROM internal_transactions AS sibling
          WHERE sibling.transaction_hash = ? AND sibling.index != ?
          )
          """,
          transaction.hash,
          internal_transaction.index
        )
    )
  end

  @doc """
  The current total number of coins minted minus verifiably burned coins.
  """
  @spec total_supply :: non_neg_integer() | nil
  def total_supply do
    supply_module().total() || 0
  end

  @doc """
  The current number coins in the market for trading.
  """
  @spec circulating_supply :: non_neg_integer() | nil
  def circulating_supply do
    supply_module().circulating()
  end

  defp supply_module do
    Application.get_env(:explorer, :supply, Explorer.Chain.Supply.ExchangeRate)
  end

  @doc """
  Calls supply_for_days from the configured supply_module
  """
  def supply_for_days, do: supply_module().supply_for_days(MarketHistoryCache.recent_days_count())

  @doc """
  Streams a lists token contract addresses that haven't been cataloged.
  """
  @spec stream_uncataloged_token_contract_address_hashes(
          initial :: accumulator,
          reducer :: (entry :: Hash.Address.t(), accumulator -> accumulator)
        ) :: {:ok, accumulator}
        when accumulator: term()
  def stream_uncataloged_token_contract_address_hashes(initial, reducer) when is_function(reducer, 2) do
    query =
      from(
        token in Token,
        where: token.cataloged == false,
        select: token.contract_address_hash
      )

    Repo.stream_reduce(query, initial, reducer)
  end

  @spec stream_unfetched_token_instances(
          initial :: accumulator,
          reducer :: (entry :: map(), accumulator -> accumulator)
        ) :: {:ok, accumulator}
        when accumulator: term()
  def stream_unfetched_token_instances(initial, reducer) when is_function(reducer, 2) do
    nft_tokens =
      from(
        token in Token,
        where: token.type == ^"ERC-721" or token.type == ^"ERC-1155",
        select: token.contract_address_hash
      )

    token_ids_query =
      from(
        token_transfer in TokenTransfer,
        select: %{
          token_contract_address_hash: token_transfer.token_contract_address_hash,
          token_id: fragment("unnest(?)", token_transfer.token_ids)
        }
      )

    query =
      from(
        transfer in subquery(token_ids_query),
        inner_join: token in subquery(nft_tokens),
        on: token.contract_address_hash == transfer.token_contract_address_hash,
        left_join: instance in Instance,
        on:
          transfer.token_contract_address_hash == instance.token_contract_address_hash and
            transfer.token_id == instance.token_id,
        where: is_nil(instance.token_id),
        select: %{
          contract_address_hash: transfer.token_contract_address_hash,
          token_id: transfer.token_id
        }
      )

    distinct_query =
      from(
        q in subquery(query),
        distinct: [q.contract_address_hash, q.token_id]
      )

    Repo.stream_reduce(distinct_query, initial, reducer)
  end

  @doc """
  Streams a list of token contract addresses that have been cataloged.
  """
  @spec stream_cataloged_token_contract_address_hashes(
          initial :: accumulator,
          reducer :: (entry :: Hash.Address.t(), accumulator -> accumulator)
        ) :: {:ok, accumulator}
        when accumulator: term()
  def stream_cataloged_token_contract_address_hashes(initial, reducer, some_time_ago_updated \\ 2880)
      when is_function(reducer, 2) do
    some_time_ago_updated
    |> Token.cataloged_tokens()
    |> order_by(asc: :updated_at)
    |> Repo.stream_reduce(initial, reducer)
  end

  @doc """
  Returns a list of block numbers token transfer `t:Log.t/0`s that don't have an
  associated `t:TokenTransfer.t/0` record.
  """
  def uncataloged_token_transfer_block_numbers do
    query =
      from(l in Log,
        as: :log,
        where: l.first_topic == unquote(TokenTransfer.constant()),
        where:
          not exists(
            from(tf in TokenTransfer,
              where: tf.transaction_hash == parent_as(:log).transaction_hash,
              where: tf.log_index == parent_as(:log).index
            )
          ),
        select: l.block_number,
        distinct: l.block_number
      )

    Repo.stream_reduce(query, [], &[&1 | &2])
  end

  def decode_contract_address_hash_response(resp) do
    case resp do
      "0x000000000000000000000000" <> address ->
        "0x" <> address

      _ ->
        nil
    end
  end

  def decode_contract_integer_response(resp) do
    case resp do
      "0x" <> integer_encoded ->
        {integer_value, _} = Integer.parse(integer_encoded, 16)
        integer_value

      _ ->
        nil
    end
  end

  @doc """
  Fetches a `t:Token.t/0` by an address hash.

  ## Options

      * `:necessity_by_association` - use to load `t:association/0` as `:required` or `:optional`.  If an association is
      `:required`, and the `t:Token.t/0` has no associated record for that association,
      then the `t:Token.t/0` will not be included in the list.
  """
  @spec token_from_address_hash(Hash.Address.t(), [necessity_by_association_option | api?]) ::
          {:ok, Token.t()} | {:error, :not_found}
  def token_from_address_hash(
        %Hash{byte_count: unquote(Hash.Address.byte_count())} = hash,
        options \\ []
      ) do
    necessity_by_association = Keyword.get(options, :necessity_by_association, %{})

    query =
      from(
        t in Token,
        where: t.contract_address_hash == ^hash,
        select: t
      )

    query
    |> join_associations(necessity_by_association)
    |> preload(:contract_address)
    |> select_repo(options).one()
    |> case do
      nil ->
        {:error, :not_found}

      %Token{} = token ->
        {:ok, token}

      [%Token{} = token, nil] ->
        {:ok, token}
    end
  end

  @spec fetch_token_transfers_from_token_hash(Hash.t(), [paging_options]) :: []
  def fetch_token_transfers_from_token_hash(token_address_hash, options \\ []) do
    TokenTransfer.fetch_token_transfers_from_token_hash(token_address_hash, options)
  end

  @spec fetch_token_transfers_from_token_hash_and_token_id(Hash.t(), binary(), [paging_options]) :: []
  def fetch_token_transfers_from_token_hash_and_token_id(token_address_hash, token_id, options \\ []) do
    TokenTransfer.fetch_token_transfers_from_token_hash_and_token_id(token_address_hash, token_id, options)
  end

  @spec count_token_transfers_from_token_hash(Hash.t()) :: non_neg_integer()
  def count_token_transfers_from_token_hash(token_address_hash) do
    TokenTransfer.count_token_transfers_from_token_hash(token_address_hash)
  end

  @spec count_token_transfers_from_token_hash_and_token_id(Hash.t(), binary(), [api?]) :: non_neg_integer()
  def count_token_transfers_from_token_hash_and_token_id(token_address_hash, token_id, options \\ []) do
    TokenTransfer.count_token_transfers_from_token_hash_and_token_id(token_address_hash, token_id, options)
  end

  @spec transaction_has_token_transfers?(Hash.t()) :: boolean()
  def transaction_has_token_transfers?(transaction_hash) do
    query = from(tt in TokenTransfer, where: tt.transaction_hash == ^transaction_hash)

    Repo.exists?(query)
  end

  @spec address_has_rewards?(Address.t()) :: boolean()
  def address_has_rewards?(address_hash) do
    query = from(r in Reward, where: r.address_hash == ^address_hash)

    Repo.exists?(query)
  end

  @spec address_tokens_with_balance(Hash.Address.t(), [any()]) :: []
  def address_tokens_with_balance(address_hash, paging_options \\ []) do
    address_hash
    |> Address.Token.list_address_tokens_with_balance(paging_options)
    |> Repo.all()
  end

  @spec find_and_update_replaced_transactions([
          %{
            required(:nonce) => non_neg_integer,
            required(:from_address_hash) => Hash.Address.t(),
            required(:hash) => Hash.t()
          }
        ]) :: {integer(), nil | [term()]}
  def find_and_update_replaced_transactions(transactions, timeout \\ :infinity) do
    query =
      transactions
      |> Enum.reduce(
        Transaction,
        fn %{hash: hash, nonce: nonce, from_address_hash: from_address_hash}, query ->
          from(t in query,
            or_where:
              t.nonce == ^nonce and t.from_address_hash == ^from_address_hash and t.hash != ^hash and
                not is_nil(t.block_number)
          )
        end
      )
      # Enforce Transaction ShareLocks order (see docs: sharelocks.md)
      |> order_by(asc: :hash)
      |> lock("FOR UPDATE")

    hashes = Enum.map(transactions, & &1.hash)

    transactions_to_update =
      from(pending in Transaction,
        join: duplicate in subquery(query),
        on: duplicate.nonce == pending.nonce,
        on: duplicate.from_address_hash == pending.from_address_hash,
        where: pending.hash in ^hashes and is_nil(pending.block_hash)
      )

    Repo.update_all(transactions_to_update, [set: [error: "dropped/replaced", status: :error]], timeout: timeout)
  end

  @spec update_replaced_transactions([
          %{
            required(:nonce) => non_neg_integer,
            required(:from_address_hash) => Hash.Address.t(),
            required(:block_hash) => Hash.Full.t()
          }
        ]) :: {integer(), nil | [term()]}
  def update_replaced_transactions(transactions, timeout \\ :infinity) do
    filters =
      transactions
      |> Enum.filter(fn transaction ->
        transaction.block_hash && transaction.nonce && transaction.from_address_hash
      end)
      |> Enum.map(fn transaction ->
        {transaction.nonce, transaction.from_address_hash}
      end)
      |> Enum.uniq()

    if Enum.empty?(filters) do
      {:ok, []}
    else
      query =
        filters
        |> Enum.reduce(Transaction, fn {nonce, from_address}, query ->
          from(t in query,
            or_where: t.nonce == ^nonce and t.from_address_hash == ^from_address and is_nil(t.block_hash)
          )
        end)
        # Enforce Transaction ShareLocks order (see docs: sharelocks.md)
        |> order_by(asc: :hash)
        |> lock("FOR UPDATE")

      Repo.update_all(
        from(t in Transaction, join: s in subquery(query), on: t.hash == s.hash),
        [set: [error: "dropped/replaced", status: :error]],
        timeout: timeout
      )
    end
  end

  @spec upsert_token_instance(map()) :: {:ok, Instance.t()} | {:error, Ecto.Changeset.t()}
  def upsert_token_instance(params) do
    changeset = Instance.changeset(%Instance{}, params)

    Repo.insert(changeset,
      on_conflict: :replace_all,
      conflict_target: [:token_id, :token_contract_address_hash]
    )
  end

  @doc """
  Update a new `t:Token.t/0` record.

  As part of updating token, an additional record is inserted for
  naming the address for reference if a name is provided for a token.
  """
  @spec update_token(Token.t(), map()) :: {:ok, Token.t()} | {:error, Ecto.Changeset.t()}
  def update_token(%Token{contract_address_hash: address_hash} = token, params \\ %{}) do
    token_changeset = Token.changeset(token, Map.put(params, :updated_at, DateTime.utc_now()))
    address_name_changeset = Address.Name.changeset(%Address.Name{}, Map.put(params, :address_hash, address_hash))

    stale_error_field = :contract_address_hash
    stale_error_message = "is up to date"

    token_opts = [
      on_conflict: Runner.Tokens.default_on_conflict(),
      conflict_target: :contract_address_hash,
      stale_error_field: stale_error_field,
      stale_error_message: stale_error_message
    ]

    address_name_opts = [on_conflict: :nothing, conflict_target: [:address_hash, :name]]

    # Enforce ShareLocks tables order (see docs: sharelocks.md)
    insert_result =
      Multi.new()
      |> Multi.run(
        :address_name,
        fn repo, _ ->
          {:ok, repo.insert(address_name_changeset, address_name_opts)}
        end
      )
      |> Multi.run(:token, fn repo, _ ->
        with {:error, %Changeset{errors: [{^stale_error_field, {^stale_error_message, [_]}}]}} <-
               repo.update(token_changeset, token_opts) do
          # the original token passed into `update_token/2` as stale error means it is unchanged
          {:ok, token}
        end
      end)
      |> Repo.transaction()

    case insert_result do
      {:ok, %{token: token}} ->
        {:ok, token}

      {:error, :token, changeset, _} ->
        {:error, changeset}
    end
  end

  @spec fetch_last_token_balances(Hash.Address.t(), [api?]) :: []
  def fetch_last_token_balances(address_hash, options \\ []) do
    address_hash
    |> CurrentTokenBalance.last_token_balances()
    |> select_repo(options).all()
  end

  @spec fetch_paginated_last_token_balances(Hash.Address.t(), [paging_options]) :: []
  def fetch_paginated_last_token_balances(address_hash, options) do
    filter = Keyword.get(options, :token_type)
    options = Keyword.delete(options, :token_type)

    address_hash
    |> CurrentTokenBalance.last_token_balances(options, filter)
    |> page_current_token_balances(options)
    |> select_repo(options).all()
  end

  @spec erc721_or_erc1155_token_instance_from_token_id_and_token_address(binary(), Hash.Address.t(), [api?]) ::
          {:ok, Instance.t()} | {:error, :not_found}
  def erc721_or_erc1155_token_instance_from_token_id_and_token_address(token_id, token_contract_address, options \\ []) do
    query =
      from(i in Instance, where: i.token_contract_address_hash == ^token_contract_address and i.token_id == ^token_id)

    case select_repo(options).one(query) do
      nil -> {:error, :not_found}
      token_instance -> {:ok, token_instance}
    end
  end

  defp fetch_coin_balances(address_hash, paging_options) do
    address = Repo.get_by(Address, hash: address_hash)

    if contract?(address) do
      address_hash
      |> CoinBalance.fetch_coin_balances(paging_options)
    else
      address_hash
      |> CoinBalance.fetch_coin_balances_with_txs(paging_options)
    end
  end

  @spec fetch_last_token_balance(Hash.Address.t(), Hash.Address.t()) :: Decimal.t()
  def fetch_last_token_balance(address_hash, token_contract_address_hash) do
    if address_hash !== %{} do
      address_hash
      |> CurrentTokenBalance.last_token_balance(token_contract_address_hash) || Decimal.new(0)
    else
      Decimal.new(0)
    end
  end

  # @spec fetch_last_token_balance_1155(Hash.Address.t(), Hash.Address.t()) :: Decimal.t()
  def fetch_last_token_balance_1155(address_hash, token_contract_address_hash, token_id) do
    if address_hash !== %{} do
      address_hash
      |> CurrentTokenBalance.last_token_balance_1155(token_contract_address_hash, token_id) || Decimal.new(0)
    else
      Decimal.new(0)
    end
  end

  @spec address_to_coin_balances(Hash.Address.t(), [paging_options | api?]) :: []
  def address_to_coin_balances(address_hash, options) do
    paging_options = Keyword.get(options, :paging_options, @default_paging_options)

    balances_raw =
      address_hash
      |> fetch_coin_balances(paging_options)
      |> page_coin_balances(paging_options)
      |> select_repo(options).all()

    if Enum.empty?(balances_raw) do
      balances_raw
    else
      balances_raw_filtered =
        balances_raw
        |> Enum.filter(fn balance -> balance.value end)

      min_block_number =
        balances_raw_filtered
        |> Enum.min_by(fn balance -> balance.block_number end, fn -> %{} end)
        |> Map.get(:block_number)

      max_block_number =
        balances_raw_filtered
        |> Enum.max_by(fn balance -> balance.block_number end, fn -> %{} end)
        |> Map.get(:block_number)

      min_block_timestamp = find_block_timestamp(min_block_number, options)
      max_block_timestamp = find_block_timestamp(max_block_number, options)

      min_block_unix_timestamp =
        min_block_timestamp
        |> Timex.to_unix()

      max_block_unix_timestamp =
        max_block_timestamp
        |> Timex.to_unix()

      blocks_delta = max_block_number - min_block_number

      balances_with_dates =
        if blocks_delta > 0 do
          balances_raw_filtered
          |> Enum.map(fn balance ->
            date =
              trunc(
                min_block_unix_timestamp +
                  (balance.block_number - min_block_number) * (max_block_unix_timestamp - min_block_unix_timestamp) /
                    blocks_delta
              )

            formatted_date = Timex.from_unix(date)
            %{balance | block_timestamp: formatted_date}
          end)
        else
          balances_raw_filtered
          |> Enum.map(fn balance ->
            date = min_block_unix_timestamp

            formatted_date = Timex.from_unix(date)
            %{balance | block_timestamp: formatted_date}
          end)
        end

      balances_with_dates
      |> Enum.sort(fn balance1, balance2 -> balance1.block_number >= balance2.block_number end)
    end
  end

  def get_token_balance(address_hash, token_contract_address_hash, block_number) do
    query = TokenBalance.fetch_token_balance(address_hash, token_contract_address_hash, block_number)

    Repo.one(query)
  end

  def get_coin_balance(address_hash, block_number) do
    query = CoinBalance.fetch_coin_balance(address_hash, block_number)

    Repo.one(query)
  end

  @spec address_to_balances_by_day(Hash.Address.t(), [api?]) :: [balance_by_day]
  def address_to_balances_by_day(address_hash, options \\ []) do
    latest_block_timestamp =
      address_hash
      |> CoinBalance.last_coin_balance_timestamp()
      |> select_repo(options).one()

    address_hash
    |> CoinBalanceDaily.balances_by_day()
    |> select_repo(options).all()
    |> Enum.sort_by(fn %{date: d} -> {d.year, d.month, d.day} end)
    |> replace_last_value(latest_block_timestamp)
    |> normalize_balances_by_day(Keyword.get(options, :api?, false))
  end

  # https://github.com/blockscout/blockscout/issues/2658
  defp replace_last_value(items, %{value: value, timestamp: timestamp}) do
    List.replace_at(items, -1, %{date: Date.convert!(timestamp, Calendar.ISO), value: value})
  end

  defp replace_last_value(items, _), do: items

  defp normalize_balances_by_day(balances_by_day, api?) do
    result =
      balances_by_day
      |> Enum.filter(fn day -> day.value end)
      |> (&if(api?, do: &1, else: Enum.map(&1, fn day -> Map.update!(day, :date, fn x -> to_string(x) end) end))).()
      |> (&if(api?, do: &1, else: Enum.map(&1, fn day -> Map.update!(day, :value, fn x -> Wei.to(x, :ether) end) end))).()

    today = Date.to_string(NaiveDateTime.utc_now())

    if Enum.count(result) > 0 && !Enum.any?(result, fn map -> map[:date] == today end) do
      List.flatten([result | [%{date: today, value: List.last(result)[:value]}]])
    else
      result
    end
  end

  @spec fetch_token_holders_from_token_hash(Hash.Address.t(), [paging_options | api?]) :: [TokenBalance.t()]
  def fetch_token_holders_from_token_hash(contract_address_hash, options \\ []) do
    query =
      contract_address_hash
      |> CurrentTokenBalance.token_holders_ordered_by_value(options)

    query
    |> select_repo(options).all()
  end

  def fetch_token_holders_from_token_hash_and_token_id(contract_address_hash, token_id, options \\ []) do
    contract_address_hash
    |> CurrentTokenBalance.token_holders_1155_by_token_id(token_id, options)
    |> Repo.all()
  end

  def token_id_1155_is_unique?(contract_address_hash, token_id, options \\ [])

  def token_id_1155_is_unique?(_, nil, _), do: false

  def token_id_1155_is_unique?(contract_address_hash, token_id, options) do
    result =
      contract_address_hash |> CurrentTokenBalance.token_balances_by_id_limit_2(token_id) |> select_repo(options).all()

    if length(result) == 1 do
      Decimal.compare(Enum.at(result, 0), 1) == :eq
    else
      false
    end
  end

  def get_token_ids_1155(contract_address_hash) do
    contract_address_hash
    |> CurrentTokenBalance.token_ids_query()
    |> Repo.all()
  end

  @spec count_token_holders_from_token_hash(Hash.Address.t()) :: non_neg_integer()
  def count_token_holders_from_token_hash(contract_address_hash) do
    query =
      from(ctb in CurrentTokenBalance.token_holders_query_for_count(contract_address_hash),
        select: fragment("COUNT(DISTINCT(address_hash))")
      )

    Repo.one!(query, timeout: :infinity)
  end

  @spec address_to_unique_tokens(Hash.Address.t(), [paging_options | api?]) :: [Instance.t()]
  def address_to_unique_tokens(contract_address_hash, options \\ []) do
    paging_options = Keyword.get(options, :paging_options, @default_paging_options)

    contract_address_hash
    |> Instance.address_to_unique_token_instances()
    |> Instance.page_token_instance(paging_options)
    |> limit(^paging_options.page_size)
    |> select_repo(options).all()
    |> Enum.map(&put_owner_to_token_instance(&1, options))
  end

  def put_owner_to_token_instance(%Instance{} = token_instance, options \\ []) do
    owner =
      token_instance
      |> Instance.owner_query()
      |> select_repo(options).one()

    %{token_instance | owner: owner}
  end

  @spec data() :: Dataloader.Ecto.t()
  def data, do: DataloaderEcto.new(Repo)

  @spec transaction_token_transfer_type(Transaction.t()) ::
          :erc20 | :erc721 | :erc1155 | :token_transfer | nil
  def transaction_token_transfer_type(
        %Transaction{
          status: :ok,
          created_contract_address_hash: nil,
          input: input,
          value: value
        } = transaction
      ) do
    zero_wei = %Wei{value: Decimal.new(0)}
    result = find_token_transfer_type(transaction, input, value)

    if is_nil(result) && Enum.count(transaction.token_transfers) > 0 && value == zero_wei,
      do: :token_transfer,
      else: result
  rescue
    _ -> nil
  end

  def transaction_token_transfer_type(_), do: nil

  defp find_token_transfer_type(transaction, input, value) do
    zero_wei = %Wei{value: Decimal.new(0)}

    # https://github.com/OpenZeppelin/openzeppelin-solidity/blob/master/contracts/token/ERC721/ERC721.sol#L35
    case {to_string(input), value} do
      # transferFrom(address,address,uint256)
      {"0x23b872dd" <> params, ^zero_wei} ->
        types = [:address, :address, {:uint, 256}]
        [from_address, to_address, _value] = decode_params(params, types)

        find_erc721_token_transfer(transaction.token_transfers, {from_address, to_address})

      # safeTransferFrom(address,address,uint256)
      {"0x42842e0e" <> params, ^zero_wei} ->
        types = [:address, :address, {:uint, 256}]
        [from_address, to_address, _value] = decode_params(params, types)

        find_erc721_token_transfer(transaction.token_transfers, {from_address, to_address})

      # safeTransferFrom(address,address,uint256,bytes)
      {"0xb88d4fde" <> params, ^zero_wei} ->
        types = [:address, :address, {:uint, 256}, :bytes]
        [from_address, to_address, _value, _data] = decode_params(params, types)

        find_erc721_token_transfer(transaction.token_transfers, {from_address, to_address})

      # safeTransferFrom(address,address,uint256,uint256,bytes)
      {"0xf242432a" <> params, ^zero_wei} ->
        types = [:address, :address, {:uint, 256}, {:uint, 256}, :bytes]
        [from_address, to_address, _id, _value, _data] = decode_params(params, types)

        find_erc1155_token_transfer(transaction.token_transfers, {from_address, to_address})

      # safeBatchTransferFrom(address,address,uint256[],uint256[],bytes)
      {"0x2eb2c2d6" <> params, ^zero_wei} ->
        types = [:address, :address, [{:uint, 256}], [{:uint, 256}], :bytes]
        [from_address, to_address, _ids, _values, _data] = decode_params(params, types)

        find_erc1155_token_transfer(transaction.token_transfers, {from_address, to_address})

      {"0xf907fc5b" <> _params, ^zero_wei} ->
        :erc20

      # check for ERC-20 or for old ERC-721, ERC-1155 token versions
      {unquote(TokenTransfer.transfer_function_signature()) <> params, ^zero_wei} ->
        types = [:address, {:uint, 256}]

        [address, value] = decode_params(params, types)

        decimal_value = Decimal.new(value)

        find_erc721_or_erc20_or_erc1155_token_transfer(transaction.token_transfers, {address, decimal_value})

      _ ->
        nil
    end
  end

  defp find_erc721_token_transfer(token_transfers, {from_address, to_address}) do
    token_transfer =
      Enum.find(token_transfers, fn token_transfer ->
        token_transfer.from_address_hash.bytes == from_address && token_transfer.to_address_hash.bytes == to_address
      end)

    if token_transfer, do: :erc721
  end

  defp find_erc1155_token_transfer(token_transfers, {from_address, to_address}) do
    token_transfer =
      Enum.find(token_transfers, fn token_transfer ->
        token_transfer.from_address_hash.bytes == from_address && token_transfer.to_address_hash.bytes == to_address
      end)

    if token_transfer, do: :erc1155
  end

  defp find_erc721_or_erc20_or_erc1155_token_transfer(token_transfers, {address, decimal_value}) do
    token_transfer =
      Enum.find(token_transfers, fn token_transfer ->
        token_transfer.to_address_hash.bytes == address && token_transfer.amount == decimal_value
      end)

    if token_transfer do
      case token_transfer.token do
        %Token{type: "ERC-20"} -> :erc20
        %Token{type: "ERC-721"} -> :erc721
        %Token{type: "ERC-1155"} -> :erc1155
        _ -> nil
      end
    else
      :erc20
    end
  end

  @doc """
  Combined block reward from all the fees.
  """
  @spec block_combined_rewards(Block.t()) :: Wei.t()
  def block_combined_rewards(block) do
    {:ok, value} =
      block.rewards
      |> Enum.reduce(
        0,
        fn block_reward, acc ->
          {:ok, decimal} = Wei.dump(block_reward.reward)

          Decimal.add(decimal, acc)
        end
      )
      |> Wei.cast()

    value
  end

  defp with_decompiled_code_flag(query, _hash, false), do: query

  defp with_decompiled_code_flag(query, hash, true) do
    has_decompiled_code_query =
      from(decompiled_contract in DecompiledSmartContract,
        where: decompiled_contract.address_hash == ^hash,
        limit: 1,
        select: %{has_decompiled_code?: not is_nil(decompiled_contract.address_hash)}
      )

    from(
      address in query,
      left_join: decompiled_code in subquery(has_decompiled_code_query),
      select_merge: %{has_decompiled_code?: decompiled_code.has_decompiled_code?}
    )
  end

  defp decode_params(params, types) do
    params
    |> Base.decode16!(case: :mixed)
    |> TypeDecoder.decode_raw(types)
  end

  def get_token_type(hash) do
    query =
      from(
        token in Token,
        where: token.contract_address_hash == ^hash,
        select: token.type
      )

    Repo.one(query)
  end

  @doc """
  Checks if an `t:Explorer.Chain.Address.t/0` with the given `hash` exists.

  Returns `:ok` if found

      iex> {:ok, %Explorer.Chain.Address{hash: hash}} = Explorer.Chain.create_address(
      ...>   %{hash: "0x5aaeb6053f3e94c9b9a09f33669435e7ef1beaed"}
      ...> )
      iex> Explorer.Chain.check_address_exists(hash)
      :ok

  Returns `:not_found` if not found

      iex> {:ok, hash} = Explorer.Chain.string_to_address_hash("0x5aaeb6053f3e94c9b9a09f33669435e7ef1beaed")
      iex> Explorer.Chain.check_address_exists(hash)
      :not_found

  """
  @spec check_address_exists(Hash.Address.t()) :: :ok | :not_found
  def check_address_exists(address_hash) do
    address_hash
    |> address_exists?()
    |> boolean_to_check_result()
  end

  @doc """
  Checks if an `t:Explorer.Chain.Address.t/0` with the given `hash` exists.

  Returns `true` if found

      iex> {:ok, %Explorer.Chain.Address{hash: hash}} = Explorer.Chain.create_address(
      ...>   %{hash: "0x5aaeb6053f3e94c9b9a09f33669435e7ef1beaed"}
      ...> )
      iex> Explorer.Chain.address_exists?(hash)
      true

  Returns `false` if not found

      iex> {:ok, hash} = Explorer.Chain.string_to_address_hash("0x5aaeb6053f3e94c9b9a09f33669435e7ef1beaed")
      iex> Explorer.Chain.address_exists?(hash)
      false

  """
  @spec address_exists?(Hash.Address.t()) :: boolean()
  def address_exists?(address_hash) do
    query =
      from(
        address in Address,
        where: address.hash == ^address_hash
      )

    Repo.exists?(query)
  end

  @doc """
  Checks if it exists an `t:Explorer.Chain.Address.t/0` that has the provided
  `t:Explorer.Chain.Address.t/0` `hash` and a contract.

  Returns `:ok` if found and `:not_found` otherwise.
  """
  @spec check_contract_address_exists(Hash.Address.t()) :: :ok | :not_found
  def check_contract_address_exists(address_hash) do
    address_hash
    |> contract_address_exists?()
    |> boolean_to_check_result()
  end

  @doc """
  Checks if it exists an `t:Explorer.Chain.Address.t/0` that has the provided
  `t:Explorer.Chain.Address.t/0` `hash` and a contract.

  Returns `true` if found and `false` otherwise.
  """
  @spec contract_address_exists?(Hash.Address.t()) :: boolean()
  def contract_address_exists?(address_hash) do
    query =
      from(
        address in Address,
        where: address.hash == ^address_hash and not is_nil(address.contract_code)
      )

    Repo.exists?(query)
  end

  @doc """
  Checks if it exists a `t:Explorer.Chain.DecompiledSmartContract.t/0` for the
  `t:Explorer.Chain.Address.t/0` with the provided `hash` and with the provided version.

  Returns `:ok` if found and `:not_found` otherwise.
  """
  @spec check_decompiled_contract_exists(Hash.Address.t(), String.t()) :: :ok | :not_found
  def check_decompiled_contract_exists(address_hash, version) do
    address_hash
    |> decompiled_contract_exists?(version)
    |> boolean_to_check_result()
  end

  @doc """
  Checks if it exists a `t:Explorer.Chain.DecompiledSmartContract.t/0` for the
  `t:Explorer.Chain.Address.t/0` with the provided `hash` and with the provided version.

  Returns `true` if found and `false` otherwise.
  """
  @spec decompiled_contract_exists?(Hash.Address.t(), String.t()) :: boolean()
  def decompiled_contract_exists?(address_hash, version) do
    query =
      from(contract in DecompiledSmartContract,
        where: contract.address_hash == ^address_hash and contract.decompiler_version == ^version
      )

    Repo.exists?(query)
  end

  @doc """
  Checks if it exists a verified `t:Explorer.Chain.SmartContract.t/0` for the
  `t:Explorer.Chain.Address.t/0` with the provided `hash`.

  Returns `:ok` if found and `:not_found` otherwise.
  """
  @spec check_verified_smart_contract_exists(Hash.Address.t()) :: :ok | :not_found
  def check_verified_smart_contract_exists(address_hash) do
    address_hash
    |> verified_smart_contract_exists?()
    |> boolean_to_check_result()
  end

  @doc """
  Checks if it exists a verified `t:Explorer.Chain.SmartContract.t/0` for the
  `t:Explorer.Chain.Address.t/0` with the provided `hash`.

  Returns `true` if found and `false` otherwise.
  """
  @spec verified_smart_contract_exists?(Hash.Address.t()) :: boolean()
  def verified_smart_contract_exists?(address_hash) do
    query =
      from(
        smart_contract in SmartContract,
        where: smart_contract.address_hash == ^address_hash
      )

    Repo.exists?(query)
  end

  @doc """
  Checks if a `t:Explorer.Chain.Transaction.t/0` with the given `hash` exists.

  Returns `:ok` if found

      iex> %Transaction{hash: hash} = insert(:transaction)
      iex> Explorer.Chain.check_transaction_exists(hash)
      :ok

  Returns `:not_found` if not found

      iex> {:ok, hash} = Explorer.Chain.string_to_transaction_hash(
      ...>   "0x9fc76417374aa880d4449a1f7f31ec597f00b1f6f3dd2d66f4c9c6c445836d8b"
      ...> )
      iex> Explorer.Chain.check_transaction_exists(hash)
      :not_found
  """
  @spec check_transaction_exists(Hash.Full.t()) :: :ok | :not_found
  def check_transaction_exists(hash) do
    hash
    |> transaction_exists?()
    |> boolean_to_check_result()
  end

  @doc """
  Checks if a `t:Explorer.Chain.Transaction.t/0` with the given `hash` exists.

  Returns `true` if found

      iex> %Transaction{hash: hash} = insert(:transaction)
      iex> Explorer.Chain.transaction_exists?(hash)
      true

  Returns `false` if not found

      iex> {:ok, hash} = Explorer.Chain.string_to_transaction_hash(
      ...>   "0x9fc76417374aa880d4449a1f7f31ec597f00b1f6f3dd2d66f4c9c6c445836d8b"
      ...> )
      iex> Explorer.Chain.transaction_exists?(hash)
      false
  """
  @spec transaction_exists?(Hash.Full.t()) :: boolean()
  def transaction_exists?(hash) do
    query =
      from(
        transaction in Transaction,
        where: transaction.hash == ^hash
      )

    Repo.exists?(query)
  end

  @doc """
  Checks if a `t:Explorer.Chain.Token.t/0` with the given `hash` exists.

  Returns `:ok` if found

      iex> address = insert(:address)
      iex> insert(:token, contract_address: address)
      iex> Explorer.Chain.check_token_exists(address.hash)
      :ok

  Returns `:not_found` if not found

      iex> {:ok, hash} = Explorer.Chain.string_to_address_hash("0x5aaeb6053f3e94c9b9a09f33669435e7ef1beaed")
      iex> Explorer.Chain.check_token_exists(hash)
      :not_found
  """
  @spec check_token_exists(Hash.Address.t()) :: :ok | :not_found
  def check_token_exists(hash) do
    hash
    |> token_exists?()
    |> boolean_to_check_result()
  end

  @doc """
  Checks if a `t:Explorer.Chain.Token.t/0` with the given `hash` exists.

  Returns `true` if found

      iex> address = insert(:address)
      iex> insert(:token, contract_address: address)
      iex> Explorer.Chain.token_exists?(address.hash)
      true

  Returns `false` if not found

      iex> {:ok, hash} = Explorer.Chain.string_to_address_hash("0x5aaeb6053f3e94c9b9a09f33669435e7ef1beaed")
      iex> Explorer.Chain.token_exists?(hash)
      false
  """
  @spec token_exists?(Hash.Address.t()) :: boolean()
  def token_exists?(hash) do
    query =
      from(
        token in Token,
        where: token.contract_address_hash == ^hash
      )

    Repo.exists?(query)
  end

  @doc """
  Checks if a `t:Explorer.Chain.Token.Instance.t/0` with the given `hash` and `token_id` exists.

  Returns `:ok` if found

      iex> token = insert(:token)
      iex> token_id = 10
      iex> insert(:token_instance,
      ...>  token_contract_address_hash: token.contract_address_hash,
      ...>  token_id: token_id
      ...> )
      iex> Explorer.Chain.check_erc721_or_erc1155_token_instance_exists(token_id, token.contract_address_hash)
      :ok

  Returns `:not_found` if not found

      iex> {:ok, hash} = Explorer.Chain.string_to_address_hash("0x5aaeb6053f3e94c9b9a09f33669435e7ef1beaed")
      iex> Explorer.Chain.check_erc721_or_erc1155_token_instance_exists(10, hash)
      :not_found
  """
  @spec check_erc721_or_erc1155_token_instance_exists(binary() | non_neg_integer(), Hash.Address.t()) ::
          :ok | :not_found
  def check_erc721_or_erc1155_token_instance_exists(token_id, hash) do
    token_id
    |> erc721_or_erc1155_token_instance_exist?(hash)
    |> boolean_to_check_result()
  end

  @doc """
  Checks if a `t:Explorer.Chain.Token.Instance.t/0` with the given `hash` and `token_id` exists.

  Returns `true` if found

      iex> token = insert(:token)
      iex> token_id = 10
      iex> insert(:token_instance,
      ...>  token_contract_address_hash: token.contract_address_hash,
      ...>  token_id: token_id
      ...> )
      iex> Explorer.Chain.erc721_or_erc1155_token_instance_exist?(token_id, token.contract_address_hash)
      true

  Returns `false` if not found

      iex> {:ok, hash} = Explorer.Chain.string_to_address_hash("0x5aaeb6053f3e94c9b9a09f33669435e7ef1beaed")
      iex> Explorer.Chain.erc721_or_erc1155_token_instance_exist?(10, hash)
      false
  """
  @spec erc721_or_erc1155_token_instance_exist?(binary() | non_neg_integer(), Hash.Address.t()) :: boolean()
  def erc721_or_erc1155_token_instance_exist?(token_id, hash) do
    query =
      from(i in Instance,
        where: i.token_contract_address_hash == ^hash and i.token_id == ^Decimal.new(token_id)
      )

    Repo.exists?(query)
  end

  defp boolean_to_check_result(true), do: :ok

  defp boolean_to_check_result(false), do: :not_found

  @doc """
  Fetches the first trace from the Nethermind trace URL.
  """
  def fetch_first_trace(transactions_params, json_rpc_named_arguments) do
    case EthereumJSONRPC.fetch_first_trace(transactions_params, json_rpc_named_arguments) do
      {:ok, [%{first_trace: first_trace, block_hash: block_hash, json_rpc_named_arguments: json_rpc_named_arguments}]} ->
        format_tx_first_trace(first_trace, block_hash, json_rpc_named_arguments)

      {:error, error} ->
        {:error, error}

      :ignore ->
        :ignore
    end
  end

  def combine_proxy_implementation_abi(smart_contract, options \\ [])

  def combine_proxy_implementation_abi(%SmartContract{abi: abi} = smart_contract, options) when not is_nil(abi) do
    implementation_abi = get_implementation_abi_from_proxy(smart_contract, options)

    if Enum.empty?(implementation_abi), do: abi, else: implementation_abi ++ abi
  end

  def combine_proxy_implementation_abi(_, _) do
    []
  end

  def gnosis_safe_contract?(abi) when not is_nil(abi) do
    implementation_method_abi =
      abi
      |> Enum.find(fn method ->
        master_copy_pattern?(method)
      end)

    if implementation_method_abi, do: true, else: false
  end

  def gnosis_safe_contract?(abi) when is_nil(abi), do: false

  def master_copy_pattern?(method) do
    Map.get(method, "type") == "constructor" &&
      method
      |> Enum.find(fn item ->
        case item do
          {"inputs", inputs} ->
            master_copy_input?(inputs)

          _ ->
            false
        end
      end)
  end

  defp master_copy_input?(inputs) do
    inputs
    |> Enum.find(fn input ->
      Map.get(input, "name") == "_masterCopy"
    end)
  end

  def get_implementation_abi(implementation_address_hash_string, options \\ [])

  def get_implementation_abi(implementation_address_hash_string, options)
      when not is_nil(implementation_address_hash_string) do
    case Chain.string_to_address_hash(implementation_address_hash_string) do
      {:ok, implementation_address_hash} ->
        implementation_smart_contract =
          implementation_address_hash
          |> address_hash_to_smart_contract(options)

        if implementation_smart_contract do
          implementation_smart_contract
          |> Map.get(:abi)
        else
          []
        end

      _ ->
        []
    end
  end

  def get_implementation_abi(implementation_address_hash_string, _) when is_nil(implementation_address_hash_string) do
    []
  end

  def get_implementation_abi_from_proxy(
        %SmartContract{address_hash: proxy_address_hash, abi: abi} = smart_contract,
        options
      )
      when not is_nil(proxy_address_hash) and not is_nil(abi) do
    {implementation_address_hash_string, _name} = SmartContract.get_implementation_address_hash(smart_contract, options)
    get_implementation_abi(implementation_address_hash_string)
  end

  def get_implementation_abi_from_proxy(_, _), do: []

  defp format_tx_first_trace(first_trace, block_hash, json_rpc_named_arguments) do
    {:ok, to_address_hash} =
      if Map.has_key?(first_trace, :to_address_hash) do
        Chain.string_to_address_hash(first_trace.to_address_hash)
      else
        {:ok, nil}
      end

    {:ok, from_address_hash} = Chain.string_to_address_hash(first_trace.from_address_hash)

    {:ok, created_contract_address_hash} =
      if Map.has_key?(first_trace, :created_contract_address_hash) do
        Chain.string_to_address_hash(first_trace.created_contract_address_hash)
      else
        {:ok, nil}
      end

    {:ok, transaction_hash} = Chain.string_to_transaction_hash(first_trace.transaction_hash)

    {:ok, call_type} =
      if Map.has_key?(first_trace, :call_type) do
        CallType.load(first_trace.call_type)
      else
        {:ok, nil}
      end

    {:ok, type} = Type.load(first_trace.type)

    {:ok, input} =
      if Map.has_key?(first_trace, :input) do
        Data.cast(first_trace.input)
      else
        {:ok, nil}
      end

    {:ok, output} =
      if Map.has_key?(first_trace, :output) do
        Data.cast(first_trace.output)
      else
        {:ok, nil}
      end

    {:ok, created_contract_code} =
      if Map.has_key?(first_trace, :created_contract_code) do
        Data.cast(first_trace.created_contract_code)
      else
        {:ok, nil}
      end

    {:ok, init} =
      if Map.has_key?(first_trace, :init) do
        Data.cast(first_trace.init)
      else
        {:ok, nil}
      end

    block_index =
      get_block_index(%{
        transaction_index: first_trace.transaction_index,
        transaction_hash: first_trace.transaction_hash,
        block_number: first_trace.block_number,
        json_rpc_named_arguments: json_rpc_named_arguments
      })

    value = %Wei{value: Decimal.new(first_trace.value)}

    first_trace_formatted =
      first_trace
      |> Map.merge(%{
        block_index: block_index,
        block_hash: block_hash,
        call_type: call_type,
        to_address_hash: to_address_hash,
        created_contract_address_hash: created_contract_address_hash,
        from_address_hash: from_address_hash,
        input: input,
        output: output,
        created_contract_code: created_contract_code,
        init: init,
        transaction_hash: transaction_hash,
        type: type,
        value: value
      })

    {:ok, [first_trace_formatted]}
  end

  defp get_block_index(%{
         transaction_index: transaction_index,
         transaction_hash: transaction_hash,
         block_number: block_number,
         json_rpc_named_arguments: json_rpc_named_arguments
       }) do
    if transaction_index == 0 do
      0
    else
      filtered_block_numbers = EthereumJSONRPC.block_numbers_in_range([block_number])
      {:ok, traces} = fetch_block_internal_transactions(filtered_block_numbers, json_rpc_named_arguments)

      sorted_traces =
        traces
        |> Enum.sort_by(&{&1.transaction_index, &1.index})
        |> Enum.with_index()

      {_, block_index} =
        sorted_traces
        |> Enum.find({nil, -1}, fn {trace, _} ->
          trace.transaction_index == transaction_index &&
            trace.transaction_hash == transaction_hash
        end)

      block_index
    end
  end

  defp find_block_timestamp(number, options) do
    Block
    |> where([block], block.number == ^number)
    |> select([block], block.timestamp)
    |> limit(1)
    |> select_repo(options).one()
  end

  @spec get_token_transfer_type(TokenTransfer.t()) ::
          :token_burning | :token_minting | :token_spawning | :token_transfer
  def get_token_transfer_type(transfer) do
    {:ok, burn_address_hash} = Chain.string_to_address_hash(@burn_address_hash_str)

    cond do
      transfer.to_address_hash == burn_address_hash && transfer.from_address_hash !== burn_address_hash ->
        :token_burning

      transfer.to_address_hash !== burn_address_hash && transfer.from_address_hash == burn_address_hash ->
        :token_minting

      transfer.to_address_hash == burn_address_hash && transfer.from_address_hash == burn_address_hash ->
        :token_spawning

      true ->
        :token_transfer
    end
  end

  @spec get_token_icon_url_by(String.t(), String.t()) :: String.t() | nil
  def get_token_icon_url_by(chain_id, address_hash) do
    chain_name =
      case chain_id do
        "1" ->
          "ethereum"

        "99" ->
          "poa"

        "100" ->
          "xdai"

        _ ->
          nil
      end

    if chain_name do
      try_url =
        "https://raw.githubusercontent.com/trustwallet/assets/master/blockchains/#{chain_name}/assets/#{address_hash}/logo.png"

      try_url
    else
      nil
    end
  end

  defp from_block(options) do
    Keyword.get(options, :from_block) || nil
  end

  def to_block(options) do
    Keyword.get(options, :to_block) || nil
  end

  def convert_date_to_min_block(date_str) do
    date_format = "%Y-%m-%d"

    {:ok, date} =
      date_str
      |> Timex.parse(date_format, :strftime)

    {:ok, day_before} =
      date
      |> Timex.shift(days: -1)
      |> Timex.format(date_format, :strftime)

    convert_date_to_max_block(day_before)
  end

  def convert_date_to_max_block(date) do
    query =
      from(block in Block,
        where: fragment("DATE(timestamp) = TO_DATE(?, 'YYYY-MM-DD')", ^date),
        select: max(block.number)
      )

    query
    |> Repo.one()
  end

  def is_address_hash_is_smart_contract?(nil), do: false

  def is_address_hash_is_smart_contract?(address_hash) do
    with %Address{contract_code: bytecode} <- Repo.get_by(Address, hash: address_hash),
         false <- is_nil(bytecode) do
      true
    else
      _ ->
        false
    end
  end

  def hash_to_lower_case_string(hash) do
    hash
    |> to_string()
    |> String.downcase()
  end

  def recent_transactions(options, [:pending | _]) do
    recent_pending_transactions(options, false)
  end

  def recent_transactions(options, _) do
    recent_collated_transactions(false, options)
  end

  def apply_filter_by_method_id_to_transactions(query, nil), do: query

  def apply_filter_by_method_id_to_transactions(query, filter) when is_list(filter) do
    method_ids = Enum.flat_map(filter, &map_name_or_method_id_to_method_id/1)

    if method_ids != [] do
      query
      |> where([tx], fragment("SUBSTRING(? FOR 4)", tx.input) in ^method_ids)
    else
      query
    end
  end

  def apply_filter_by_method_id_to_transactions(query, filter),
    do: apply_filter_by_method_id_to_transactions(query, [filter])

  defp map_name_or_method_id_to_method_id(string) when is_binary(string) do
    if id = @method_name_to_id_map[string] do
      decode_method_id(id)
    else
      trimmed =
        string
        |> String.replace("0x", "", global: false)

      decode_method_id(trimmed)
    end
  end

  defp decode_method_id(method_id) when is_binary(method_id) do
    case String.length(method_id) == 8 && Base.decode16(method_id, case: :mixed) do
      {:ok, bytes} ->
        [bytes]

      _ ->
        []
    end
  end

  def apply_filter_by_tx_type_to_transactions(query, [_ | _] = filter) do
    {dynamic, modified_query} = apply_filter_by_tx_type_to_transactions_inner(filter, query)

    modified_query
    |> where(^dynamic)
  end

  def apply_filter_by_tx_type_to_transactions(query, _filter), do: query

  def apply_filter_by_tx_type_to_transactions_inner(dynamic \\ dynamic(false), filter, query)

  def apply_filter_by_tx_type_to_transactions_inner(dynamic, [type | remain], query) do
    case type do
      :contract_call ->
        dynamic
        |> filter_contract_call_dynamic()
        |> apply_filter_by_tx_type_to_transactions_inner(
          remain,
          join(query, :inner, [tx], address in assoc(tx, :to_address), as: :to_address)
        )

      :contract_creation ->
        dynamic
        |> filter_contract_creation_dynamic()
        |> apply_filter_by_tx_type_to_transactions_inner(remain, query)

      :coin_transfer ->
        dynamic
        |> filter_transaction_dynamic()
        |> apply_filter_by_tx_type_to_transactions_inner(remain, query)

      :token_transfer ->
        dynamic
        |> filter_token_transfer_dynamic()
        |> apply_filter_by_tx_type_to_transactions_inner(remain, query)

      :token_creation ->
        dynamic
        |> filter_token_creation_dynamic()
        |> apply_filter_by_tx_type_to_transactions_inner(
          remain,
          join(query, :inner, [tx], token in Token,
            on: token.contract_address_hash == tx.created_contract_address_hash,
            as: :created_token
          )
        )
    end
  end

  def apply_filter_by_tx_type_to_transactions_inner(dynamic_query, _, query), do: {dynamic_query, query}

  def filter_contract_creation_dynamic(dynamic) do
    dynamic([tx], ^dynamic or is_nil(tx.to_address_hash))
  end

  def filter_transaction_dynamic(dynamic) do
    dynamic([tx], ^dynamic or tx.value > ^0)
  end

  def filter_contract_call_dynamic(dynamic) do
    dynamic([tx, to_address: to_address], ^dynamic or not is_nil(to_address.contract_code))
  end

  def filter_token_transfer_dynamic(dynamic) do
    # TokenTransfer.__struct__.__meta__.source
    dynamic(
      [tx],
      ^dynamic or
        fragment(
          "NOT (SELECT transaction_hash FROM token_transfers WHERE transaction_hash = ? LIMIT 1) IS NULL",
          tx.hash
        )
    )
  end

  def filter_token_creation_dynamic(dynamic) do
    dynamic([tx, created_token: created_token], ^dynamic or (is_nil(tx.to_address_hash) and not is_nil(created_token)))
  end

  @spec verified_contracts([
          paging_options
          | necessity_by_association_option
          | {:filter, :solidity | :vyper}
          | {:search, String.t() | {:api?, true | false}}
        ]) :: [SmartContract.t()]
  def verified_contracts(options \\ []) do
    paging_options = Keyword.get(options, :paging_options, @default_paging_options)
    necessity_by_association = Keyword.get(options, :necessity_by_association, %{})
    filter = Keyword.get(options, :filter, nil)
    search_string = Keyword.get(options, :search, nil)

    query = from(contract in SmartContract, select: contract, order_by: [desc: :id])

    query
    |> filter_contracts(filter)
    |> search_contracts(search_string)
    |> handle_verified_contracts_paging_options(paging_options)
    |> join_associations(necessity_by_association)
    |> select_repo(options).all()
  end

  defp search_contracts(basic_query, nil), do: basic_query

  defp search_contracts(basic_query, search_string) do
    from(contract in basic_query,
      where:
        ilike(contract.name, ^"%#{search_string}%") or
          ilike(fragment("'0x' || encode(?, 'hex')", contract.address_hash), ^"%#{search_string}%")
    )
  end

  defp filter_contracts(basic_query, :solidity) do
    basic_query
    |> where(is_vyper_contract: ^false)
  end

  defp filter_contracts(basic_query, :vyper) do
    basic_query
    |> where(is_vyper_contract: ^true)
  end

  defp filter_contracts(basic_query, _), do: basic_query

  def count_verified_contracts do
    Repo.aggregate(SmartContract, :count, timeout: :infinity)
  end

  def count_new_verified_contracts do
    query =
      from(contract in SmartContract,
        select: contract.inserted_at,
        where: fragment("NOW() - ? at time zone 'UTC' <= interval '24 hours'", contract.inserted_at)
      )

    query
    |> Repo.aggregate(:count, timeout: :infinity)
  end

  def count_contracts do
    query =
      from(address in Address,
        select: address,
        where: not is_nil(address.contract_code)
      )

    query
    |> Repo.aggregate(:count, timeout: :infinity)
  end

  def count_new_contracts do
    query =
      from(tx in Transaction,
        select: tx,
        where:
          tx.status == ^:ok and
            fragment("NOW() - ? at time zone 'UTC' <= interval '24 hours'", tx.created_contract_code_indexed_at)
      )

    query
    |> Repo.aggregate(:count, timeout: :infinity)
  end

  def count_verified_contracts_from_cache(options \\ []) do
    VerifiedContractsCounter.fetch(options)
  end

  def count_new_verified_contracts_from_cache(options \\ []) do
    NewVerifiedContractsCounter.fetch(options)
  end

  def count_contracts_from_cache(options \\ []) do
    ContractsCounter.fetch(options)
  end

  def count_new_contracts_from_cache(options \\ []) do
    NewContractsCounter.fetch(options)
  end

  def address_counters(address, options \\ []) do
    validation_count_task =
      Task.async(fn ->
        address_to_validation_count(address.hash, options)
      end)

    Task.start_link(fn ->
      transaction_count(address)
    end)

    Task.start_link(fn ->
      token_transfers_count(address)
    end)

    Task.start_link(fn ->
      gas_usage_count(address)
    end)

    [
      validation_count_task
    ]
    |> Task.yield_many(:infinity)
    |> Enum.map(fn {_task, res} ->
      case res do
        {:ok, result} ->
          result

        {:exit, reason} ->
          raise "Query fetching address counters terminated: #{inspect(reason)}"

        nil ->
          raise "Query fetching address counters timed out."
      end
    end)
    |> List.to_tuple()
  end

  def transaction_count(address) do
    AddressTransactionsCounter.fetch(address)
  end

  def token_transfers_count(address) do
    AddressTokenTransfersCounter.fetch(address)
  end

  def gas_usage_count(address) do
    AddressTransactionsGasUsageCounter.fetch(address)
  end

  def fetch_token_counters(address_hash, timeout) do
    total_token_transfers_task =
      Task.async(fn ->
        TokenTransfersCounter.fetch(address_hash)
      end)

    total_token_holders_task =
      Task.async(fn ->
        TokenHoldersCounter.fetch(address_hash)
      end)

    [total_token_transfers_task, total_token_holders_task]
    |> Task.yield_many(timeout)
    |> Enum.map(fn {_task, res} ->
      case res do
        {:ok, result} ->
          result

        {:exit, reason} ->
          Logger.warn("Query fetching token counters terminated: #{inspect(reason)}")
          0

        nil ->
          Logger.warn("Query fetching token counters timed out.")
          0
      end
    end)
    |> List.to_tuple()
  end

  @spec flat_1155_batch_token_transfers([TokenTransfer.t()], Decimal.t() | nil) :: [TokenTransfer.t()]
  def flat_1155_batch_token_transfers(token_transfers, token_id \\ nil) when is_list(token_transfers) do
    Enum.reduce(token_transfers, [], fn tt, acc ->
      case tt.token_ids do
        [] ->
          Enum.reverse([tt | Enum.reverse(acc)])

        [_token_id] ->
          Enum.reverse([tt | Enum.reverse(acc)])

        token_ids when is_list(token_ids) ->
          transfers = flat_1155_batch_token_transfer(tt, tt.amounts, token_ids, token_id)

          acc ++ transfers

        _ ->
          Enum.reverse([tt | Enum.reverse(acc)])
      end
    end)
  end

  defp flat_1155_batch_token_transfer(tt, amounts, token_ids, token_id_to_filter) do
    amounts
    |> Enum.zip(token_ids)
    |> Enum.with_index()
    |> Enum.map(fn {{amount, token_id}, index} ->
      if is_nil(token_id_to_filter) || token_id == token_id_to_filter do
        %TokenTransfer{tt | token_ids: [token_id], amount: amount, amounts: nil, index_in_batch: index}
      end
    end)
    |> Enum.reject(&is_nil/1)
    |> squash_token_transfers_in_batch()
  end

  defp squash_token_transfers_in_batch(token_transfers) do
    token_transfers
    |> Enum.group_by(fn tt -> {List.first(tt.token_ids), tt.from_address_hash, tt.to_address_hash} end)
    |> Enum.map(fn {_k, v} -> Enum.reduce(v, nil, &group_batch_reducer/2) end)
    |> Enum.sort_by(fn tt -> tt.index_in_batch end, :desc)
  end

  defp group_batch_reducer(transfer, nil) do
    transfer
  end

  defp group_batch_reducer(transfer, acc) do
    %TokenTransfer{acc | amount: Decimal.add(acc.amount, transfer.amount)}
  end

  @spec paginate_1155_batch_token_transfers([TokenTransfer.t()], [paging_options]) :: [TokenTransfer.t()]
  def paginate_1155_batch_token_transfers(token_transfers, options) do
    paging_options = options |> Keyword.get(:paging_options, nil)

    case paging_options do
      %PagingOptions{batch_key: batch_key} when not is_nil(batch_key) ->
        filter_previous_page_transfers(token_transfers, batch_key)

      _ ->
        token_transfers
    end
  end

  defp filter_previous_page_transfers(
         token_transfers,
         {batch_block_hash, batch_transaction_hash, batch_log_index, index_in_batch}
       ) do
    token_transfers
    |> Enum.reverse()
    |> Enum.reduce_while([], fn tt, acc ->
      if tt.block_hash == batch_block_hash and tt.transaction_hash == batch_transaction_hash and
           tt.log_index == batch_log_index and tt.index_in_batch == index_in_batch do
        {:halt, acc}
      else
        {:cont, [tt | acc]}
      end
    end)
  end

  def select_repo(options) do
    if Keyword.get(options, :api?, false) do
      Repo.replica()
    else
      Repo
    end
  end
end<|MERGE_RESOLUTION|>--- conflicted
+++ resolved
@@ -4601,7 +4601,6 @@
   defp page_tokens(query, %PagingOptions{key: nil}), do: query
 
   defp page_tokens(query, %PagingOptions{key: {nil, holder_count, name}}) do
-<<<<<<< HEAD
     from(token in query,
       where:
         is_nil(token.circulating_market_cap) and
@@ -4612,18 +4611,6 @@
   defp page_tokens(query, %PagingOptions{key: {circulating_market_cap, holder_count, name}}) do
     from(token in query,
       where:
-=======
-    from(token in query,
-      where:
-        is_nil(token.circulating_market_cap) and
-          (token.holder_count < ^holder_count or (token.holder_count == ^holder_count and token.name > ^name))
-    )
-  end
-
-  defp page_tokens(query, %PagingOptions{key: {circulating_market_cap, holder_count, name}}) do
-    from(token in query,
-      where:
->>>>>>> f09f23ae
         is_nil(token.circulating_market_cap) or
           (token.circulating_market_cap < ^circulating_market_cap or
              (token.circulating_market_cap == ^circulating_market_cap and token.holder_count < ^holder_count) or
@@ -4796,12 +4783,6 @@
     )
   end
 
-<<<<<<< HEAD
-  def page_current_token_balances(query, %PagingOptions{key: {fiat_value, _value, _id}}) do
-    fiat_balance = CurrentTokenBalance.fiat_value_query()
-
-    condition = dynamic([ctb, t], ^fiat_balance < ^fiat_value or is_nil(^fiat_balance))
-=======
   def page_current_token_balances(query, %PagingOptions{key: {fiat_value, value, id}}) do
     fiat_balance = CurrentTokenBalance.fiat_value_query()
 
@@ -4813,7 +4794,6 @@
              (ctb.value < ^value or
                 (ctb.value == ^value and ctb.id < ^id)))
       )
->>>>>>> f09f23ae
 
     where(
       query,
