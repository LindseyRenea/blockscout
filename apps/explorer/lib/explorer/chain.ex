--- conflicted
+++ resolved
@@ -4017,10 +4017,6 @@
       g in CeloValidatorGroup,
       inner_join: a in assoc(g, :celo_account),
       inner_join: b in assoc(g, :celo_accumulated_rewards),
-<<<<<<< HEAD
-      left_join: c in CeloClaims,
-=======
->>>>>>> 0eb8547b
       inner_join: total_locked_gold in CeloParams,
       where: total_locked_gold.name == "totalLockedGold",
       inner_join: denom in subquery(denominator),
