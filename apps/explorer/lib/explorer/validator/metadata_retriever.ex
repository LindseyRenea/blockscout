--- conflicted
+++ resolved
@@ -17,21 +17,12 @@
 
   def fetch_validators_list do
     # b7ab4db5 = keccak256(getValidators())
-<<<<<<< HEAD
-    %{"b7ab4db5" => {:ok, [validators]}} =
-      Reader.query_contract(config(:validators_contract_address), contract_abi("poa", "validators.json"), %{
-        "b7ab4db5" => []
-      })
-
-    validators
-=======
-    case Reader.query_contract(config(:validators_contract_address), contract_abi("validators.json"), %{
+    case Reader.query_contract(config(:validators_contract_address), contract_abi("poa", "validators.json"), %{
            "b7ab4db5" => []
          }) do
       %{"b7ab4db5" => {:ok, [validators]}} -> validators
       _ -> []
     end
->>>>>>> 3773b7e6
   end
 
   # deprecated
