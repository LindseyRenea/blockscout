--- conflicted
+++ resolved
@@ -235,11 +235,17 @@
     end
   end
 
-<<<<<<< HEAD
+  defmodule Beacon do
+    use Ecto.Repo,
+      otp_app: :explorer,
+      adapter: Ecto.Adapters.Postgres
+
+    def init(_, opts) do
+      ConfigHelper.init_repo_module(__MODULE__, opts)
+    end
+  end
+
   defmodule Arbitrum do
-=======
-  defmodule Beacon do
->>>>>>> 510bf9d7
     use Ecto.Repo,
       otp_app: :explorer,
       adapter: Ecto.Adapters.Postgres
