--- conflicted
+++ resolved
@@ -163,7 +163,6 @@
   defp optimize_value(true), do: "1"
   defp optimize_value("true"), do: "1"
 
-<<<<<<< HEAD
   defp optimization_runs(params) do
     value = params |> Keyword.get(:optimization_runs, "200")
 
@@ -172,13 +171,14 @@
     else
       "#{value}"
     end
-=======
+  
+  end
+  
   defp create_source_file(source) do
     {:ok, path} = Briefly.create()
 
     File.write!(path, source)
 
     path
->>>>>>> 2a226dc5
   end
 end