# This file is responsible for configuring your application
# and its dependencies with the aid of the Mix.Config module.
#
# This configuration file is loaded before any dependency and
# is restricted to this project.
use Mix.Config

config :ecto, json_library: Jason

# General application configuration
config :explorer,
  ecto_repos: [Explorer.Repo],
<<<<<<< HEAD
  coin: System.get_env("COIN") || "ETH"
=======
  coin: System.get_env("COIN") || "POA",
  token_functions_reader_max_retries: 3
>>>>>>> cc266dd7

config :explorer, Explorer.Integrations.EctoLogger, query_time_ms_threshold: 2_000

config :explorer, Explorer.ExchangeRates, enabled: true

config :explorer, Explorer.Counters.BlockValidationCounter, enabled: true

config :explorer, Explorer.Market.History.Cataloger, enabled: true

config :explorer, Explorer.Repo,
  loggers: [Explorer.Repo.PrometheusLogger, Ecto.LogEntry],
  migration_timestamps: [type: :utc_datetime]

config :explorer, Explorer.Counters.TokenTransferCounter, enabled: true

config :explorer, Explorer.Counters.TokenHoldersCounter, enabled: true, enable_consolidation: false

if System.get_env("SUPPLY_MODULE") == "TransactionAndLog" do
  config :explorer, supply: Explorer.Chain.Supply.TransactionAndLog
end

if System.get_env("SOURCE_MODULE") == "TransactionAndLog" do
  config :explorer, Explorer.ExchangeRates, source: Explorer.ExchangeRates.Source.TransactionAndLog
end

config :explorer,
  solc_bin_api_url: "https://solc-bin.ethereum.org"

config :logger, :explorer,
  # keep synced with `config/config.exs`
  format: "$time $metadata[$level] $message\n",
  metadata: [:application, :request_id],
  metadata_filter: [application: :explorer]

# Import environment specific config. This must remain at the bottom
# of this file so it overrides the configuration defined above.
import_config "#{Mix.env()}.exs"<|MERGE_RESOLUTION|>--- conflicted
+++ resolved
@@ -10,12 +10,8 @@
 # General application configuration
 config :explorer,
   ecto_repos: [Explorer.Repo],
-<<<<<<< HEAD
-  coin: System.get_env("COIN") || "ETH"
-=======
-  coin: System.get_env("COIN") || "POA",
-  token_functions_reader_max_retries: 3
->>>>>>> cc266dd7
+  coin: System.get_env("COIN") || "ETH",
+  token_functions_reader_max_retries: 1
 
 config :explorer, Explorer.Integrations.EctoLogger, query_time_ms_threshold: 2_000
 
