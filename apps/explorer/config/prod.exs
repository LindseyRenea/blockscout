import Config

# Configures the database
config :explorer, Explorer.Repo,
  prepare: :unnamed,
  timeout: :timer.seconds(60),
  migration_lock: nil

# Configures API the database
config :explorer, Explorer.Repo.Replica1,
  prepare: :unnamed,
  timeout: :timer.seconds(60)

# Configures Account database
config :explorer, Explorer.Repo.Account,
  prepare: :unnamed,
  timeout: :timer.seconds(60)

config :explorer, Explorer.Repo.PolygonEdge,
  prepare: :unnamed,
  timeout: :timer.seconds(60)

<<<<<<< HEAD
=======
config :explorer, Explorer.Repo.RSK,
  prepare: :unnamed,
  timeout: :timer.seconds(60)

>>>>>>> 130f181e
config :explorer, Explorer.Repo.Suave,
  prepare: :unnamed,
  timeout: :timer.seconds(60)

config :explorer, Explorer.Tracer, env: "production", disabled?: true

config :logger, :explorer,
  level: :info,
  path: Path.absname("logs/prod/explorer.log"),
  rotate: %{max_bytes: 52_428_800, keep: 19}

config :logger, :reading_token_functions,
  level: :debug,
  path: Path.absname("logs/prod/explorer/tokens/reading_functions.log"),
  metadata_filter: [fetcher: :token_functions],
  rotate: %{max_bytes: 52_428_800, keep: 19}

config :logger, :token_instances,
  level: :debug,
  path: Path.absname("logs/prod/explorer/tokens/token_instances.log"),
  metadata_filter: [fetcher: :token_instances],
  rotate: %{max_bytes: 52_428_800, keep: 19}<|MERGE_RESOLUTION|>--- conflicted
+++ resolved
@@ -20,13 +20,10 @@
   prepare: :unnamed,
   timeout: :timer.seconds(60)
 
-<<<<<<< HEAD
-=======
 config :explorer, Explorer.Repo.RSK,
   prepare: :unnamed,
   timeout: :timer.seconds(60)
 
->>>>>>> 130f181e
 config :explorer, Explorer.Repo.Suave,
   prepare: :unnamed,
   timeout: :timer.seconds(60)
