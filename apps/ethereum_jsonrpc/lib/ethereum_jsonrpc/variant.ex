defmodule EthereumJSONRPC.Variant do
  @moduledoc """
  A variant of the Ethereum JSONRPC API.  Each Ethereum client supports slightly different versions of the non-standard
  Ethereum JSONRPC API.  The variant callbacks abstract over this difference.
  """

  alias EthereumJSONRPC.{FetchedBeneficiaries, Transaction}

  @typedoc """
  A module that implements the `EthereumJSONRPC.Variant` behaviour callbacks.
  """
  @type t :: module

  @type internal_transaction_params :: map()
  @type raw_trace_params :: map()

  @doc """
  Fetch the block reward contract beneficiaries for a given blocks from the variant of the Ethereum JSONRPC API.

  For more information on block reward contracts see:
  https://openethereum.github.io/Block-Reward-Contract

  ## Returns

   * `{:ok, %EthereumJSONRPC.FetchedBeneficiaries{params_set: [%{address_hash: address_hash, block_number: block_number}], errors: %{code: code, message: message, data: %{block_number: block_number}}}` - some beneficiaries were successfully fetched and some may have had errors.
   * `{:error, reason}` - there was an error at the transport level
   * `:ignore` - the variant does not support fetching beneficiaries
  """
  @callback fetch_beneficiaries([EthereumJSONRPC.block_number()], EthereumJSONRPC.json_rpc_named_arguments()) ::
              {:ok, FetchedBeneficiaries.t()} | {:error, reason :: term} | :ignore

  @doc """
  Fetches the `t:Explorer.Chain.InternalTransaction.changeset/2` params from the variant of the Ethereum JSONRPC API.

  ## Returns

   * `{:ok, [internal_transaction_params]}` - internal transactions were successfully fetched for all transactions
   * `{:error, reason}` - there was one or more errors with `reason` in fetching at least one of the transaction's
       internal transactions
   * `:ignore` - the variant does not support fetching internal transactions.
  """
  @callback fetch_internal_transactions(
              [%{hash_data: EthereumJSONRPC.hash()}],
              EthereumJSONRPC.json_rpc_named_arguments()
            ) :: {:ok, [internal_transaction_params]} | {:error, reason :: term} | :ignore

  @doc """
  Fetches the `t:Explorer.Chain.InternalTransaction.changeset/2` params from the variant of the Ethereum JSONRPC API.
  Uses API for fetching all internal transactions in the block

  ## Returns

   * `{:ok, [internal_transaction_params]}` - internal transactions were successfully fetched for all blocks
   * `{:error, reason}` - there was one or more errors with `reason` in fetching at least one of the blocks'
       internal transactions
   * `:ignore` - the variant does not support fetching internal transactions.
  """
  @callback fetch_block_internal_transactions(
              [EthereumJSONRPC.block_number()],
              EthereumJSONRPC.json_rpc_named_arguments()
            ) :: {:ok, [internal_transaction_params]} | {:error, reason :: term} | :ignore

  @doc """
  Fetch the `t:Explorer.Chain.Transaction.changeset/2` params for pending transactions from the variant of the Ethereum
  JSONRPC API.

  ## Returns

   * `{:ok, [transaction_params]}` - pending transactions were successfully fetched
   * `{:error, reason}` - there was one or more errors with `reason` in fetching the pending transactions
   * `:ignore` - the variant does not support fetching pending transactions.
  """
  @callback fetch_pending_transactions(EthereumJSONRPC.json_rpc_named_arguments()) ::
              {:ok, [Transaction.params()]} | {:error, reason :: term} | :ignore

  @doc """
  Fetches the `t:Explorer.Chain.InternalTransaction.changeset/2` params from the variant of the Ethereum JSONRPC API.
  Uses API for retrieve first trace of transaction

  ## Returns

   * `{:ok, raw_trace_params}` - first trace was successfully retrieved for transaction
   * `{:error, reason}` - there was one or more errors with `reason` in extraction trace of transaction
   * `:ignore` - the variant does not support extraction of trace.
  """
  @callback fetch_first_trace(
              [
                %{
                  hash_data: EthereumJSONRPC.hash(),
                  block_hash: EthereumJSONRPC.hash(),
                  block_number: EthereumJSONRPC.block_number(),
                  transaction_index: Integer
                }
              ],
              EthereumJSONRPC.json_rpc_named_arguments()
            ) :: {:ok, [raw_trace_params]} | {:error, reason :: term} | :ignore

  def get do
    default_variant = get_default_variant()

    variant = System.get_env("ETHEREUM_JSONRPC_VARIANT", default_variant)

    cond do
      is_nil(variant) ->
        "nethermind"

      variant == "parity" ->
        "nethermind"

      true ->
        variant
        |> String.split(".")
        |> List.last()
        |> String.downcase()
    end
  end

  # credo:disable-for-next-line
  defp get_default_variant do
    case Application.get_env(:explorer, :chain_type) do
<<<<<<< HEAD
      "optimism" -> "geth"
      "polygon_zkevm" -> "geth"
      "zetachain" -> "geth"
      "shibarium" -> "geth"
      "stability" -> "geth"
      "zksync" -> "geth"
      "arbitrum" -> "geth"
      "celo" -> "geth"
      "rsk" -> "rsk"
      "filecoin" -> "filecoin"
=======
      :optimism -> "geth"
      :polygon_zkevm -> "geth"
      :zetachain -> "geth"
      :shibarium -> "geth"
      :stability -> "geth"
      :zksync -> "geth"
      :arbitrum -> "geth"
      :rsk -> "rsk"
      :filecoin -> "filecoin"
>>>>>>> 4b272cf6
      _ -> "nethermind"
    end
  end
end<|MERGE_RESOLUTION|>--- conflicted
+++ resolved
@@ -118,18 +118,6 @@
   # credo:disable-for-next-line
   defp get_default_variant do
     case Application.get_env(:explorer, :chain_type) do
-<<<<<<< HEAD
-      "optimism" -> "geth"
-      "polygon_zkevm" -> "geth"
-      "zetachain" -> "geth"
-      "shibarium" -> "geth"
-      "stability" -> "geth"
-      "zksync" -> "geth"
-      "arbitrum" -> "geth"
-      "celo" -> "geth"
-      "rsk" -> "rsk"
-      "filecoin" -> "filecoin"
-=======
       :optimism -> "geth"
       :polygon_zkevm -> "geth"
       :zetachain -> "geth"
@@ -137,9 +125,9 @@
       :stability -> "geth"
       :zksync -> "geth"
       :arbitrum -> "geth"
+      :celo -> "geth"
       :rsk -> "rsk"
       :filecoin -> "filecoin"
->>>>>>> 4b272cf6
       _ -> "nethermind"
     end
   end
