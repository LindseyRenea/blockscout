defmodule EthereumJSONRPC.Transaction do
  @moduledoc """
  Transaction format included in the return of
  [`eth_getBlockByHash`](https://github.com/ethereum/wiki/wiki/JSON-RPC#eth_getblockbyhash)
  and [`eth_getBlockByNumber`](https://github.com/ethereum/wiki/wiki/JSON-RPC#eth_getblockbynumber) and returned by
  [`eth_getTransactionByHash`](https://github.com/ethereum/wiki/wiki/JSON-RPC#eth_gettransactionbyhash),
  [`eth_getTransactionByBlockHashAndIndex`](https://github.com/ethereum/wiki/wiki/JSON-RPC#eth_gettransactionbyblockhashandindex),
  and [`eth_getTransactionByBlockNumberAndIndex`](https://github.com/ethereum/wiki/wiki/JSON-RPC#eth_gettransactionbyblocknumberandindex)
  """
  import EthereumJSONRPC, only: [quantity_to_integer: 1, integer_to_quantity: 1, request: 1]

  alias EthereumJSONRPC

  case Application.compile_env(:explorer, :chain_type) do
    "ethereum" ->
      @chain_type_fields quote(
                           do: [
                             max_fee_per_blob_gas: non_neg_integer(),
                             blob_versioned_hashes: [EthereumJSONRPC.hash()]
                           ]
                         )

<<<<<<< HEAD
    "arbitrum" ->
      @chain_type_fields quote(
                           do: [
                             request_id: non_neg_integer()
=======
    "optimism" ->
      @chain_type_fields quote(
                           do: [
                             l1_tx_origin: EthereumJSONRPC.hash(),
                             l1_block_number: non_neg_integer()
>>>>>>> 510bf9d7
                           ]
                         )

    "suave" ->
      @chain_type_fields quote(
                           do: [
                             execution_node_hash: EthereumJSONRPC.address(),
                             wrapped_type: non_neg_integer(),
                             wrapped_nonce: non_neg_integer(),
                             wrapped_to_address_hash: EthereumJSONRPC.address(),
                             wrapped_gas: non_neg_integer(),
                             wrapped_gas_price: non_neg_integer(),
                             wrapped_max_priority_fee_per_gas: non_neg_integer(),
                             wrapped_max_fee_per_gas: non_neg_integer(),
                             wrapped_value: non_neg_integer(),
                             wrapped_input: String.t(),
                             wrapped_v: non_neg_integer(),
                             wrapped_r: non_neg_integer(),
                             wrapped_s: non_neg_integer(),
                             wrapped_hash: EthereumJSONRPC.hash()
                           ]
                         )

    _ ->
      @chain_type_fields quote(do: [])
  end

  @type elixir :: %{
          String.t() => EthereumJSONRPC.address() | EthereumJSONRPC.hash() | String.t() | non_neg_integer() | nil
        }

  @typedoc """
   * `"blockHash"` - `t:EthereumJSONRPC.hash/0` of the block this transaction is in.  `nil` when transaction is
     pending.
   * `"blockNumber"` - `t:EthereumJSONRPC.quantity/0` for the block number this transaction is in.  `nil` when
     transaction is pending.
   * `"chainId"` - the chain on which the transaction exists.
   * `"condition"` - UNKNOWN
   * `"creates"` - `t:EthereumJSONRPC.address/0` of the created contract, if the transaction creates a contract.
   * `"from"` - `t:EthereumJSONRPC.address/0` of the sender.
   * `"gas"` - `t:EthereumJSONRPC.quantity/0` of gas provided by the sender.  This is the max gas that may be used.
     `gas * gasPrice` is the max fee in wei that the sender is willing to pay for the transaction to be executed.
   * `"gasPrice"` - `t:EthereumJSONRPC.quantity/0` of wei to pay per unit of gas used.
   * `"hash"` - `t:EthereumJSONRPC.hash/0` of the transaction
   * `"input"` - `t:EthereumJSONRPC.data/0` sent along with the transaction, such as input to the contract.
   * `"nonce"` - `t:EthereumJSONRPC.quantity/0` of transactions made by the sender prior to this one.
   * `"publicKey"` - `t:EthereumJSONRPC.hash/0` of the public key of the signer.
   * `"r"` - `t:EthereumJSONRPC.quantity/0` for the R field of the signature.
   * `"raw"` - Raw transaction `t:EthereumJSONRPC.data/0`
   * `"standardV"` - `t:EthereumJSONRPC.quantity/0` for the standardized V (`0` or `1`) field of the signature.
   * `"to"` - `t:EthereumJSONRPC.address/0` of the receiver.  `nil` when it is a contract creation transaction.
   * `"transactionIndex"` - `t:EthereumJSONRPC.quantity/0` for the index of the transaction in the block.  `nil` when
     transaction is pending.
   * `"v"` - `t:EthereumJSONRPC.quantity/0` for the V field of the signature.
   * `"value"` - `t:EthereumJSONRPC.quantity/0` of wei transferred.
   * `"maxPriorityFeePerGas"` - `t:EthereumJSONRPC.quantity/0` of wei to denote max priority fee per unit of gas used. Introduced in [EIP-1559](https://github.com/ethereum/EIPs/blob/master/EIPS/eip-1559.md)
   * `"maxFeePerGas"` - `t:EthereumJSONRPC.quantity/0` of wei to denote max fee per unit of gas used. Introduced in [EIP-1559](https://github.com/ethereum/EIPs/blob/master/EIPS/eip-1559.md)
   * `"type"` - `t:EthereumJSONRPC.quantity/0` denotes transaction type. Introduced in [EIP-1559](https://github.com/ethereum/EIPs/blob/master/EIPS/eip-1559.md)
   #{case Application.compile_env(:explorer, :chain_type) do
    "ethereum" -> """
       * `"maxFeePerBlobGas"` - `t:EthereumJSONRPC.quantity/0` of wei to denote max fee per unit of blob gas used. Introduced in [EIP-4844](https://github.com/ethereum/EIPs/blob/master/EIPS/eip-4844.md)
       * `"blobVersionedHashes"` - `t:list/0` of `t:EthereumJSONRPC.hash/0` of included data blobs hashes. Introduced in [EIP-4844](https://github.com/ethereum/EIPs/blob/master/EIPS/eip-4844.md)
      """
<<<<<<< HEAD
=======
    "optimism" -> """
       * `"l1TxOrigin"` - .
       * `"l1BlockNumber"` - .
      """
>>>>>>> 510bf9d7
    "suave" -> """
       * `"executionNode"` - `t:EthereumJSONRPC.address/0` of execution node (used by Suave).
       * `"requestRecord"` - map of wrapped transaction data (used by Suave).
      """
    _ -> ""
  end}
  """
  @type t :: %{
          String.t() =>
            EthereumJSONRPC.address() | EthereumJSONRPC.hash() | EthereumJSONRPC.quantity() | String.t() | nil
        }

  @type params :: %{
          unquote_splicing(@chain_type_fields),
          block_hash: EthereumJSONRPC.hash(),
          block_number: non_neg_integer(),
          from_address_hash: EthereumJSONRPC.address(),
          gas: non_neg_integer(),
          gas_price: non_neg_integer(),
          hash: EthereumJSONRPC.hash(),
          index: non_neg_integer(),
          input: String.t(),
          nonce: non_neg_integer(),
          r: non_neg_integer(),
          s: non_neg_integer(),
          to_address_hash: EthereumJSONRPC.address(),
          v: non_neg_integer(),
          value: non_neg_integer(),
          transaction_index: non_neg_integer(),
          max_priority_fee_per_gas: non_neg_integer(),
          max_fee_per_gas: non_neg_integer(),
          type: non_neg_integer()
        }

  @doc """
  Geth `elixir` can be converted to `params`.  Geth does not supply `"publicKey"` or `"standardV"`, unlike Nethermind.

      iex> EthereumJSONRPC.Transaction.elixir_to_params(
      ...>   %{
      ...>     "blockHash" => "0x4e3a3754410177e6937ef1f84bba68ea139e8d1a2258c5f85db9f1cd715a1bdd",
      ...>     "blockNumber" => 46147,
      ...>     "from" => "0xa1e4380a3b1f749673e270229993ee55f35663b4",
      ...>     "gas" => 21000,
      ...>     "gasPrice" => 50000000000000,
      ...>     "hash" => "0x5c504ed432cb51138bcf09aa5e8a410dd4a1e204ef84bfed1be16dfba1b22060",
      ...>     "input" => "0x",
      ...>     "nonce" => 0,
      ...>     "r" => 61965845294689009770156372156374760022787886965323743865986648153755601564112,
      ...>     "s" => 31606574786494953692291101914709926755545765281581808821704454381804773090106,
      ...>     "to" => "0x5df9b87991262f6ba471f09758cde1c0fc1de734",
      ...>     "transactionIndex" => 0,
      ...>     "type" => 2,
      ...>     "v" => 28,
      ...>     "value" => 31337
      ...>   }
      ...> )
      %{
        block_hash: "0x4e3a3754410177e6937ef1f84bba68ea139e8d1a2258c5f85db9f1cd715a1bdd",
        block_number: 46147,
        from_address_hash: "0xa1e4380a3b1f749673e270229993ee55f35663b4",
        gas: 21000,
        gas_price: 50000000000000,
        hash: "0x5c504ed432cb51138bcf09aa5e8a410dd4a1e204ef84bfed1be16dfba1b22060",
        index: 0,
        input: "0x",
        nonce: 0,
        r: 61965845294689009770156372156374760022787886965323743865986648153755601564112,
        s: 31606574786494953692291101914709926755545765281581808821704454381804773090106,
        to_address_hash: "0x5df9b87991262f6ba471f09758cde1c0fc1de734",
        type: 2,
        v: 28,
        value: 31337,
        transaction_index: 0
      }

      iex> EthereumJSONRPC.Transaction.elixir_to_params(
      ...>   %{
      ...>     "blockHash" => "0x4e3a3754410177e6937ef1f84bba68ea139e8d1a2258c5f85db9f1cd715a1bdd",
      ...>     "blockNumber" => 46147,
      ...>     "from" => "0xa1e4380a3b1f749673e270229993ee55f35663b4",
      ...>     "gas" => 21000,
      ...>     "hash" => "0x5c504ed432cb51138bcf09aa5e8a410dd4a1e204ef84bfed1be16dfba1b22060",
      ...>     "input" => "0x",
      ...>     "nonce" => 0,
      ...>     "r" => 61965845294689009770156372156374760022787886965323743865986648153755601564112,
      ...>     "s" => 31606574786494953692291101914709926755545765281581808821704454381804773090106,
      ...>     "to" => "0x5df9b87991262f6ba471f09758cde1c0fc1de734",
      ...>     "transactionIndex" => 0,
      ...>     "type" => 2,
      ...>     "v" => 28,
      ...>     "value" => 31337
      ...>   }
      ...> )
      %{
        block_hash: "0x4e3a3754410177e6937ef1f84bba68ea139e8d1a2258c5f85db9f1cd715a1bdd",
        block_number: 46147,
        from_address_hash: "0xa1e4380a3b1f749673e270229993ee55f35663b4",
        gas: 21000,
        hash: "0x5c504ed432cb51138bcf09aa5e8a410dd4a1e204ef84bfed1be16dfba1b22060",
        index: 0,
        input: "0x",
        nonce: 0,
        r: 61965845294689009770156372156374760022787886965323743865986648153755601564112,
        s: 31606574786494953692291101914709926755545765281581808821704454381804773090106,
        to_address_hash: "0x5df9b87991262f6ba471f09758cde1c0fc1de734",
        type: 2,
        v: 28,
        value: 31337,
        transaction_index: 0,
        gas_price: 0
      }

  Erigon `elixir` from txpool_content method can be converted to `params`.

      iex> EthereumJSONRPC.Transaction.elixir_to_params(
      ...>   %{
      ...>     "blockHash" => nil,
      ...>     "blockNumber" => nil,
      ...>     "from" => "0x870006d72c247bc1e90983c71b3234ee01d3c9d9",
      ...>     "gas" => 182154,
      ...>     "hash" => "0x8d2cd1fae48ea0d2a20bb74abbfca05c2d805793e1b42fa844bbdd90f2512f39",
      ...>     "input" => "0x08dc9f4200000000000000000000000000000000000000000000000000000000000000010000000000000000000000000000000000000000000000000000000062ad7e5d00000000000000000000000000000000000000000000000000000000000000600000000000000000000000000000000000000000000000000000000000000041ea9764027fc630affb1825e91d830d1e4e9b6e701ce6eb531f7262787739466d0fc8ac23d0496ec1386d6727f3958fc147719d12a4a23b3e592fb7f499006e041b00000000000000000000000000000000000000000000000000000000000000",
      ...>     "maxFeePerGas" => 169648965806,
      ...>     "maxPriorityFeePerGas" => 0,
      ...>     "nonce" => 12,
      ...>     "r" => 54145857155959999983086152958232689936309058616635618472746031287964711695698,
      ...>     "s" => 15362740689264852081830165187058601082381583930006578342376475668171980574077,
      ...>     "to" => "0x7a41e410bb784d9875fa14f2d7d2fa825466cdae",
      ...>     "transactionIndex" => nil,
      ...>     "type" => 2,
      ...>     "v" => 0,
      ...>     "value" => 275000000000000000
      ...>   }
      ...> )
      %{
        block_hash: nil,
        block_number: nil,
        gas_price: nil,
        from_address_hash: "0x870006d72c247bc1e90983c71b3234ee01d3c9d9",
        gas: 182154,
        hash: "0x8d2cd1fae48ea0d2a20bb74abbfca05c2d805793e1b42fa844bbdd90f2512f39",
        index: nil,
        input: "0x08dc9f4200000000000000000000000000000000000000000000000000000000000000010000000000000000000000000000000000000000000000000000000062ad7e5d00000000000000000000000000000000000000000000000000000000000000600000000000000000000000000000000000000000000000000000000000000041ea9764027fc630affb1825e91d830d1e4e9b6e701ce6eb531f7262787739466d0fc8ac23d0496ec1386d6727f3958fc147719d12a4a23b3e592fb7f499006e041b00000000000000000000000000000000000000000000000000000000000000",
        max_fee_per_gas: 169648965806,
        max_priority_fee_per_gas: 0,
        nonce: 12,
        r: 54145857155959999983086152958232689936309058616635618472746031287964711695698,
        s: 15362740689264852081830165187058601082381583930006578342376475668171980574077,
        to_address_hash: "0x7a41e410bb784d9875fa14f2d7d2fa825466cdae",
        transaction_index: nil,
        type: 2,
        v: 0,
        value: 275000000000000000
      }
  """
  @spec elixir_to_params(elixir) :: params
  def elixir_to_params(elixir) do
    elixir
    |> do_elixir_to_params()
    |> chain_type_fields(elixir)
  end

  def do_elixir_to_params(
        %{
          "blockHash" => block_hash,
          "blockNumber" => block_number,
          "from" => from_address_hash,
          "gas" => gas,
          "gasPrice" => gas_price,
          "hash" => hash,
          "input" => input,
          "nonce" => nonce,
          "to" => to_address_hash,
          "transactionIndex" => index,
          "value" => value,
          "type" => type,
          "maxPriorityFeePerGas" => max_priority_fee_per_gas,
          "maxFeePerGas" => max_fee_per_gas
        } = transaction
      ) do
    result = %{
      block_hash: block_hash,
      block_number: block_number,
      from_address_hash: from_address_hash,
      gas: gas,
      gas_price: gas_price,
      hash: hash,
      index: index,
      input: input,
      nonce: nonce,
      to_address_hash: to_address_hash,
      value: value,
      transaction_index: index,
      type: type,
      max_priority_fee_per_gas: max_priority_fee_per_gas,
      max_fee_per_gas: max_fee_per_gas
    }

    put_if_present(transaction, result, [
      {"creates", :created_contract_address_hash},
      {"block_timestamp", :block_timestamp},
      {"r", :r},
      {"s", :s},
      {"v", :v}
    ])
  end

  # txpool_content method on Erigon node returns tx data
  # without gas price
  def do_elixir_to_params(
        %{
          "blockHash" => block_hash,
          "blockNumber" => block_number,
          "from" => from_address_hash,
          "gas" => gas,
          "hash" => hash,
          "input" => input,
          "nonce" => nonce,
          "to" => to_address_hash,
          "transactionIndex" => index,
          "value" => value,
          "type" => type,
          "maxPriorityFeePerGas" => max_priority_fee_per_gas,
          "maxFeePerGas" => max_fee_per_gas
        } = transaction
      ) do
    result = %{
      block_hash: block_hash,
      block_number: block_number,
      from_address_hash: from_address_hash,
      gas: gas,
      gas_price: nil,
      hash: hash,
      index: index,
      input: input,
      nonce: nonce,
      to_address_hash: to_address_hash,
      value: value,
      transaction_index: index,
      type: type,
      max_priority_fee_per_gas: max_priority_fee_per_gas,
      max_fee_per_gas: max_fee_per_gas
    }

    put_if_present(transaction, result, [
      {"creates", :created_contract_address_hash},
      {"block_timestamp", :block_timestamp},
      {"r", :r},
      {"s", :s},
      {"v", :v}
    ])
  end

<<<<<<< HEAD
=======
  # for legacy txs without maxPriorityFeePerGas and maxFeePerGas
  def do_elixir_to_params(
        %{
          "blockHash" => block_hash,
          "blockNumber" => block_number,
          "from" => from_address_hash,
          "gas" => gas,
          "gasPrice" => gas_price,
          "hash" => hash,
          "input" => input,
          "nonce" => nonce,
          "to" => to_address_hash,
          "transactionIndex" => index,
          "value" => value,
          "type" => type
        } = transaction
      ) do
    result = %{
      block_hash: block_hash,
      block_number: block_number,
      from_address_hash: from_address_hash,
      gas: gas,
      gas_price: gas_price,
      hash: hash,
      index: index,
      input: input,
      nonce: nonce,
      to_address_hash: to_address_hash,
      value: value,
      transaction_index: index,
      type: type
    }

    put_if_present(transaction, result, [
      {"creates", :created_contract_address_hash},
      {"block_timestamp", :block_timestamp},
      {"r", :r},
      {"s", :s},
      {"v", :v}
    ])
  end

  # for legacy txs without type, maxPriorityFeePerGas and maxFeePerGas
>>>>>>> 510bf9d7
  def do_elixir_to_params(
        %{
          "blockHash" => block_hash,
          "blockNumber" => block_number,
          "from" => from_address_hash,
          "gas" => gas,
          "gasPrice" => gas_price,
          "hash" => hash,
          "input" => input,
          "nonce" => nonce,
          "to" => to_address_hash,
          "transactionIndex" => index,
          "value" => value
        } = transaction
      ) do
    result = %{
      block_hash: block_hash,
      block_number: block_number,
      from_address_hash: from_address_hash,
      gas: gas,
      gas_price: gas_price,
      hash: hash,
      index: index,
      input: input,
      nonce: nonce,
      to_address_hash: to_address_hash,
      value: value,
      transaction_index: index
    }

    put_if_present(transaction, result, [
      {"creates", :created_contract_address_hash},
      {"block_timestamp", :block_timestamp},
      {"r", :r},
      {"s", :s},
      {"v", :v}
    ])
  end

<<<<<<< HEAD
=======
  # for txs without gasPrice, maxPriorityFeePerGas and maxFeePerGas
>>>>>>> 510bf9d7
  def do_elixir_to_params(
        %{
          "blockHash" => block_hash,
          "blockNumber" => block_number,
          "from" => from_address_hash,
          "gas" => gas,
          "hash" => hash,
          "input" => input,
          "nonce" => nonce,
          "to" => to_address_hash,
          "transactionIndex" => index,
          "type" => type,
          "value" => value
        } = transaction
      ) do
    result = %{
      block_hash: block_hash,
      block_number: block_number,
      from_address_hash: from_address_hash,
      gas: gas,
      gas_price: 0,
      hash: hash,
      index: index,
      input: input,
      nonce: nonce,
      to_address_hash: to_address_hash,
      value: value,
      transaction_index: index,
      type: type
    }

    put_if_present(transaction, result, [
      {"creates", :created_contract_address_hash},
      {"block_timestamp", :block_timestamp},
      {"r", :r},
      {"s", :s},
      {"v", :v}
    ])
  end

  defp chain_type_fields(params, elixir) do
    case Application.get_env(:explorer, :chain_type) do
      "ethereum" ->
        put_if_present(elixir, params, [
          {"blobVersionedHashes", :blob_versioned_hashes},
          {"maxFeePerBlobGas", :max_fee_per_blob_gas}
        ])

<<<<<<< HEAD
      "arbitrum" ->
        put_if_present(elixir, params, [
          {"requestId", :request_id}
=======
      "optimism" ->
        # we need to put blobVersionedHashes for Indexer.Fetcher.Optimism.TxnBatch module
        put_if_present(elixir, params, [
          {"l1TxOrigin", :l1_tx_origin},
          {"l1BlockNumber", :l1_block_number},
          {"blobVersionedHashes", :blob_versioned_hashes}
>>>>>>> 510bf9d7
        ])

      "suave" ->
        wrapped = Map.get(elixir, "requestRecord")

        if is_nil(wrapped) do
          params
        else
          params
          |> Map.merge(%{
            execution_node_hash: Map.get(elixir, "executionNode"),
            wrapped_type: quantity_to_integer(Map.get(wrapped, "type")),
            wrapped_nonce: quantity_to_integer(Map.get(wrapped, "nonce")),
            wrapped_to_address_hash: Map.get(wrapped, "to"),
            wrapped_gas: quantity_to_integer(Map.get(wrapped, "gas")),
            wrapped_gas_price: quantity_to_integer(Map.get(wrapped, "gasPrice")),
            wrapped_max_priority_fee_per_gas: quantity_to_integer(Map.get(wrapped, "maxPriorityFeePerGas")),
            wrapped_max_fee_per_gas: quantity_to_integer(Map.get(wrapped, "maxFeePerGas")),
            wrapped_value: quantity_to_integer(Map.get(wrapped, "value")),
            wrapped_input: Map.get(wrapped, "input"),
            wrapped_v: quantity_to_integer(Map.get(wrapped, "v")),
            wrapped_r: quantity_to_integer(Map.get(wrapped, "r")),
            wrapped_s: quantity_to_integer(Map.get(wrapped, "s")),
            wrapped_hash: Map.get(wrapped, "hash")
          })
        end

      _ ->
        params
    end
  end

  @doc """
  Extracts `t:EthereumJSONRPC.hash/0` from transaction `params`

      iex> EthereumJSONRPC.Transaction.params_to_hash(
      ...>   %{
      ...>     block_hash: "0xe52d77084cab13a4e724162bcd8c6028e5ecfaa04d091ee476e96b9958ed6b47",
      ...>     block_number: 34,
      ...>     gas: 4700000,
      ...>     gas_price: 100000000000,
      ...>     hash: "0x3a3eb134e6792ce9403ea4188e5e79693de9e4c94e499db132be086400da79e6",
      ...>     index: 0,
      ...>     input: "0x6060604052341561000f57600080fd5b336000806101000a81548173ffffffffffffffffffffffffffffffffffffffff021916908373ffffffffffffffffffffffffffffffffffffffff1602179055506102db8061005e6000396000f300606060405260043610610062576000357c0100000000000000000000000000000000000000000000000000000000900463ffffffff1680630900f01014610067578063445df0ac146100a05780638da5cb5b146100c9578063fdacd5761461011e575b600080fd5b341561007257600080fd5b61009e600480803573ffffffffffffffffffffffffffffffffffffffff16906020019091905050610141565b005b34156100ab57600080fd5b6100b3610224565b6040518082815260200191505060405180910390f35b34156100d457600080fd5b6100dc61022a565b604051808273ffffffffffffffffffffffffffffffffffffffff1673ffffffffffffffffffffffffffffffffffffffff16815260200191505060405180910390f35b341561012957600080fd5b61013f600480803590602001909190505061024f565b005b60008060009054906101000a900473ffffffffffffffffffffffffffffffffffffffff1673ffffffffffffffffffffffffffffffffffffffff163373ffffffffffffffffffffffffffffffffffffffff161415610220578190508073ffffffffffffffffffffffffffffffffffffffff1663fdacd5766001546040518263ffffffff167c010000000000000000000000000000000000000000000000000000000002815260040180828152602001915050600060405180830381600087803b151561020b57600080fd5b6102c65a03f1151561021c57600080fd5b5050505b5050565b60015481565b6000809054906101000a900473ffffffffffffffffffffffffffffffffffffffff1681565b6000809054906101000a900473ffffffffffffffffffffffffffffffffffffffff1673ffffffffffffffffffffffffffffffffffffffff163373ffffffffffffffffffffffffffffffffffffffff1614156102ac57806001819055505b505600a165627a7a72305820a9c628775efbfbc17477a472413c01ee9b33881f550c59d21bee9928835c854b0029",
      ...>     nonce: 0,
      ...>     r: "0xAD3733DF250C87556335FFE46C23E34DBAFFDE93097EF92F52C88632A40F0C75",
      ...>     s: "0x72caddc0371451a58de2ca6ab64e0f586ccdb9465ff54e1c82564940e89291e3",
      ...>     v: "0x8d",
      ...>     value: 0
      ...>   }
      ...> )
      "0x3a3eb134e6792ce9403ea4188e5e79693de9e4c94e499db132be086400da79e6"

  """
  def params_to_hash(%{hash: hash}), do: hash

  @doc """
  Decodes the stringly typed numerical fields to `t:non_neg_integer/0`.

  Pending transactions have a `nil` `"blockHash"`, `"blockNumber"`, and `"transactionIndex"` because those fields are
  related to the block the transaction is collated in.

    iex> EthereumJSONRPC.Transaction.to_elixir(
    ...>   %{
    ...>     "blockHash" => nil,
    ...>     "blockNumber" => nil,
    ...>     "chainId" => "0x4d",
    ...>     "condition" => nil,
    ...>     "creates" => nil,
    ...>     "from" => "0x40aa34fb35ef0804a41c2b4be7d3e3d65c7f6d5c",
    ...>     "gas" => "0xcf08",
    ...>     "gasPrice" => "0x0",
    ...>     "hash" => "0x6b80a90c958fb5791a070929379ed6eb7a33ecdf9f9cafcada2f6803b3f25ec3",
    ...>     "input" => "0x",
    ...>     "nonce" => "0x77",
    ...>     "publicKey" => "0xd0bf6fb4ce4ada1ddfb754b98cd89dc61c3ff143a260cf1712517af2af602b699aab554a2532051e5ba205eb41068c3423f23acde87313211750a8cbf862170e",
    ...>     "r" => "0x3cfc2a34c2e4e09913934a5ade1055206e39b1e34fabcfcc820f6f70c740944c",
    ...>     "raw" => "0xf868778082cf08948e854802d695269a6f1f3fcabb2111d2f5a0e6f9880de0b6b3a76400008081bea03cfc2a34c2e4e09913934a5ade1055206e39b1e34fabcfcc820f6f70c740944ca014cf6f15b5855f9b68eb58c95f76603a54b2ca612f921bb8d424de11bf085390",
    ...>     "s" => "0x14cf6f15b5855f9b68eb58c95f76603a54b2ca612f921bb8d424de11bf085390",
    ...>     "standardV" => "0x1",
    ...>     "to" => "0x8e854802d695269a6f1f3fcabb2111d2f5a0e6f9",
    ...>     "transactionIndex" => nil,
    ...>     "v" => "0xbe",
    ...>     "value" => "0xde0b6b3a7640000"
    ...>   }
    ...> )
    %{
      "blockHash" => nil,
      "blockNumber" => nil,
      "chainId" => 77,
      "condition" => nil,
      "creates" => nil,
      "from" => "0x40aa34fb35ef0804a41c2b4be7d3e3d65c7f6d5c",
      "gas" => 53000,
      "gasPrice" => 0,
      "hash" => "0x6b80a90c958fb5791a070929379ed6eb7a33ecdf9f9cafcada2f6803b3f25ec3",
      "input" => "0x",
      "nonce" => 119,
      "publicKey" => "0xd0bf6fb4ce4ada1ddfb754b98cd89dc61c3ff143a260cf1712517af2af602b699aab554a2532051e5ba205eb41068c3423f23acde87313211750a8cbf862170e",
      "r" => 27584307671108667307432650922507113611469948945973084068788107666229588694092,
      "raw" => "0xf868778082cf08948e854802d695269a6f1f3fcabb2111d2f5a0e6f9880de0b6b3a76400008081bea03cfc2a34c2e4e09913934a5ade1055206e39b1e34fabcfcc820f6f70c740944ca014cf6f15b5855f9b68eb58c95f76603a54b2ca612f921bb8d424de11bf085390",
      "s" => 9412760993194218539611435541875082818858943210434840876051960418568625476496,
      "standardV" => 1,
      "to" => "0x8e854802d695269a6f1f3fcabb2111d2f5a0e6f9",
      "transactionIndex" => nil,
      "v" => 190,
      "value" => 1000000000000000000
    }

  """
  def to_elixir(transaction, block_timestamp \\ nil)

  def to_elixir(transaction, block_timestamp) when is_map(transaction) do
    initial = (block_timestamp && %{"block_timestamp" => block_timestamp}) || %{}
    Enum.into(transaction, initial, &entry_to_elixir/1)
  end

  def to_elixir(transaction, _block_timestamp) when is_binary(transaction) do
    nil
  end

  def eth_call_request(id, block_number, data, to, from, gas, gas_price, value) do
    block =
      case block_number do
        nil -> "latest"
        block_number -> integer_to_quantity(block_number)
      end

    request(%{
      id: id,
      method: "eth_call",
      params: [%{to: to, from: from, data: data, gas: gas, gasPrice: gas_price, value: value}, block]
    })
  end

  # double check that no new keys are being missed by requiring explicit match for passthrough
  # `t:EthereumJSONRPC.address/0` and `t:EthereumJSONRPC.hash/0` pass through as `Explorer.Chain` can verify correct
  # hash format
  #
  # "txType": to avoid FunctionClauseError when indexing Wanchain
  defp entry_to_elixir({key, value})
       when key in ~w(blockHash condition creates from hash input jsonrpc publicKey raw to txType executionNode requestRecord blobVersionedHashes),
       do: {key, value}

  # specific to Nethermind client
  defp entry_to_elixir({"data", value}),
    do: {"input", value}

  defp entry_to_elixir({key, quantity})
<<<<<<< HEAD
       when key in ~w(gas gasPrice nonce r s standardV v value type maxPriorityFeePerGas maxFeePerGas maxFeePerBlobGas requestId) and
=======
       when key in ~w(gas gasPrice nonce r s standardV v value type maxPriorityFeePerGas maxFeePerGas maxFeePerBlobGas) and
>>>>>>> 510bf9d7
              quantity != nil do
    {key, quantity_to_integer(quantity)}
  end

  # as always ganache has it's own vision on JSON RPC standard
  defp entry_to_elixir({key, nil}) when key in ~w(r s v) do
    {key, 0}
  end

  # quantity or nil for pending
  defp entry_to_elixir({key, quantity_or_nil})
       when key in ~w(blockNumber transactionIndex l1TxOrigin l1BlockNumber) do
    elixir =
      case quantity_or_nil do
        nil -> nil
        quantity -> quantity_to_integer(quantity)
      end

    {key, elixir}
  end

  # chainId is *sometimes* nil
  defp entry_to_elixir({"chainId" = key, chain_id}) do
    case chain_id do
      nil -> {key, chain_id}
      _ -> {key, quantity_to_integer(chain_id)}
    end
  end

  # ZkSync fields
  defp entry_to_elixir({key, _}) when key in ~w(l1BatchNumber l1BatchTxIndex) do
    {:ignore, :ignore}
  end

  defp entry_to_elixir(_) do
    {nil, nil}
  end

  defp put_if_present(transaction, result, keys) do
    Enum.reduce(keys, result, fn {from_key, to_key}, acc ->
      value = transaction[from_key]

      if value do
        Map.put(acc, to_key, value)
      else
        acc
      end
    end)
  end
end<|MERGE_RESOLUTION|>--- conflicted
+++ resolved
@@ -20,18 +20,11 @@
                            ]
                          )
 
-<<<<<<< HEAD
-    "arbitrum" ->
-      @chain_type_fields quote(
-                           do: [
-                             request_id: non_neg_integer()
-=======
     "optimism" ->
       @chain_type_fields quote(
                            do: [
                              l1_tx_origin: EthereumJSONRPC.hash(),
                              l1_block_number: non_neg_integer()
->>>>>>> 510bf9d7
                            ]
                          )
 
@@ -52,6 +45,13 @@
                              wrapped_r: non_neg_integer(),
                              wrapped_s: non_neg_integer(),
                              wrapped_hash: EthereumJSONRPC.hash()
+                           ]
+                         )
+
+    "arbitrum" ->
+      @chain_type_fields quote(
+                           do: [
+                             request_id: non_neg_integer()
                            ]
                          )
 
@@ -95,13 +95,10 @@
        * `"maxFeePerBlobGas"` - `t:EthereumJSONRPC.quantity/0` of wei to denote max fee per unit of blob gas used. Introduced in [EIP-4844](https://github.com/ethereum/EIPs/blob/master/EIPS/eip-4844.md)
        * `"blobVersionedHashes"` - `t:list/0` of `t:EthereumJSONRPC.hash/0` of included data blobs hashes. Introduced in [EIP-4844](https://github.com/ethereum/EIPs/blob/master/EIPS/eip-4844.md)
       """
-<<<<<<< HEAD
-=======
     "optimism" -> """
        * `"l1TxOrigin"` - .
        * `"l1BlockNumber"` - .
       """
->>>>>>> 510bf9d7
     "suave" -> """
        * `"executionNode"` - `t:EthereumJSONRPC.address/0` of execution node (used by Suave).
        * `"requestRecord"` - map of wrapped transaction data (used by Suave).
@@ -355,8 +352,6 @@
     ])
   end
 
-<<<<<<< HEAD
-=======
   # for legacy txs without maxPriorityFeePerGas and maxFeePerGas
   def do_elixir_to_params(
         %{
@@ -400,7 +395,6 @@
   end
 
   # for legacy txs without type, maxPriorityFeePerGas and maxFeePerGas
->>>>>>> 510bf9d7
   def do_elixir_to_params(
         %{
           "blockHash" => block_hash,
@@ -440,10 +434,7 @@
     ])
   end
 
-<<<<<<< HEAD
-=======
   # for txs without gasPrice, maxPriorityFeePerGas and maxFeePerGas
->>>>>>> 510bf9d7
   def do_elixir_to_params(
         %{
           "blockHash" => block_hash,
@@ -492,18 +483,12 @@
           {"maxFeePerBlobGas", :max_fee_per_blob_gas}
         ])
 
-<<<<<<< HEAD
-      "arbitrum" ->
-        put_if_present(elixir, params, [
-          {"requestId", :request_id}
-=======
       "optimism" ->
         # we need to put blobVersionedHashes for Indexer.Fetcher.Optimism.TxnBatch module
         put_if_present(elixir, params, [
           {"l1TxOrigin", :l1_tx_origin},
           {"l1BlockNumber", :l1_block_number},
           {"blobVersionedHashes", :blob_versioned_hashes}
->>>>>>> 510bf9d7
         ])
 
       "suave" ->
@@ -530,6 +515,11 @@
             wrapped_hash: Map.get(wrapped, "hash")
           })
         end
+
+      "arbitrum" ->
+        put_if_present(elixir, params, [
+          {"requestId", :request_id}
+        ])
 
       _ ->
         params
@@ -653,11 +643,7 @@
     do: {"input", value}
 
   defp entry_to_elixir({key, quantity})
-<<<<<<< HEAD
-       when key in ~w(gas gasPrice nonce r s standardV v value type maxPriorityFeePerGas maxFeePerGas maxFeePerBlobGas requestId) and
-=======
-       when key in ~w(gas gasPrice nonce r s standardV v value type maxPriorityFeePerGas maxFeePerGas maxFeePerBlobGas) and
->>>>>>> 510bf9d7
+       when key in ~w(gas gasPrice nonce r s standardV v value type maxPriorityFeePerGas maxFeePerGas maxFeePerBlobGas maxFeePerBlobGas requestId) and
               quantity != nil do
     {key, quantity_to_integer(quantity)}
   end
