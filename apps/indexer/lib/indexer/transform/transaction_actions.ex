defmodule Indexer.Transform.TransactionActions do
  @moduledoc """
  Helper functions for transforming data for transaction actions.
  """

  require Logger

  import Ecto.Query, only: [from: 2]
<<<<<<< HEAD
  import Explorer.Helper, only: [decode_data: 2]
=======
  import Explorer.Chain.SmartContract, only: [burn_address_hash_string: 0]
>>>>>>> 4294588d

  alias Explorer.Chain.Cache.NetVersion
  alias Explorer.Chain.Cache.{TransactionActionTokensData, TransactionActionUniswapPools}
  alias Explorer.Chain.{Address, Hash, Token, TransactionAction}
  alias Explorer.Repo
  alias Explorer.SmartContract.Reader
  alias Indexer.Helper

  @mainnet 1
  @goerli 5
  @optimism 10
  @polygon 137
  @base_mainnet 8453
  @base_goerli 84531
  # @gnosis 100

  @uniswap_v3_factory_abi [
    %{
      "inputs" => [
        %{"internalType" => "address", "name" => "", "type" => "address"},
        %{"internalType" => "address", "name" => "", "type" => "address"},
        %{"internalType" => "uint24", "name" => "", "type" => "uint24"}
      ],
      "name" => "getPool",
      "outputs" => [%{"internalType" => "address", "name" => "", "type" => "address"}],
      "stateMutability" => "view",
      "type" => "function"
    }
  ]
  @uniswap_v3_pool_abi [
    %{
      "inputs" => [],
      "name" => "fee",
      "outputs" => [%{"internalType" => "uint24", "name" => "", "type" => "uint24"}],
      "stateMutability" => "view",
      "type" => "function"
    },
    %{
      "inputs" => [],
      "name" => "token0",
      "outputs" => [%{"internalType" => "address", "name" => "", "type" => "address"}],
      "stateMutability" => "view",
      "type" => "function"
    },
    %{
      "inputs" => [],
      "name" => "token1",
      "outputs" => [%{"internalType" => "address", "name" => "", "type" => "address"}],
      "stateMutability" => "view",
      "type" => "function"
    }
  ]
  @erc20_abi [
    %{
      "constant" => true,
      "inputs" => [],
      "name" => "symbol",
      "outputs" => [%{"name" => "", "type" => "string"}],
      "payable" => false,
      "stateMutability" => "view",
      "type" => "function"
    },
    %{
      "constant" => true,
      "inputs" => [],
      "name" => "decimals",
      "outputs" => [%{"name" => "", "type" => "uint8"}],
      "payable" => false,
      "stateMutability" => "view",
      "type" => "function"
    }
  ]

  # 32-byte signature of the event Borrow(address indexed reserve, address user, address indexed onBehalfOf, uint256 amount, uint8 interestRateMode, uint256 borrowRate, uint16 indexed referralCode)
  @aave_v3_borrow_event "0xb3d084820fb1a9decffb176436bd02558d15fac9b0ddfed8c465bc7359d7dce0"

  # 32-byte signature of the event Supply(address indexed reserve, address user, address indexed onBehalfOf, uint256 amount, uint16 indexed referralCode)
  @aave_v3_supply_event "0x2b627736bca15cd5381dcf80b0bf11fd197d01a037c52b927a881a10fb73ba61"

  # 32-byte signature of the event Withdraw(address indexed reserve, address indexed user, address indexed to, uint256 amount)
  @aave_v3_withdraw_event "0x3115d1449a7b732c986cba18244e897a450f61e1bb8d589cd2e69e6c8924f9f7"

  # 32-byte signature of the event Repay(address indexed reserve, address indexed user, address indexed repayer, uint256 amount, bool useATokens)
  @aave_v3_repay_event "0xa534c8dbe71f871f9f3530e97a74601fea17b426cae02e1c5aee42c96c784051"

  # 32-byte signature of the event FlashLoan(address indexed target, address initiator, address indexed asset, uint256 amount, uint8 interestRateMode, uint256 premium, uint16 indexed referralCode)
  @aave_v3_flash_loan_event "0xefefaba5e921573100900a3ad9cf29f222d995fb3b6045797eaea7521bd8d6f0"

  # 32-byte signature of the event ReserveUsedAsCollateralEnabled(address indexed reserve, address indexed user)
  @aave_v3_enable_collateral_event "0x00058a56ea94653cdf4f152d227ace22d4c00ad99e2a43f58cb7d9e3feb295f2"

  # 32-byte signature of the event ReserveUsedAsCollateralDisabled(address indexed reserve, address indexed user)
  @aave_v3_disable_collateral_event "0x44c58d81365b66dd4b1a7f36c25aa97b8c71c361ee4937adc1a00000227db5dd"

  # 32-byte signature of the event LiquidationCall(address indexed collateralAsset, address indexed debtAsset, address indexed user, uint256 debtToCover, uint256 liquidatedCollateralAmount, address liquidator, bool receiveAToken)
  @aave_v3_liquidation_call_event "0xe413a321e8681d831f4dbccbca790d2952b56f977908e45be37335533e005286"

  # 32-byte signature of the event Transfer(address indexed from, address indexed to, uint256 indexed tokenId)
  @uniswap_v3_transfer_nft_event "0xddf252ad1be2c89b69c2b068fc378daa952ba7f163c4a11628f55a4df523b3ef"

  # 32-byte signature of the event Mint(address sender, address indexed owner, int24 indexed tickLower, int24 indexed tickUpper, uint128 amount, uint256 amount0, uint256 amount1)
  @uniswap_v3_mint_event "0x7a53080ba414158be7ec69b987b5fb7d07dee101fe85488f0853ae16239d0bde"

  # 32-byte signature of the event Burn(address indexed owner, int24 indexed tickLower, int24 indexed tickUpper, uint128 amount, uint256 amount0, uint256 amount1)
  @uniswap_v3_burn_event "0x0c396cd989a39f4459b5fa1aed6a9a8dcdbc45908acfd67e028cd568da98982c"

  # 32-byte signature of the event Collect(address indexed owner, address recipient, int24 indexed tickLower, int24 indexed tickUpper, uint128 amount0, uint128 amount1)
  @uniswap_v3_collect_event "0x70935338e69775456a85ddef226c395fb668b63fa0115f5f20610b388e6ca9c0"

  # 32-byte signature of the event Swap(address indexed sender, address indexed recipient, int256 amount0, int256 amount1, uint160 sqrtPriceX96, uint128 liquidity, int24 tick);
  @uniswap_v3_swap_event "0xc42079f94a6350d7e6235f29174924f928cc2ac818eb64fed8004e115fbcca67"

  @doc """
  Returns a list of transaction actions given a list of logs.
  """
  def parse(logs, protocols_to_rewrite \\ nil) do
    if Application.get_env(:indexer, Indexer.Fetcher.TransactionAction.Supervisor)[:enabled] do
      actions = []

      chain_id = NetVersion.get_version()

      if not is_nil(protocols_to_rewrite) do
        logs
        |> logs_group_by_txs()
        |> clear_actions(protocols_to_rewrite)
      end

      # create tokens cache if not exists
      TransactionActionTokensData.create_cache_table()

      actions = parse_aave_v3(logs, actions, protocols_to_rewrite, chain_id)
      actions = parse_uniswap_v3(logs, actions, protocols_to_rewrite, chain_id)

      %{transaction_actions: actions}
    else
      %{transaction_actions: []}
    end
  end

  defp parse_aave_v3(logs, actions, protocols_to_rewrite, chain_id) do
    aave_v3_pool = Application.get_all_env(:indexer)[Indexer.Fetcher.TransactionAction][:aave_v3_pool]

    if not is_nil(aave_v3_pool) and
         (is_nil(protocols_to_rewrite) or Enum.empty?(protocols_to_rewrite) or
            Enum.member?(protocols_to_rewrite, "aave_v3")) do
      logs
      |> aave_filter_logs(String.downcase(aave_v3_pool))
      |> logs_group_by_txs()
      |> aave(actions, chain_id)
    else
      actions
    end
  end

  defp parse_uniswap_v3(logs, actions, protocols_to_rewrite, chain_id) do
    if Enum.member?([@mainnet, @goerli, @optimism, @polygon, @base_mainnet, @base_goerli], chain_id) and
         (is_nil(protocols_to_rewrite) or Enum.empty?(protocols_to_rewrite) or
            Enum.member?(protocols_to_rewrite, "uniswap_v3")) do
      uniswap_v3_positions_nft =
        String.downcase(
          Application.get_all_env(:indexer)[Indexer.Fetcher.TransactionAction][:uniswap_v3_nft_position_manager]
        )

      logs
      |> uniswap_filter_logs(uniswap_v3_positions_nft)
      |> logs_group_by_txs()
      |> uniswap(actions, chain_id, uniswap_v3_positions_nft)
    else
      actions
    end
  end

  defp aave_filter_logs(logs, pool_address) do
    logs
    |> Enum.filter(fn log ->
      Enum.member?(
        [
          @aave_v3_borrow_event,
          @aave_v3_supply_event,
          @aave_v3_withdraw_event,
          @aave_v3_repay_event,
          @aave_v3_flash_loan_event,
          @aave_v3_enable_collateral_event,
          @aave_v3_disable_collateral_event,
          @aave_v3_liquidation_call_event
        ],
        sanitize_first_topic(log.first_topic)
      ) && String.downcase(Helper.address_hash_to_string(log.address_hash)) == pool_address
    end)
  end

  defp aave(logs_grouped, actions, chain_id) do
    # iterate for each transaction
    Enum.reduce(logs_grouped, actions, fn {_tx_hash, tx_logs}, actions_acc ->
      # go through actions
      Enum.reduce(tx_logs, actions_acc, fn log, acc ->
        acc ++ aave_handle_action(log, chain_id)
      end)
    end)
  end

  # credo:disable-for-next-line /Complexity/
  defp aave_handle_action(log, chain_id) do
    case sanitize_first_topic(log.first_topic) do
      @aave_v3_borrow_event ->
        # this is Borrow event
        aave_handle_borrow_event(log, chain_id)

      @aave_v3_supply_event ->
        # this is Supply event
        aave_handle_supply_event(log, chain_id)

      @aave_v3_withdraw_event ->
        # this is Withdraw event
        aave_handle_withdraw_event(log, chain_id)

      @aave_v3_repay_event ->
        # this is Repay event
        aave_handle_repay_event(log, chain_id)

      @aave_v3_flash_loan_event ->
        # this is FlashLoan event
        aave_handle_flash_loan_event(log, chain_id)

      @aave_v3_enable_collateral_event ->
        # this is ReserveUsedAsCollateralEnabled event
        aave_handle_event("enable_collateral", log, log.second_topic, chain_id)

      @aave_v3_disable_collateral_event ->
        # this is ReserveUsedAsCollateralDisabled event
        aave_handle_event("disable_collateral", log, log.second_topic, chain_id)

      @aave_v3_liquidation_call_event ->
        # this is LiquidationCall event
        aave_handle_liquidation_call_event(log, chain_id)

      _ ->
        []
    end
  end

  defp aave_handle_borrow_event(log, chain_id) do
    [_user, amount, _interest_rate_mode, _borrow_rate] =
      decode_data(log.data, [:address, {:uint, 256}, {:uint, 8}, {:uint, 256}])

    aave_handle_event("borrow", amount, log, log.second_topic, chain_id)
  end

  defp aave_handle_supply_event(log, chain_id) do
    [_user, amount] = decode_data(log.data, [:address, {:uint, 256}])

    aave_handle_event("supply", amount, log, log.second_topic, chain_id)
  end

  defp aave_handle_withdraw_event(log, chain_id) do
    [amount] = decode_data(log.data, [{:uint, 256}])

    aave_handle_event("withdraw", amount, log, log.second_topic, chain_id)
  end

  defp aave_handle_repay_event(log, chain_id) do
    [amount, _use_a_tokens] = decode_data(log.data, [{:uint, 256}, :bool])

    aave_handle_event("repay", amount, log, log.second_topic, chain_id)
  end

  defp aave_handle_flash_loan_event(log, chain_id) do
    [_initiator, amount, _interest_rate_mode, _premium] =
      decode_data(log.data, [:address, {:uint, 256}, {:uint, 8}, {:uint, 256}])

    aave_handle_event("flash_loan", amount, log, log.third_topic, chain_id)
  end

  defp aave_handle_liquidation_call_event(log, chain_id) do
    [debt_amount, collateral_amount, _liquidator, _receive_a_token] =
      decode_data(log.data, [{:uint, 256}, {:uint, 256}, :address, :bool])

    debt_address = truncate_address_hash(log.third_topic)
    collateral_address = truncate_address_hash(log.second_topic)

    case get_token_data([debt_address, collateral_address]) do
      false ->
        []

      token_data ->
        debt_decimals = token_data[debt_address].decimals
        collateral_decimals = token_data[collateral_address].decimals

        [
          %{
            hash: log.transaction_hash,
            protocol: "aave_v3",
            data: %{
              debt_amount: fractional(Decimal.new(debt_amount), Decimal.new(debt_decimals)),
              debt_symbol: clarify_token_symbol(token_data[debt_address].symbol, chain_id),
              debt_address: Address.checksum(debt_address),
              collateral_amount: fractional(Decimal.new(collateral_amount), Decimal.new(collateral_decimals)),
              collateral_symbol: clarify_token_symbol(token_data[collateral_address].symbol, chain_id),
              collateral_address: Address.checksum(collateral_address),
              block_number: log.block_number
            },
            type: "liquidation_call",
            log_index: log.index
          }
        ]
    end
  end

  defp aave_handle_event(type, amount, log, address_topic, chain_id)
       when type in ["borrow", "supply", "withdraw", "repay", "flash_loan"] do
    address = truncate_address_hash(address_topic)

    case get_token_data([address]) do
      false ->
        []

      token_data ->
        decimals = token_data[address].decimals

        [
          %{
            hash: log.transaction_hash,
            protocol: "aave_v3",
            data: %{
              amount: fractional(Decimal.new(amount), Decimal.new(decimals)),
              symbol: clarify_token_symbol(token_data[address].symbol, chain_id),
              address: Address.checksum(address),
              block_number: log.block_number
            },
            type: type,
            log_index: log.index
          }
        ]
    end
  end

  defp aave_handle_event(type, log, address_topic, chain_id) when type in ["enable_collateral", "disable_collateral"] do
    address = truncate_address_hash(address_topic)

    case get_token_data([address]) do
      false ->
        []

      token_data ->
        [
          %{
            hash: log.transaction_hash,
            protocol: "aave_v3",
            data: %{
              symbol: clarify_token_symbol(token_data[address].symbol, chain_id),
              address: Address.checksum(address),
              block_number: log.block_number
            },
            type: type,
            log_index: log.index
          }
        ]
    end
  end

  defp uniswap(logs_grouped, actions, chain_id, uniswap_v3_positions_nft) do
    # create a list of UniswapV3Pool legitimate contracts
    legitimate = uniswap_legitimate_pools(logs_grouped)

    # iterate for each transaction
    Enum.reduce(logs_grouped, actions, fn {tx_hash, tx_logs}, actions_acc ->
      # trying to find `mint_nft` actions
      actions_acc = uniswap_handle_mint_nft_actions(tx_hash, tx_logs, actions_acc, uniswap_v3_positions_nft)

      # go through other actions
      Enum.reduce(tx_logs, actions_acc, fn log, acc ->
        acc ++ uniswap_handle_action(log, legitimate, chain_id)
      end)
    end)
  end

  defp uniswap_filter_logs(logs, uniswap_v3_positions_nft) do
    logs
    |> Enum.filter(fn log ->
      first_topic = sanitize_first_topic(log.first_topic)

      Enum.member?(
        [
          @uniswap_v3_mint_event,
          @uniswap_v3_burn_event,
          @uniswap_v3_collect_event,
          @uniswap_v3_swap_event
        ],
        first_topic
      ) ||
        (first_topic == @uniswap_v3_transfer_nft_event &&
           String.downcase(Helper.address_hash_to_string(log.address_hash)) == uniswap_v3_positions_nft)
    end)
  end

  defp uniswap_handle_action(log, legitimate, chain_id) do
    first_topic = sanitize_first_topic(log.first_topic)

    with false <- first_topic == @uniswap_v3_transfer_nft_event,
         # check UniswapV3Pool contract is legitimate
         pool_address <- String.downcase(Helper.address_hash_to_string(log.address_hash)),
         false <- is_nil(legitimate[pool_address]),
         false <- Enum.empty?(legitimate[pool_address]),
         # this is legitimate uniswap pool, so handle this event
         token_address <- legitimate[pool_address],
         token_data <- get_token_data(token_address),
         false <- token_data === false do
      case first_topic do
        @uniswap_v3_mint_event ->
          # this is Mint event
          uniswap_handle_mint_event(log, token_address, token_data, chain_id)

        @uniswap_v3_burn_event ->
          # this is Burn event
          uniswap_handle_burn_event(log, token_address, token_data, chain_id)

        @uniswap_v3_collect_event ->
          # this is Collect event
          uniswap_handle_collect_event(log, token_address, token_data, chain_id)

        @uniswap_v3_swap_event ->
          # this is Swap event
          uniswap_handle_swap_event(log, token_address, token_data, chain_id)

        _ ->
          []
      end
    else
      _ -> []
    end
  end

  defp uniswap_handle_mint_nft_actions(tx_hash, tx_logs, actions_acc, uniswap_v3_positions_nft) do
    first_log = Enum.at(tx_logs, 0)

    local_acc =
      tx_logs
      |> Enum.reduce(%{}, fn log, acc ->
        if sanitize_first_topic(log.first_topic) == @uniswap_v3_transfer_nft_event do
          # This is Transfer event for NFT
          from = truncate_address_hash(log.second_topic)

          # credo:disable-for-next-line
          if from == burn_address_hash_string() do
            to = truncate_address_hash(log.third_topic)
            [token_id] = decode_data(log.fourth_topic, [{:uint, 256}])
            mint_nft_ids = Map.put_new(acc, to, %{ids: [], log_index: log.index})

            Map.put(mint_nft_ids, to, %{
              ids: Enum.reverse([to_string(token_id) | Enum.reverse(mint_nft_ids[to].ids)]),
              log_index: mint_nft_ids[to].log_index
            })
          else
            acc
          end
        else
          acc
        end
      end)
      |> Enum.reduce([], fn {to, %{ids: ids, log_index: log_index}}, acc ->
        action = %{
          hash: tx_hash,
          protocol: "uniswap_v3",
          data: %{
            name: "Uniswap V3: Positions NFT",
            symbol: "UNI-V3-POS",
            address: uniswap_v3_positions_nft,
            to: Address.checksum(to),
            ids: ids,
            block_number: first_log.block_number
          },
          type: "mint_nft",
          log_index: log_index
        }

        [action | acc]
      end)
      |> Enum.reverse()

    actions_acc ++ local_acc
  end

  defp uniswap_handle_burn_event(log, token_address, token_data, chain_id) do
    [_amount, amount0, amount1] = decode_data(log.data, [{:uint, 128}, {:uint, 256}, {:uint, 256}])

    uniswap_handle_event("burn", amount0, amount1, log, token_address, token_data, chain_id)
  end

  defp uniswap_handle_collect_event(log, token_address, token_data, chain_id) do
    [_recipient, amount0, amount1] = decode_data(log.data, [:address, {:uint, 128}, {:uint, 128}])

    uniswap_handle_event("collect", amount0, amount1, log, token_address, token_data, chain_id)
  end

  defp uniswap_handle_mint_event(log, token_address, token_data, chain_id) do
    [_sender, _amount, amount0, amount1] = decode_data(log.data, [:address, {:uint, 128}, {:uint, 256}, {:uint, 256}])

    uniswap_handle_event("mint", amount0, amount1, log, token_address, token_data, chain_id)
  end

  defp uniswap_handle_swap_event(log, token_address, token_data, chain_id) do
    [amount0, amount1, _sqrt_price_x96, _liquidity, _tick] =
      decode_data(log.data, [{:int, 256}, {:int, 256}, {:uint, 160}, {:uint, 128}, {:int, 24}])

    uniswap_handle_event("swap", amount0, amount1, log, token_address, token_data, chain_id)
  end

  defp uniswap_handle_swap_amounts(log, amount0, amount1, symbol0, symbol1, address0, address1) do
    cond do
      String.first(amount0) === "-" and String.first(amount1) !== "-" ->
        {amount1, symbol1, address1, String.slice(amount0, 1, String.length(amount0) - 1), symbol0, address0, false}

      String.first(amount1) === "-" and String.first(amount0) !== "-" ->
        {amount0, symbol0, address0, String.slice(amount1, 1, String.length(amount1) - 1), symbol1, address1, false}

      amount1 === "0" and String.first(amount0) !== "-" ->
        {amount0, symbol0, address0, amount1, symbol1, address1, false}

      true ->
        Logger.error(
          "TransactionActions: Invalid Swap event in tx #{log.transaction_hash}. Log index: #{log.index}. amount0 = #{amount0}, amount1 = #{amount1}"
        )

        {amount0, symbol0, address0, amount1, symbol1, address1, true}
    end
  end

  defp uniswap_handle_event(type, amount0, amount1, log, token_address, token_data, chain_id) do
    address0 = Enum.at(token_address, 0)
    decimals0 = token_data[address0].decimals
    symbol0 = clarify_token_symbol(token_data[address0].symbol, chain_id)
    address1 = Enum.at(token_address, 1)
    decimals1 = token_data[address1].decimals
    symbol1 = clarify_token_symbol(token_data[address1].symbol, chain_id)

    amount0 = fractional(Decimal.new(amount0), Decimal.new(decimals0))
    amount1 = fractional(Decimal.new(amount1), Decimal.new(decimals1))

    {new_amount0, new_symbol0, new_address0, new_amount1, new_symbol1, new_address1, is_error} =
      if type == "swap" do
        uniswap_handle_swap_amounts(log, amount0, amount1, symbol0, symbol1, address0, address1)
      else
        {amount0, symbol0, address0, amount1, symbol1, address1, false}
      end

    if is_error do
      []
    else
      [
        %{
          hash: log.transaction_hash,
          protocol: "uniswap_v3",
          data: %{
            amount0: new_amount0,
            symbol0: new_symbol0,
            address0: Address.checksum(new_address0),
            amount1: new_amount1,
            symbol1: new_symbol1,
            address1: Address.checksum(new_address1),
            block_number: log.block_number
          },
          type: type,
          log_index: log.index
        }
      ]
    end
  end

  defp uniswap_legitimate_pools(logs_grouped) do
    TransactionActionUniswapPools.create_cache_table()

    {pools_to_request, pools_cached} =
      logs_grouped
      |> Enum.reduce(%{}, fn {_tx_hash, tx_logs}, addresses_acc ->
        tx_logs
        |> Enum.filter(fn log ->
          sanitize_first_topic(log.first_topic) != @uniswap_v3_transfer_nft_event
        end)
        |> Enum.reduce(addresses_acc, fn log, acc ->
          pool_address = String.downcase(Helper.address_hash_to_string(log.address_hash))
          Map.put(acc, pool_address, true)
        end)
      end)
      |> Enum.reduce({[], %{}}, fn {pool_address, _}, {to_request, cached} ->
        value_from_cache = TransactionActionUniswapPools.fetch_from_cache(pool_address)

        if is_nil(value_from_cache) do
          {[pool_address | to_request], cached}
        else
          {to_request, Map.put(cached, pool_address, value_from_cache)}
        end
      end)

    req_resp = uniswap_request_tokens_and_fees(pools_to_request)

    case uniswap_request_get_pools(req_resp) do
      {requests_get_pool, responses_get_pool} ->
        requests_get_pool
        |> Enum.zip(responses_get_pool)
        |> Enum.reduce(%{}, fn {request, {_status, response} = _resp}, acc ->
          value = uniswap_pool_is_legitimate(request, response)
          TransactionActionUniswapPools.put_to_cache(request.pool_address, value)
          Map.put(acc, request.pool_address, value)
        end)
        |> Map.merge(pools_cached)

      _ ->
        pools_cached
    end
  end

  defp uniswap_pool_is_legitimate(request, response) do
    response =
      case response do
        [item] -> item
        items -> items
      end

    if request.pool_address == String.downcase(response) do
      [token0, token1, _] = request.args
      [token0, token1]
    else
      []
    end
  end

  defp uniswap_request_get_pools({requests_tokens_and_fees, responses_tokens_and_fees}) do
    uniswap_v3_factory = Application.get_all_env(:indexer)[Indexer.Fetcher.TransactionAction][:uniswap_v3_factory]

    requests_get_pool =
      requests_tokens_and_fees
      |> Enum.zip(responses_tokens_and_fees)
      |> Enum.reduce(%{}, fn {request, {status, response} = _resp}, acc ->
        if status == :ok do
          response = parse_response(response)

          acc = Map.put_new(acc, request.contract_address, %{token0: "", token1: "", fee: ""})
          item = Map.put(acc[request.contract_address], atomized_key(request.method_id), response)
          Map.put(acc, request.contract_address, item)
        else
          acc
        end
      end)
      |> Enum.map(fn {pool_address, pool} ->
<<<<<<< HEAD
        token0 = if Helper.is_address_correct?(pool.token0), do: String.downcase(pool.token0), else: @burn_address
        token1 = if Helper.is_address_correct?(pool.token1), do: String.downcase(pool.token1), else: @burn_address
=======
        token0 = if is_address_correct?(pool.token0), do: String.downcase(pool.token0), else: burn_address_hash_string()
        token1 = if is_address_correct?(pool.token1), do: String.downcase(pool.token1), else: burn_address_hash_string()
>>>>>>> 4294588d
        fee = if pool.fee == "", do: 0, else: pool.fee

        # we will call getPool(token0, token1, fee) public getter
        %{
          pool_address: pool_address,
          contract_address: uniswap_v3_factory,
          method_id: "1698ee82",
          args: [token0, token1, fee]
        }
      end)

    max_retries = Application.get_env(:explorer, :token_functions_reader_max_retries)

    {responses_get_pool, error_messages} =
      read_contracts_with_retries(requests_get_pool, @uniswap_v3_factory_abi, max_retries)

    if !Enum.empty?(error_messages) or Enum.count(requests_get_pool) != Enum.count(responses_get_pool) do
      Logger.error(
        "TransactionActions: Cannot read Uniswap V3 Factory contract getPool public getter. Error messages: #{Enum.join(error_messages, ", ")}. Requests: #{inspect(requests_get_pool)}"
      )

      false
    else
      {requests_get_pool, responses_get_pool}
    end
  end

  defp uniswap_request_tokens_and_fees(pools) do
    requests =
      pools
      |> Enum.map(fn pool_address ->
        # we will call token0(), token1(), fee() public getters
        Enum.map(["0dfe1681", "d21220a7", "ddca3f43"], fn method_id ->
          %{
            contract_address: pool_address,
            method_id: method_id,
            args: []
          }
        end)
      end)
      |> List.flatten()

    max_retries = Application.get_env(:explorer, :token_functions_reader_max_retries)

    {responses, error_messages} = read_contracts_with_retries(requests, @uniswap_v3_pool_abi, max_retries)

    if !Enum.empty?(error_messages) do
      incorrect_pools = uniswap_get_incorrect_pools(requests, responses)

      Logger.warning(
        "TransactionActions: Cannot read Uniswap V3 Pool contract public getters for some pools: token0(), token1(), fee(). Error messages: #{Enum.join(error_messages, ", ")}. Incorrect pools: #{Enum.join(incorrect_pools, ", ")} - they will be marked as not legitimate."
      )
    end

    {requests, responses}
  end

  defp uniswap_get_incorrect_pools(requests, responses) do
    responses
    |> Enum.with_index()
    |> Enum.reduce([], fn {{status, _}, i}, acc ->
      if status == :error do
        pool_address = Enum.at(requests, i)[:contract_address]
        TransactionActionUniswapPools.put_to_cache(pool_address, [])
        [pool_address | acc]
      else
        acc
      end
    end)
    |> Enum.reverse()
  end

  defp atomized_key("token0"), do: :token0
  defp atomized_key("token1"), do: :token1
  defp atomized_key("fee"), do: :fee
  defp atomized_key("getPool"), do: :getPool
  defp atomized_key("symbol"), do: :symbol
  defp atomized_key("decimals"), do: :decimals
  defp atomized_key("0dfe1681"), do: :token0
  defp atomized_key("d21220a7"), do: :token1
  defp atomized_key("ddca3f43"), do: :fee
  defp atomized_key("1698ee82"), do: :getPool
  defp atomized_key("95d89b41"), do: :symbol
  defp atomized_key("313ce567"), do: :decimals

  defp clarify_token_symbol(symbol, chain_id) do
    if symbol == "WETH" && Enum.member?([@mainnet, @goerli, @optimism], chain_id) do
      "Ether"
    else
      symbol
    end
  end

  defp clear_actions(logs_grouped, protocols_to_clear) do
    logs_grouped
    |> Enum.each(fn {tx_hash, _} ->
      query =
        if Enum.empty?(protocols_to_clear) do
          from(ta in TransactionAction, where: ta.hash == ^tx_hash)
        else
          from(ta in TransactionAction, where: ta.hash == ^tx_hash and ta.protocol in ^protocols_to_clear)
        end

      Repo.delete_all(query)
    end)
  end

  defp fractional(%Decimal{} = amount, %Decimal{} = decimals) do
    amount.sign
    |> Decimal.new(amount.coef, amount.exp - Decimal.to_integer(decimals))
    |> Decimal.normalize()
    |> Decimal.to_string(:normal)
  end

  defp get_token_data(token_addresses) do
    # first, we're trying to read token data from the cache.
    # if the cache is empty, we read that from DB.
    # if tokens are not in the cache, nor in the DB, read them through RPC.
    token_data =
      token_addresses
      |> get_token_data_from_cache()
      |> get_token_data_from_db()
      |> get_token_data_from_rpc()

    if Enum.any?(token_data, fn {_, token} ->
         is_nil(token.symbol) or token.symbol == "" or is_nil(token.decimals)
       end) do
      false
    else
      token_data
    end
  end

  defp get_token_data_from_cache(token_addresses) do
    token_addresses
    |> Enum.reduce(%{}, fn address, acc ->
      Map.put(
        acc,
        address,
        TransactionActionTokensData.fetch_from_cache(address)
      )
    end)
  end

  defp get_token_data_from_db(token_data_from_cache) do
    # a list of token addresses which we should select from the database
    select_tokens_from_db =
      token_data_from_cache
      |> Enum.reduce([], fn {address, data}, acc ->
        if is_nil(data.symbol) or is_nil(data.decimals) do
          [address | acc]
        else
          acc
        end
      end)
      |> Enum.reverse()

    if Enum.empty?(select_tokens_from_db) do
      # we don't need to read data from db, so will use the cache
      token_data_from_cache
    else
      # try to read token symbols and decimals from the database and then save to the cache
      query =
        from(
          t in Token,
          where: t.contract_address_hash in ^select_tokens_from_db,
          select: {t.symbol, t.decimals, t.contract_address_hash}
        )

      query
      |> Repo.all()
      |> Enum.reduce(token_data_from_cache, fn {symbol, decimals, contract_address_hash}, token_data_acc ->
        contract_address_hash = String.downcase(Hash.to_string(contract_address_hash))

        symbol = parse_symbol(symbol, contract_address_hash, token_data_acc)

        decimals = parse_decimals(decimals, contract_address_hash, token_data_acc)

        new_data = %{symbol: symbol, decimals: decimals}

        TransactionActionTokensData.put_to_cache(contract_address_hash, new_data)

        Map.put(token_data_acc, contract_address_hash, new_data)
      end)
    end
  end

  defp parse_symbol(symbol, contract_address_hash, token_data_acc) do
    if is_nil(symbol) or symbol == "" do
      # if db field is empty, take it from the cache
      token_data_acc[contract_address_hash].symbol
    else
      symbol
    end
  end

  defp parse_decimals(decimals, contract_address_hash, token_data_acc) do
    if is_nil(decimals) do
      # if db field is empty, take it from the cache
      token_data_acc[contract_address_hash].decimals
    else
      decimals
    end
  end

  defp get_token_data_from_rpc(token_data) do
    token_addresses =
      token_data
      |> Enum.reduce([], fn {address, data}, acc ->
        if is_nil(data.symbol) or data.symbol == "" or is_nil(data.decimals) do
          [address | acc]
        else
          acc
        end
      end)
      |> Enum.reverse()

    {requests, responses} = get_token_data_request_symbol_decimals(token_addresses)

    requests
    |> Enum.zip(responses)
    |> Enum.reduce(token_data, fn {request, {status, response} = _resp}, token_data_acc ->
      if status == :ok do
        response = parse_response(response)

        data = token_data_acc[request.contract_address]

        new_data = get_new_data(data, request, response)

        TransactionActionTokensData.put_to_cache(request.contract_address, new_data)

        Map.put(token_data_acc, request.contract_address, new_data)
      else
        token_data_acc
      end
    end)
  end

  defp parse_response(response) do
    case response do
      [item] -> item
      items -> items
    end
  end

  defp get_new_data(data, request, response) do
    if atomized_key(request.method_id) == :symbol do
      %{data | symbol: response}
    else
      %{data | decimals: response}
    end
  end

  defp get_token_data_request_symbol_decimals(token_addresses) do
    requests =
      token_addresses
      |> Enum.map(fn address ->
        # we will call symbol() and decimals() public getters
        Enum.map(["95d89b41", "313ce567"], fn method_id ->
          %{
            contract_address: address,
            method_id: method_id,
            args: []
          }
        end)
      end)
      |> List.flatten()

    max_retries = Application.get_env(:explorer, :token_functions_reader_max_retries)
    {responses, error_messages} = read_contracts_with_retries(requests, @erc20_abi, max_retries)

    if !Enum.empty?(error_messages) or Enum.count(requests) != Enum.count(responses) do
      Logger.warning(
        "TransactionActions: Cannot read symbol and decimals of an ERC-20 token contract. Error messages: #{Enum.join(error_messages, ", ")}. Addresses: #{Enum.join(token_addresses, ", ")}"
      )
    end

    {requests, responses}
  end

  defp logs_group_by_txs(logs) do
    logs
    |> Enum.group_by(& &1.transaction_hash)
  end

  defp read_contracts_with_retries(requests, abi, retries_left) when retries_left > 0 do
    responses = Reader.query_contracts(requests, abi)

    error_messages =
      Enum.reduce(responses, [], fn {status, error_message}, acc ->
        acc ++
          if status == :error do
            [error_message]
          else
            []
          end
      end)

    if Enum.empty?(error_messages) do
      {responses, []}
    else
      retries_left = retries_left - 1

      if retries_left == 0 do
        {responses, Enum.uniq(error_messages)}
      else
        read_contracts_with_retries(requests, abi, retries_left)
      end
    end
  end

  defp sanitize_first_topic(first_topic) do
    if is_nil(first_topic), do: "", else: String.downcase(first_topic)
  end

  defp truncate_address_hash(nil), do: burn_address_hash_string()

  defp truncate_address_hash("0x000000000000000000000000" <> truncated_hash) do
    "0x#{truncated_hash}"
  end
end<|MERGE_RESOLUTION|>--- conflicted
+++ resolved
@@ -6,11 +6,8 @@
   require Logger
 
   import Ecto.Query, only: [from: 2]
-<<<<<<< HEAD
   import Explorer.Helper, only: [decode_data: 2]
-=======
   import Explorer.Chain.SmartContract, only: [burn_address_hash_string: 0]
->>>>>>> 4294588d
 
   alias Explorer.Chain.Cache.NetVersion
   alias Explorer.Chain.Cache.{TransactionActionTokensData, TransactionActionUniswapPools}
@@ -655,13 +652,12 @@
         end
       end)
       |> Enum.map(fn {pool_address, pool} ->
-<<<<<<< HEAD
-        token0 = if Helper.is_address_correct?(pool.token0), do: String.downcase(pool.token0), else: @burn_address
-        token1 = if Helper.is_address_correct?(pool.token1), do: String.downcase(pool.token1), else: @burn_address
-=======
-        token0 = if is_address_correct?(pool.token0), do: String.downcase(pool.token0), else: burn_address_hash_string()
-        token1 = if is_address_correct?(pool.token1), do: String.downcase(pool.token1), else: burn_address_hash_string()
->>>>>>> 4294588d
+        token0 =
+          if Helper.is_address_correct?(pool.token0), do: String.downcase(pool.token0), else: burn_address_hash_string()
+
+        token1 =
+          if Helper.is_address_correct?(pool.token1), do: String.downcase(pool.token1), else: burn_address_hash_string()
+
         fee = if pool.fee == "", do: 0, else: pool.fee
 
         # we will call getPool(token0, token1, fee) public getter
