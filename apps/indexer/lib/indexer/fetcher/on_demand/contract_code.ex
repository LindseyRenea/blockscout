defmodule Indexer.Fetcher.OnDemand.ContractCode do
  @moduledoc """
  Ensures that we have a smart-contract bytecode indexed.
  """

  require Logger

  use GenServer
  use Indexer.Fetcher, restart: :permanent

  import EthereumJSONRPC, only: [fetch_codes: 2]

  alias Explorer.Chain.Address
  alias Explorer.Chain.Events.Publisher
  alias Explorer.Counters.Helper
  alias Explorer.Utility.AddressContractCodeFetchAttempt
  alias Timex.Duration

  @max_delay :timer.hours(168)

  @spec trigger_fetch(Address.t()) :: :ok
  def trigger_fetch(address) do
    GenServer.cast(__MODULE__, {:fetch, address})
  end

  defp fetch_contract_code(address, state) do
    with {:empty_nonce, true} <- {:empty_nonce, is_nil(address.nonce)},
         {:retries_number, {retries_number, updated_at}} <-
           {:retries_number, AddressContractCodeFetchAttempt.get_retries_number(address.hash)},
         updated_at_ms = DateTime.to_unix(updated_at, :millisecond),
         {:retry, true} <-
           {:retry,
            Helper.current_time() - updated_at_ms >
              threshold(retries_number)} do
      fetch_and_broadcast_bytecode(address.hash, state)
    else
      {:empty_nonce, false} ->
        :ok

      {:retries_number, nil} ->
        fetch_and_broadcast_bytecode(address.hash, state)
        :ok

      {:retry, false} ->
        :ok
    end
  end

  defp fetch_and_broadcast_bytecode(address_hash, state) do
    with {:ok, %EthereumJSONRPC.FetchedCodes{params_list: fetched_codes}} <-
           fetch_codes(
             [%{block_quantity: "latest", address: to_string(address_hash)}],
             state.json_rpc_named_arguments
           ),
         contract_code_object = List.first(fetched_codes),
         false <- is_nil(contract_code_object),
         true <- contract_code_object.code !== "0x" do
      case Address.set_contract_code(address_hash, contract_code_object.code) do
        {1, _} ->
          AddressContractCodeFetchAttempt.delete_address_contract_code_fetch_attempt(address_hash)
          Publisher.broadcast(%{fetched_bytecode: [address_hash, contract_code_object.code]}, :on_demand)

        _ ->
          Logger.error(fn -> "Error while setting address #{inspect(to_string(address_hash))} deployed bytecode" end)
      end
    else
      _ ->
        AddressContractCodeFetchAttempt.insert_retries_number(address_hash)
    end
  end

  def start_link([init_opts, server_opts]) do
    GenServer.start_link(__MODULE__, init_opts, server_opts)
  end

  @impl true
  def init(json_rpc_named_arguments) do
    {:ok, %{json_rpc_named_arguments: json_rpc_named_arguments}}
  end

  @impl true
  def handle_cast({:fetch, address}, state) do
    fetch_contract_code(address, state)

    {:noreply, state}
  end

  defp update_threshold_in_sec do
    Application.get_env(:indexer, __MODULE__)[:threshold] |> Duration.from_milliseconds() |> Duration.to_seconds()
  end

  defp threshold(retries_number) do
<<<<<<< HEAD
    delay_in_sec = :math.pow(update_threshold_in_sec(), retries_number)

    min(:timer.seconds(max(delay_in_sec, 1)), @max_delay)
=======
    delay_in_sec = :math.pow(max(update_threshold_in_sec(), 1), retries_number)

    min(:timer.seconds(delay_in_sec), @max_delay)
>>>>>>> d4f7f1f1
  end
end<|MERGE_RESOLUTION|>--- conflicted
+++ resolved
@@ -90,14 +90,8 @@
   end
 
   defp threshold(retries_number) do
-<<<<<<< HEAD
-    delay_in_sec = :math.pow(update_threshold_in_sec(), retries_number)
-
-    min(:timer.seconds(max(delay_in_sec, 1)), @max_delay)
-=======
     delay_in_sec = :math.pow(max(update_threshold_in_sec(), 1), retries_number)
 
     min(:timer.seconds(delay_in_sec), @max_delay)
->>>>>>> d4f7f1f1
   end
 end