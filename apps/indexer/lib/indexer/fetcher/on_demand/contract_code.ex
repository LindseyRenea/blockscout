defmodule Indexer.Fetcher.OnDemand.ContractCode do
  @moduledoc """
  Ensures that we have a smart-contract bytecode indexed.
  """

  require Logger

  use GenServer
  use Indexer.Fetcher, restart: :permanent

  import EthereumJSONRPC, only: [fetch_codes: 2]

  alias Explorer.Chain.Address
  alias Explorer.Chain.Events.Publisher
  alias Explorer.Counters.Helper
  alias Explorer.Utility.AddressContractCodeFetchAttempt
  alias Timex.Duration

  @max_delay :timer.hours(168)

  @spec trigger_fetch(Address.t()) :: :ok
  def trigger_fetch(address) do
    GenServer.cast(__MODULE__, {:fetch, address})
  end

  defp fetch_contract_code(address, state) do
    with {:empty_nonce, true} <- {:empty_nonce, is_nil(address.nonce)},
         {:retries_number, {retries_number, updated_at}} <-
           {:retries_number, AddressContractCodeFetchAttempt.get_retries_number(address.hash)},
         updated_at_ms = DateTime.to_unix(updated_at, :millisecond),
         {:retry, true} <-
           {:retry,
            Helper.current_time() - updated_at_ms >
              threshold(retries_number)} do
      fetch_and_broadcast_bytecode(address.hash, state)
    else
      {:empty_nonce, false} ->
        :ok

      {:retries_number, nil} ->
        fetch_and_broadcast_bytecode(address.hash, state)
        :ok

      {:retry, false} ->
        :ok
    end
  end

  defp fetch_and_broadcast_bytecode(address_hash, state) do
    with {:ok, %EthereumJSONRPC.FetchedCodes{params_list: fetched_codes}} <-
           fetch_codes(
             [%{block_quantity: "latest", address: to_string(address_hash)}],
             state.json_rpc_named_arguments
           ),
         contract_code_object = List.first(fetched_codes),
         false <- is_nil(contract_code_object),
         true <- contract_code_object.code !== "0x" do
      case Address.set_contract_code(address_hash, contract_code_object.code) do
        {1, _} ->
          AddressContractCodeFetchAttempt.delete_address_contract_code_fetch_attempt(address_hash)
          Publisher.broadcast(%{fetched_bytecode: [address_hash, contract_code_object.code]}, :on_demand)

        _ ->
          Logger.error(fn -> "Error while setting address #{inspect(to_string(address_hash))} deployed bytecode" end)
      end
    else
      _ ->
        AddressContractCodeFetchAttempt.insert_retries_number(address_hash)
    end
  end

  def start_link([init_opts, server_opts]) do
    GenServer.start_link(__MODULE__, init_opts, server_opts)
  end

  @impl true
  def init(json_rpc_named_arguments) do
    {:ok, %{json_rpc_named_arguments: json_rpc_named_arguments}}
  end

  @impl true
  def handle_cast({:fetch, address}, state) do
    fetch_contract_code(address, state)

    {:noreply, state}
  end

  defp update_threshold_in_sec do
    Application.get_env(:indexer, __MODULE__)[:threshold] |> Duration.from_milliseconds() |> Duration.to_seconds()
  end

  defp threshold(retries_number) do
<<<<<<< HEAD
    delay_in_sec = :math.pow(max(update_threshold_in_sec(), 1), retries_number)
=======
    delay_in_sec =
      1
      |> max(update_threshold_in_sec())
      |> :math.pow(retries_number)
      |> trunc()
>>>>>>> b9301105

    min(:timer.seconds(delay_in_sec), @max_delay)
  end
end<|MERGE_RESOLUTION|>--- conflicted
+++ resolved
@@ -90,15 +90,11 @@
   end
 
   defp threshold(retries_number) do
-<<<<<<< HEAD
-    delay_in_sec = :math.pow(max(update_threshold_in_sec(), 1), retries_number)
-=======
     delay_in_sec =
       1
       |> max(update_threshold_in_sec())
       |> :math.pow(retries_number)
       |> trunc()
->>>>>>> b9301105
 
     min(:timer.seconds(delay_in_sec), @max_delay)
   end
