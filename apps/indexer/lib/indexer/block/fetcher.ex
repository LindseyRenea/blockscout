defmodule Indexer.Block.Fetcher do
  @moduledoc """
  Fetches and indexes block ranges.
  """

  use Spandex.Decorators

  require Logger

  import EthereumJSONRPC, only: [quantity_to_integer: 1]

  alias EthereumJSONRPC.{Blocks, FetchedBeneficiaries}
  alias Explorer.Chain
  alias Explorer.Chain.{Address, Block, Hash, Import, Transaction, Wei}
  alias Explorer.Chain.Block.Reward
  alias Explorer.Chain.Cache.Blocks, as: BlocksCache
  alias Explorer.Chain.Cache.{Accounts, BlockNumber, Transactions, Uncles}
  alias Indexer.Block.Fetcher.Receipts
  alias Indexer.Fetcher.TokenInstance.Realtime, as: TokenInstanceRealtime

  alias Indexer.Fetcher.{
    Beacon.Blob,
    BlockReward,
    CoinBalance,
    ContractCode,
    InternalTransaction,
    ReplacedTransaction,
    Token,
    TokenBalance,
    UncleBlock
  }

  alias Indexer.{Prometheus, TokenBalances, Tracer}

  alias Indexer.Transform.{
    AddressCoinBalances,
    Addresses,
    AddressTokenBalances,
    MintTransfers,
    TokenInstances,
    TokenTransfers,
    TransactionActions
  }

  alias Indexer.Transform.PolygonEdge.{DepositExecutes, Withdrawals}

  alias Indexer.Transform.Shibarium.Bridge, as: ShibariumBridge

  alias Indexer.Transform.Blocks, as: TransformBlocks

  @type address_hash_to_fetched_balance_block_number :: %{String.t() => Block.block_number()}

  @type t :: %__MODULE__{}

  @doc """
  Calculates the balances and internal transactions and imports those with the given data.
  """
  @callback import(
              t,
              %{
                address_hash_to_fetched_balance_block_number: address_hash_to_fetched_balance_block_number,
                addresses: Import.Runner.options(),
                address_coin_balances: Import.Runner.options(),
                address_coin_balances_daily: Import.Runner.options(),
                address_token_balances: Import.Runner.options(),
                blocks: Import.Runner.options(),
                block_second_degree_relations: Import.Runner.options(),
                block_rewards: Import.Runner.options(),
                broadcast: term(),
                logs: Import.Runner.options(),
                token_transfers: Import.Runner.options(),
                tokens: Import.Runner.options(),
                transactions: Import.Runner.options()
              }
            ) :: Import.all_result()

  # These are all the *default* values for options.
  # DO NOT use them directly in the code.  Get options from `state`.

  @receipts_batch_size 250
  @receipts_concurrency 10

  @doc false
  def default_receipts_batch_size, do: @receipts_batch_size

  @doc false
  def default_receipts_concurrency, do: @receipts_concurrency

  @enforce_keys ~w(json_rpc_named_arguments)a
  defstruct broadcast: nil,
            callback_module: nil,
            json_rpc_named_arguments: nil,
            receipts_batch_size: @receipts_batch_size,
            receipts_concurrency: @receipts_concurrency

  @doc """
  Required named arguments

    * `:json_rpc_named_arguments` - `t:EthereumJSONRPC.json_rpc_named_arguments/0` passed to
        `EthereumJSONRPC.json_rpc/2`.

  The follow options can be overridden:

    * `:receipts_batch_size` - The number of receipts to request in one call to the JSONRPC.  Defaults to
      `#{@receipts_batch_size}`.  Receipt requests also include the logs for when the transaction was collated into the
      block.  *These logs are not paginated.*
    * `:receipts_concurrency` - The number of concurrent requests of `:receipts_batch_size` to allow against the JSONRPC
      **for each block range**.  Defaults to `#{@receipts_concurrency}`.  *Each transaction only has one receipt.*

  """
  def new(named_arguments) when is_map(named_arguments) do
    struct!(__MODULE__, named_arguments)
  end

  @decorate span(tracer: Tracer)
  @spec fetch_and_import_range(t, Range.t()) ::
          {:ok, %{inserted: %{}, errors: [EthereumJSONRPC.Transport.error()]}}
          | {:error,
             {step :: atom(), reason :: [Ecto.Changeset.t()] | term()}
             | {step :: atom(), failed_value :: term(), changes_so_far :: term()}}
  def fetch_and_import_range(
        %__MODULE__{
          broadcast: _broadcast,
          callback_module: callback_module,
          json_rpc_named_arguments: json_rpc_named_arguments
        } = state,
        _.._ = range
      )
      when callback_module != nil do
    {fetch_time, fetched_blocks} =
      :timer.tc(fn -> EthereumJSONRPC.fetch_blocks_by_range(range, json_rpc_named_arguments) end)

    with {:blocks,
          {:ok,
           %Blocks{
             blocks_params: blocks_params,
             transactions_params: transactions_params_without_receipts,
             withdrawals_params: withdrawals_params,
             block_second_degree_relations_params: block_second_degree_relations_params,
             errors: blocks_errors
           }}} <- {:blocks, fetched_blocks},
         blocks = TransformBlocks.transform_blocks(blocks_params),
         {:receipts, {:ok, receipt_params}} <- {:receipts, Receipts.fetch(state, transactions_params_without_receipts)},
         %{logs: logs, receipts: receipts} = receipt_params,
         transactions_with_receipts = Receipts.put(transactions_params_without_receipts, receipts),
         %{token_transfers: token_transfers, tokens: tokens} = TokenTransfers.parse(logs),
         %{transaction_actions: transaction_actions} = TransactionActions.parse(logs),
         %{mint_transfers: mint_transfers} = MintTransfers.parse(logs),
         polygon_edge_withdrawals =
           if(callback_module == Indexer.Block.Realtime.Fetcher, do: Withdrawals.parse(logs), else: []),
         polygon_edge_deposit_executes =
           if(callback_module == Indexer.Block.Realtime.Fetcher,
             do: DepositExecutes.parse(logs),
             else: []
           ),
         shibarium_bridge_operations =
           if(callback_module == Indexer.Block.Realtime.Fetcher,
             do: ShibariumBridge.parse(blocks, transactions_with_receipts, logs),
             else: []
           ),
         %FetchedBeneficiaries{params_set: beneficiary_params_set, errors: beneficiaries_errors} =
           fetch_beneficiaries(blocks, transactions_with_receipts, json_rpc_named_arguments),
         addresses =
           Addresses.extract_addresses(%{
             block_reward_contract_beneficiaries: MapSet.to_list(beneficiary_params_set),
             blocks: blocks,
             logs: logs,
             mint_transfers: mint_transfers,
             shibarium_bridge_operations: shibarium_bridge_operations,
             token_transfers: token_transfers,
             transactions: transactions_with_receipts,
             transaction_actions: transaction_actions,
             withdrawals: withdrawals_params
           }),
         coin_balances_params_set =
           %{
             beneficiary_params: MapSet.to_list(beneficiary_params_set),
             blocks_params: blocks,
             logs_params: logs,
             transactions_params: transactions_with_receipts,
             withdrawals: withdrawals_params
           }
           |> AddressCoinBalances.params_set(),
         beneficiaries_with_gas_payment =
           beneficiaries_with_gas_payment(blocks, beneficiary_params_set, transactions_with_receipts),
         address_token_balances = AddressTokenBalances.params_set(%{token_transfers_params: token_transfers}),
         transaction_actions =
           Enum.map(transaction_actions, fn action -> Map.put(action, :data, Map.delete(action.data, :block_number)) end),
         token_instances = TokenInstances.params_set(%{token_transfers_params: token_transfers}),
         basic_import_options = %{
           addresses: %{params: addresses},
           address_coin_balances: %{params: coin_balances_params_set},
           address_token_balances: %{params: address_token_balances},
           address_current_token_balances: %{
             params: address_token_balances |> MapSet.to_list() |> TokenBalances.to_address_current_token_balances()
           },
           blocks: %{params: blocks},
           block_second_degree_relations: %{params: block_second_degree_relations_params},
           block_rewards: %{errors: beneficiaries_errors, params: beneficiaries_with_gas_payment},
           logs: %{params: logs},
           token_transfers: %{params: token_transfers},
           tokens: %{params: tokens},
           transactions: %{params: transactions_with_receipts},
           withdrawals: %{params: withdrawals_params},
           token_instances: %{params: token_instances}
         },
         import_options =
           (case Application.get_env(:explorer, :chain_type) do
              "polygon_edge" ->
                basic_import_options
                |> Map.put_new(:polygon_edge_withdrawals, %{params: polygon_edge_withdrawals})
                |> Map.put_new(:polygon_edge_deposit_executes, %{params: polygon_edge_deposit_executes})

<<<<<<< HEAD
              "ethereum" ->
                basic_import_options
                |> Map.put_new(:beacon_blob_transactions, %{
                  params: transactions_with_receipts |> Enum.filter(&Map.has_key?(&1, :max_fee_per_blob_gas))
                })
=======
              "shibarium" ->
                basic_import_options
                |> Map.put_new(:shibarium_bridge_operations, %{params: shibarium_bridge_operations})
>>>>>>> ecde63be

              _ ->
                basic_import_options
            end),
         {:ok, inserted} <-
           __MODULE__.import(
             state,
             import_options
           ),
         {:tx_actions, {:ok, inserted_tx_actions}} <-
           {:tx_actions,
            Chain.import(%{
              transaction_actions: %{params: transaction_actions},
              timeout: :infinity
            })} do
      inserted = Map.merge(inserted, inserted_tx_actions)
      Prometheus.Instrumenter.block_batch_fetch(fetch_time, callback_module)
      result = {:ok, %{inserted: inserted, errors: blocks_errors}}
      update_block_cache(inserted[:blocks])
      update_transactions_cache(inserted[:transactions])
      update_addresses_cache(inserted[:addresses])
      update_uncles_cache(inserted[:block_second_degree_relations])
      update_withdrawals_cache(inserted[:withdrawals])
      result
    else
      {step, {:error, reason}} -> {:error, {step, reason}}
      {:import, {:error, step, failed_value, changes_so_far}} -> {:error, {step, failed_value, changes_so_far}}
    end
  end

  defp update_block_cache([]), do: :ok

  defp update_block_cache(blocks) when is_list(blocks) do
    {min_block, max_block} = Enum.min_max_by(blocks, & &1.number)

    BlockNumber.update_all(max_block.number)
    BlockNumber.update_all(min_block.number)
    BlocksCache.update(blocks)
  end

  defp update_block_cache(_), do: :ok

  defp update_transactions_cache(transactions) do
    Transactions.update(transactions)
  end

  defp update_addresses_cache(addresses), do: Accounts.drop(addresses)

  defp update_uncles_cache(updated_relations) do
    Uncles.update_from_second_degree_relations(updated_relations)
  end

  defp update_withdrawals_cache([_ | _] = withdrawals) do
    %{index: index} = List.last(withdrawals)
    Chain.upsert_count_withdrawals(index)
  end

  defp update_withdrawals_cache(_) do
    :ok
  end

  def import(
        %__MODULE__{broadcast: broadcast, callback_module: callback_module} = state,
        options
      )
      when is_map(options) do
    {address_hash_to_fetched_balance_block_number, import_options} =
      pop_address_hash_to_fetched_balance_block_number(options)

    options_with_broadcast =
      Map.merge(
        import_options,
        %{
          address_hash_to_fetched_balance_block_number: address_hash_to_fetched_balance_block_number,
          broadcast: broadcast
        }
      )

    {import_time, result} = :timer.tc(fn -> callback_module.import(state, options_with_broadcast) end)

    no_blocks_to_import = length(options_with_broadcast.blocks.params)

    if no_blocks_to_import != 0 do
      Prometheus.Instrumenter.block_import(import_time / no_blocks_to_import, callback_module)
    end

    result
  end

  def async_import_token_instances(%{token_transfers: token_transfers}) do
    TokenInstanceRealtime.async_fetch(token_transfers)
  end

  def async_import_token_instances(_), do: :ok

  def async_import_block_rewards([]), do: :ok

  def async_import_block_rewards(errors) when is_list(errors) do
    errors
    |> block_reward_errors_to_block_numbers()
    |> BlockReward.async_fetch()
  end

  def async_import_coin_balances(%{addresses: addresses}, %{
        address_hash_to_fetched_balance_block_number: address_hash_to_block_number
      }) do
    addresses
    |> Enum.map(fn %Address{hash: address_hash} ->
      block_number = Map.fetch!(address_hash_to_block_number, to_string(address_hash))
      %{address_hash: address_hash, block_number: block_number}
    end)
    |> CoinBalance.async_fetch_balances()
  end

  def async_import_coin_balances(_, _), do: :ok

  def async_import_created_contract_codes(%{transactions: transactions}) do
    transactions
    |> Enum.flat_map(fn
      %Transaction{
        block_number: block_number,
        hash: hash,
        created_contract_address_hash: %Hash{} = created_contract_address_hash,
        created_contract_code_indexed_at: nil
      } ->
        [%{block_number: block_number, hash: hash, created_contract_address_hash: created_contract_address_hash}]

      %Transaction{created_contract_address_hash: nil} ->
        []
    end)
    |> ContractCode.async_fetch(10_000)
  end

  def async_import_created_contract_codes(_), do: :ok

  def async_import_internal_transactions(%{blocks: blocks}) do
    blocks
    |> Enum.map(fn %Block{number: block_number} -> block_number end)
    |> InternalTransaction.async_fetch(10_000)
  end

  def async_import_internal_transactions(_), do: :ok

  def async_import_tokens(%{tokens: tokens}) do
    tokens
    |> Enum.map(& &1.contract_address_hash)
    |> Token.async_fetch()
  end

  def async_import_tokens(_), do: :ok

  def async_import_token_balances(%{address_token_balances: token_balances}) do
    TokenBalance.async_fetch(token_balances)
  end

  def async_import_token_balances(_), do: :ok

  def async_import_uncles(%{block_second_degree_relations: block_second_degree_relations}) do
    UncleBlock.async_fetch_blocks(block_second_degree_relations)
  end

  def async_import_uncles(_), do: :ok

  def async_import_replaced_transactions(%{transactions: transactions}) do
    transactions
    |> Enum.flat_map(fn
      %Transaction{block_hash: %Hash{} = block_hash, nonce: nonce, from_address_hash: %Hash{} = from_address_hash} ->
        [%{block_hash: block_hash, nonce: nonce, from_address_hash: from_address_hash}]

      %Transaction{block_hash: nil} ->
        []
    end)
    |> ReplacedTransaction.async_fetch(10_000)
  end

  def async_import_replaced_transactions(_), do: :ok

  def async_import_blobs(%{blocks: blocks}) do
    timestamps =
      blocks
      |> Enum.filter(fn block -> block |> Map.get(:blob_gas_used, 0) > 0 end)
      |> Enum.map(&Map.get(&1, :timestamp))

    if !Enum.empty?(timestamps) do
      Blob.async_fetch(timestamps)
    end
  end

  def async_import_blobs(_), do: :ok

  defp block_reward_errors_to_block_numbers(block_reward_errors) when is_list(block_reward_errors) do
    Enum.map(block_reward_errors, &block_reward_error_to_block_number/1)
  end

  defp block_reward_error_to_block_number(%{data: %{block_number: block_number}}) when is_integer(block_number) do
    block_number
  end

  defp block_reward_error_to_block_number(%{data: %{block_quantity: block_quantity}}) when is_binary(block_quantity) do
    quantity_to_integer(block_quantity)
  end

  defp fetch_beneficiaries(blocks, all_transactions, json_rpc_named_arguments) do
    case Application.get_env(:indexer, :fetch_rewards_way) do
      "manual" -> fetch_beneficiaries_manual(blocks, all_transactions)
      _ -> fetch_beneficiaries_by_trace_block(blocks, json_rpc_named_arguments)
    end
  end

  def fetch_beneficiaries_manual(blocks, all_transactions) when is_list(blocks) do
    block_transactions_map = Enum.group_by(all_transactions, & &1.block_number)

    blocks
    |> Enum.map(fn block -> fetch_beneficiaries_manual(block, block_transactions_map[block.number] || []) end)
    |> Enum.reduce(%FetchedBeneficiaries{}, fn params_set, %{params_set: acc_params_set} = acc ->
      %FetchedBeneficiaries{acc | params_set: MapSet.union(acc_params_set, params_set)}
    end)
  end

  def fetch_beneficiaries_manual(block, transactions) do
    block
    |> Block.block_reward_by_parts(transactions)
    |> reward_parts_to_beneficiaries()
  end

  defp reward_parts_to_beneficiaries(reward_parts) do
    reward =
      reward_parts.static_reward
      |> Wei.sum(reward_parts.transaction_fees)
      |> Wei.sub(reward_parts.burnt_fees)
      |> Wei.sum(reward_parts.uncle_reward)

    MapSet.new([
      %{
        address_hash: reward_parts.miner_hash,
        block_hash: reward_parts.block_hash,
        block_number: reward_parts.block_number,
        reward: reward,
        address_type: :validator
      }
    ])
  end

  defp fetch_beneficiaries_by_trace_block(blocks, json_rpc_named_arguments) do
    hash_string_by_number =
      Enum.into(blocks, %{}, fn %{number: number, hash: hash_string}
                                when is_integer(number) and is_binary(hash_string) ->
        {number, hash_string}
      end)

    hash_string_by_number
    |> Map.keys()
    |> EthereumJSONRPC.fetch_beneficiaries(json_rpc_named_arguments)
    |> case do
      {:ok, %FetchedBeneficiaries{params_set: params_set} = fetched_beneficiaries} ->
        consensus_params_set = consensus_params_set(params_set, hash_string_by_number)

        %FetchedBeneficiaries{fetched_beneficiaries | params_set: consensus_params_set}

      {:error, reason} ->
        Logger.error(fn -> ["Could not fetch beneficiaries: ", inspect(reason)] end)

        error =
          case reason do
            %{code: code, message: message} -> %{code: code, message: message}
            _ -> %{code: -1, message: inspect(reason)}
          end

        errors =
          Enum.map(hash_string_by_number, fn {number, _} when is_integer(number) ->
            Map.put(error, :data, %{block_number: number})
          end)

        %FetchedBeneficiaries{errors: errors}

      :ignore ->
        %FetchedBeneficiaries{}
    end
  end

  defp consensus_params_set(params_set, hash_string_by_number) do
    params_set
    |> Enum.filter(fn %{block_number: block_number, block_hash: block_hash_string}
                      when is_integer(block_number) and is_binary(block_hash_string) ->
      case Map.fetch!(hash_string_by_number, block_number) do
        ^block_hash_string ->
          true

        other_block_hash_string ->
          Logger.debug(fn ->
            [
              "fetch beneficiaries reported block number (",
              to_string(block_number),
              ") maps to different (",
              other_block_hash_string,
              ") block hash than the one from getBlock (",
              block_hash_string,
              "). A reorg has occurred."
            ]
          end)

          false
      end
    end)
    |> Enum.into(MapSet.new())
  end

  defp beneficiaries_with_gas_payment(blocks, beneficiary_params_set, transactions_with_receipts) do
    case Application.get_env(:indexer, :fetch_rewards_way) do
      "manual" ->
        beneficiary_params_set

      _ ->
        beneficiary_params_set
        |> add_gas_payments(transactions_with_receipts, blocks)
        |> BlockReward.reduce_uncle_rewards()
    end
  end

  defp add_gas_payments(beneficiaries, transactions, blocks) do
    transactions_by_block_number = Enum.group_by(transactions, & &1.block_number)

    Enum.map(beneficiaries, fn beneficiary ->
      case beneficiary.address_type do
        :validator ->
          block_hash = beneficiary.block_hash

          block = find_block(blocks, block_hash)

          block_miner_hash = block.miner_hash

          {:ok, block_miner} = Chain.string_to_address_hash(block_miner_hash)
          %{payout_key: block_miner_payout_address} = Reward.get_validator_payout_key_by_mining(block_miner)

          reward_with_gas(block_miner_payout_address, beneficiary, transactions_by_block_number)

        _ ->
          beneficiary
      end
    end)
  end

  defp reward_with_gas(block_miner_payout_address, beneficiary, transactions_by_block_number) do
    {:ok, beneficiary_address} = Chain.string_to_address_hash(beneficiary.address_hash)

    "0x" <> minted_hex = beneficiary.reward
    {minted, _} = if minted_hex == "", do: {0, ""}, else: Integer.parse(minted_hex, 16)

    if block_miner_payout_address && beneficiary_address.bytes == block_miner_payout_address.bytes do
      gas_payment = gas_payment(beneficiary, transactions_by_block_number)

      %{beneficiary | reward: minted + gas_payment}
    else
      %{beneficiary | reward: minted}
    end
  end

  defp find_block(blocks, block_hash) do
    blocks
    |> Enum.filter(fn block -> block.hash == block_hash end)
    |> Enum.at(0)
  end

  defp gas_payment(transactions) when is_list(transactions) do
    transactions
    |> Stream.map(&(&1.gas_used * &1.gas_price))
    |> Enum.sum()
  end

  defp gas_payment(%{block_number: block_number}, transactions_by_block_number)
       when is_map(transactions_by_block_number) do
    case Map.fetch(transactions_by_block_number, block_number) do
      {:ok, transactions} -> gas_payment(transactions)
      :error -> 0
    end
  end

  # `fetched_balance_block_number` is needed for the `CoinBalanceFetcher`, but should not be used for `import` because the
  # balance is not known yet.
  defp pop_address_hash_to_fetched_balance_block_number(options) do
    {address_hash_fetched_balance_block_number_pairs, import_options} =
      get_and_update_in(options, [:addresses, :params, Access.all()], &pop_hash_fetched_balance_block_number/1)

    address_hash_to_fetched_balance_block_number = Map.new(address_hash_fetched_balance_block_number_pairs)

    {address_hash_to_fetched_balance_block_number, import_options}
  end

  defp pop_hash_fetched_balance_block_number(
         %{
           fetched_coin_balance_block_number: fetched_coin_balance_block_number,
           hash: hash
         } = address_params
       ) do
    {{String.downcase(hash), fetched_coin_balance_block_number},
     Map.delete(address_params, :fetched_coin_balance_block_number)}
  end
end<|MERGE_RESOLUTION|>--- conflicted
+++ resolved
@@ -211,17 +211,15 @@
                 |> Map.put_new(:polygon_edge_withdrawals, %{params: polygon_edge_withdrawals})
                 |> Map.put_new(:polygon_edge_deposit_executes, %{params: polygon_edge_deposit_executes})
 
-<<<<<<< HEAD
               "ethereum" ->
                 basic_import_options
                 |> Map.put_new(:beacon_blob_transactions, %{
                   params: transactions_with_receipts |> Enum.filter(&Map.has_key?(&1, :max_fee_per_blob_gas))
                 })
-=======
+
               "shibarium" ->
                 basic_import_options
                 |> Map.put_new(:shibarium_bridge_operations, %{params: shibarium_bridge_operations})
->>>>>>> ecde63be
 
               _ ->
                 basic_import_options
