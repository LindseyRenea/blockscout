--- conflicted
+++ resolved
@@ -37,12 +37,7 @@
     Addresses,
     AddressTokenBalances,
     MintTransfers,
-<<<<<<< HEAD
-    PolygonSupernetDepositExecutes,
-    PolygonSupernetWithdrawals,
-=======
     TokenInstances,
->>>>>>> 85b1dacd
     TokenTransfers,
     TransactionActions
   }
@@ -149,19 +144,11 @@
          %{token_transfers: token_transfers, tokens: tokens} = TokenTransfers.parse(logs),
          %{transaction_actions: transaction_actions} = TransactionActions.parse(logs),
          %{mint_transfers: mint_transfers} = MintTransfers.parse(logs),
-<<<<<<< HEAD
-         polygon_supernet_withdrawals =
-           if(callback_module == Indexer.Block.Realtime.Fetcher, do: PolygonSupernetWithdrawals.parse(logs), else: []),
-         polygon_supernet_deposit_executes =
-           if(callback_module == Indexer.Block.Realtime.Fetcher,
-             do: PolygonSupernetDepositExecutes.parse(logs),
-=======
          polygon_edge_withdrawals =
            if(callback_module == Indexer.Block.Realtime.Fetcher, do: Withdrawals.parse(logs), else: []),
          polygon_edge_deposit_executes =
            if(callback_module == Indexer.Block.Realtime.Fetcher,
              do: DepositExecutes.parse(logs),
->>>>>>> 85b1dacd
              else: []
            ),
          %FetchedBeneficiaries{params_set: beneficiary_params_set, errors: beneficiaries_errors} =
@@ -227,29 +214,7 @@
          {:ok, inserted} <-
            __MODULE__.import(
              state,
-<<<<<<< HEAD
-             %{
-               addresses: %{params: addresses},
-               address_coin_balances: %{params: coin_balances_params_set},
-               address_coin_balances_daily: %{params: coin_balances_params_daily_set},
-               address_token_balances: %{params: address_token_balances},
-               address_current_token_balances: %{
-                 params: address_token_balances |> MapSet.to_list() |> TokenBalances.to_address_current_token_balances()
-               },
-               blocks: %{params: blocks},
-               block_second_degree_relations: %{params: block_second_degree_relations_params},
-               block_rewards: %{errors: beneficiaries_errors, params: beneficiaries_with_gas_payment},
-               logs: %{params: logs},
-               polygon_supernet_withdrawals: %{params: polygon_supernet_withdrawals},
-               polygon_supernet_deposit_executes: %{params: polygon_supernet_deposit_executes},
-               token_transfers: %{params: token_transfers},
-               tokens: %{on_conflict: :nothing, params: tokens},
-               transactions: %{params: transactions_with_receipts},
-               withdrawals: %{params: withdrawals_params}
-             }
-=======
              import_options
->>>>>>> 85b1dacd
            ),
          {:tx_actions, {:ok, inserted_tx_actions}} <-
            {:tx_actions,
