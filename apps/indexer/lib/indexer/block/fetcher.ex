defmodule Indexer.Block.Fetcher do
  @moduledoc """
  Fetches and indexes block ranges.
  """

  use Spandex.Decorators

  require Logger

  import EthereumJSONRPC, only: [quantity_to_integer: 1]

  alias EthereumJSONRPC.{Blocks, FetchedBeneficiaries}
  alias Explorer.Chain
  alias Explorer.Chain.{Address, Block, Hash, Import, Transaction, Wei}
  alias Explorer.Chain.Block.Reward
  alias Explorer.Chain.Cache.Blocks, as: BlocksCache
  alias Explorer.Chain.Cache.{Accounts, BlockNumber, Transactions, Uncles}
  alias Indexer.Block.Fetcher.Receipts
  alias Indexer.Fetcher.CoinBalance.Catchup, as: CoinBalanceCatchup
  alias Indexer.Fetcher.CoinBalance.Realtime, as: CoinBalanceRealtime
  alias Indexer.Fetcher.PolygonZkevm.BridgeL1Tokens, as: PolygonZkevmBridgeL1Tokens
  alias Indexer.Fetcher.TokenInstance.Realtime, as: TokenInstanceRealtime

  alias Indexer.Fetcher.{
    Beacon.Blob,
    BlockReward,
    ContractCode,
    InternalTransaction,
    ReplacedTransaction,
    Token,
    TokenBalance,
    UncleBlock
  }

  alias Indexer.{Prometheus, TokenBalances, Tracer}

  alias Indexer.Transform.{
    AddressCoinBalances,
    Addresses,
    AddressTokenBalances,
    MintTransfers,
    TokenInstances,
    TokenTransfers,
    TransactionActions
  }

  alias Indexer.Transform.Optimism.Withdrawals, as: OptimismWithdrawals

  alias Indexer.Transform.PolygonEdge.{DepositExecutes, Withdrawals}

  alias Indexer.Transform.Arbitrum.Messaging, as: ArbitrumMessaging
  alias Indexer.Transform.Shibarium.Bridge, as: ShibariumBridge

  alias Indexer.Transform.Blocks, as: TransformBlocks
  alias Indexer.Transform.PolygonZkevm.Bridge, as: PolygonZkevmBridge

  @type address_hash_to_fetched_balance_block_number :: %{String.t() => Block.block_number()}

  @type t :: %__MODULE__{}

  @doc """
  Calculates the balances and internal transactions and imports those with the given data.
  """
  @callback import(
              t,
              %{
                address_hash_to_fetched_balance_block_number: address_hash_to_fetched_balance_block_number,
                addresses: Import.Runner.options(),
                address_coin_balances: Import.Runner.options(),
                address_coin_balances_daily: Import.Runner.options(),
                address_token_balances: Import.Runner.options(),
                blocks: Import.Runner.options(),
                block_second_degree_relations: Import.Runner.options(),
                block_rewards: Import.Runner.options(),
                broadcast: term(),
                logs: Import.Runner.options(),
                token_transfers: Import.Runner.options(),
                tokens: Import.Runner.options(),
                transactions: Import.Runner.options()
              }
            ) :: Import.all_result()

  # These are all the *default* values for options.
  # DO NOT use them directly in the code.  Get options from `state`.

  @receipts_batch_size 250
  @receipts_concurrency 10

  @doc false
  def default_receipts_batch_size, do: @receipts_batch_size

  @doc false
  def default_receipts_concurrency, do: @receipts_concurrency

  @enforce_keys ~w(json_rpc_named_arguments)a
  defstruct broadcast: nil,
            callback_module: nil,
            json_rpc_named_arguments: nil,
            receipts_batch_size: @receipts_batch_size,
            receipts_concurrency: @receipts_concurrency

  @doc """
  Required named arguments

    * `:json_rpc_named_arguments` - `t:EthereumJSONRPC.json_rpc_named_arguments/0` passed to
        `EthereumJSONRPC.json_rpc/2`.

  The follow options can be overridden:

    * `:receipts_batch_size` - The number of receipts to request in one call to the JSONRPC.  Defaults to
      `#{@receipts_batch_size}`.  Receipt requests also include the logs for when the transaction was collated into the
      block.  *These logs are not paginated.*
    * `:receipts_concurrency` - The number of concurrent requests of `:receipts_batch_size` to allow against the JSONRPC
      **for each block range**.  Defaults to `#{@receipts_concurrency}`.  *Each transaction only has one receipt.*

  """
  def new(named_arguments) when is_map(named_arguments) do
    struct!(__MODULE__, named_arguments)
  end

  @decorate span(tracer: Tracer)
  @spec fetch_and_import_range(t, Range.t(), map) ::
          {:ok, %{inserted: %{}, errors: [EthereumJSONRPC.Transport.error()]}}
          | {:error,
             {step :: atom(), reason :: [Ecto.Changeset.t()] | term()}
             | {step :: atom(), failed_value :: term(), changes_so_far :: term()}}
  def fetch_and_import_range(
        %__MODULE__{
          broadcast: _broadcast,
          callback_module: callback_module,
          json_rpc_named_arguments: json_rpc_named_arguments
        } = state,
        _.._ = range,
        additional_options \\ %{}
      )
      when callback_module != nil do
    {fetch_time, fetched_blocks} =
      :timer.tc(fn -> EthereumJSONRPC.fetch_blocks_by_range(range, json_rpc_named_arguments) end)

    with {:blocks,
          {:ok,
           %Blocks{
             blocks_params: blocks_params,
             transactions_params: transactions_params_without_receipts,
             withdrawals_params: withdrawals_params,
             block_second_degree_relations_params: block_second_degree_relations_params,
             errors: blocks_errors
           }}} <- {:blocks, fetched_blocks},
         blocks = TransformBlocks.transform_blocks(blocks_params),
         {:receipts, {:ok, receipt_params}} <- {:receipts, Receipts.fetch(state, transactions_params_without_receipts)},
         %{logs: logs, receipts: receipts} = receipt_params,
         transactions_with_receipts = Receipts.put(transactions_params_without_receipts, receipts),
         %{token_transfers: token_transfers, tokens: tokens} = TokenTransfers.parse(logs),
         %{transaction_actions: transaction_actions} = TransactionActions.parse(logs),
         %{mint_transfers: mint_transfers} = MintTransfers.parse(logs),
         optimism_withdrawals =
           if(callback_module == Indexer.Block.Realtime.Fetcher, do: OptimismWithdrawals.parse(logs), else: []),
         polygon_edge_withdrawals =
           if(callback_module == Indexer.Block.Realtime.Fetcher, do: Withdrawals.parse(logs), else: []),
         polygon_edge_deposit_executes =
           if(callback_module == Indexer.Block.Realtime.Fetcher,
             do: DepositExecutes.parse(logs),
             else: []
           ),
         shibarium_bridge_operations =
           if(callback_module == Indexer.Block.Realtime.Fetcher,
             do: ShibariumBridge.parse(blocks, transactions_with_receipts, logs),
             else: []
           ),
<<<<<<< HEAD
         arbitrum_xlevel_messages = ArbitrumMessaging.parse(transactions_with_receipts, logs),
=======
         polygon_zkevm_bridge_operations =
           if(callback_module == Indexer.Block.Realtime.Fetcher,
             do: PolygonZkevmBridge.parse(blocks, logs),
             else: []
           ),
>>>>>>> 510bf9d7
         %FetchedBeneficiaries{params_set: beneficiary_params_set, errors: beneficiaries_errors} =
           fetch_beneficiaries(blocks, transactions_with_receipts, json_rpc_named_arguments),
         addresses =
           Addresses.extract_addresses(%{
             block_reward_contract_beneficiaries: MapSet.to_list(beneficiary_params_set),
             blocks: blocks,
             logs: logs,
             mint_transfers: mint_transfers,
             shibarium_bridge_operations: shibarium_bridge_operations,
             token_transfers: token_transfers,
             transactions: transactions_with_receipts,
             transaction_actions: transaction_actions,
             withdrawals: withdrawals_params,
             polygon_zkevm_bridge_operations: polygon_zkevm_bridge_operations
           }),
         coin_balances_params_set =
           %{
             beneficiary_params: MapSet.to_list(beneficiary_params_set),
             blocks_params: blocks,
             logs_params: logs,
             transactions_params: transactions_with_receipts,
             withdrawals: withdrawals_params
           }
           |> AddressCoinBalances.params_set(),
         beneficiaries_with_gas_payment =
           beneficiaries_with_gas_payment(blocks, beneficiary_params_set, transactions_with_receipts),
         address_token_balances = AddressTokenBalances.params_set(%{token_transfers_params: token_transfers}),
         transaction_actions =
           Enum.map(transaction_actions, fn action -> Map.put(action, :data, Map.delete(action.data, :block_number)) end),
         token_instances = TokenInstances.params_set(%{token_transfers_params: token_transfers}),
         basic_import_options = %{
           addresses: %{params: addresses},
           address_coin_balances: %{params: coin_balances_params_set},
           address_token_balances: %{params: address_token_balances},
           address_current_token_balances: %{
             params: address_token_balances |> MapSet.to_list() |> TokenBalances.to_address_current_token_balances()
           },
           blocks: %{params: blocks},
           block_second_degree_relations: %{params: block_second_degree_relations_params},
           block_rewards: %{errors: beneficiaries_errors, params: beneficiaries_with_gas_payment},
           logs: %{params: logs},
           token_transfers: %{params: token_transfers},
           tokens: %{params: tokens},
           transactions: %{params: transactions_with_receipts},
           withdrawals: %{params: withdrawals_params},
           token_instances: %{params: token_instances}
         },
<<<<<<< HEAD
         import_options =
           (case Application.get_env(:explorer, :chain_type) do
              "polygon_edge" ->
                basic_import_options
                |> Map.put_new(:polygon_edge_withdrawals, %{params: polygon_edge_withdrawals})
                |> Map.put_new(:polygon_edge_deposit_executes, %{params: polygon_edge_deposit_executes})

              "shibarium" ->
                basic_import_options
                |> Map.put_new(:shibarium_bridge_operations, %{params: shibarium_bridge_operations})

              "arbitrum" ->
                basic_import_options
                |> Map.put_new(:arbitrum_messages, %{params: arbitrum_xlevel_messages})

              _ ->
                basic_import_options
            end),
=======
         chain_type_import_options = %{
           transactions_with_receipts: transactions_with_receipts,
           optimism_withdrawals: optimism_withdrawals,
           polygon_edge_withdrawals: polygon_edge_withdrawals,
           polygon_edge_deposit_executes: polygon_edge_deposit_executes,
           polygon_zkevm_bridge_operations: polygon_zkevm_bridge_operations,
           shibarium_bridge_operations: shibarium_bridge_operations
         },
>>>>>>> 510bf9d7
         {:ok, inserted} <-
           __MODULE__.import(
             state,
             basic_import_options |> Map.merge(additional_options) |> import_options(chain_type_import_options)
           ),
         {:tx_actions, {:ok, inserted_tx_actions}} <-
           {:tx_actions,
            Chain.import(%{
              transaction_actions: %{params: transaction_actions},
              timeout: :infinity
            })} do
      inserted = Map.merge(inserted, inserted_tx_actions)
      Prometheus.Instrumenter.block_batch_fetch(fetch_time, callback_module)
      result = {:ok, %{inserted: inserted, errors: blocks_errors}}
      update_block_cache(inserted[:blocks])
      update_transactions_cache(inserted[:transactions])
      update_addresses_cache(inserted[:addresses])
      update_uncles_cache(inserted[:block_second_degree_relations])
      update_withdrawals_cache(inserted[:withdrawals])
      result
    else
      {step, {:error, reason}} -> {:error, {step, reason}}
      {:import, {:error, step, failed_value, changes_so_far}} -> {:error, {step, failed_value, changes_so_far}}
    end
  end

  defp import_options(basic_import_options, %{
         transactions_with_receipts: transactions_with_receipts,
         optimism_withdrawals: optimism_withdrawals,
         polygon_edge_withdrawals: polygon_edge_withdrawals,
         polygon_edge_deposit_executes: polygon_edge_deposit_executes,
         polygon_zkevm_bridge_operations: polygon_zkevm_bridge_operations,
         shibarium_bridge_operations: shibarium_bridge_operations
       }) do
    case Application.get_env(:explorer, :chain_type) do
      "ethereum" ->
        basic_import_options
        |> Map.put_new(:beacon_blob_transactions, %{
          params: transactions_with_receipts |> Enum.filter(&Map.has_key?(&1, :max_fee_per_blob_gas))
        })

      "optimism" ->
        basic_import_options
        |> Map.put_new(:optimism_withdrawals, %{params: optimism_withdrawals})

      "polygon_edge" ->
        basic_import_options
        |> Map.put_new(:polygon_edge_withdrawals, %{params: polygon_edge_withdrawals})
        |> Map.put_new(:polygon_edge_deposit_executes, %{params: polygon_edge_deposit_executes})

      "polygon_zkevm" ->
        basic_import_options
        |> Map.put_new(:polygon_zkevm_bridge_operations, %{params: polygon_zkevm_bridge_operations})

      "shibarium" ->
        basic_import_options
        |> Map.put_new(:shibarium_bridge_operations, %{params: shibarium_bridge_operations})

      _ ->
        basic_import_options
    end
  end

  defp update_block_cache([]), do: :ok

  defp update_block_cache(blocks) when is_list(blocks) do
    {min_block, max_block} = Enum.min_max_by(blocks, & &1.number)

    BlockNumber.update_all(max_block.number)
    BlockNumber.update_all(min_block.number)
    BlocksCache.update(blocks)
  end

  defp update_block_cache(_), do: :ok

  defp update_transactions_cache(transactions) do
    Transactions.update(transactions)
  end

  defp update_addresses_cache(addresses), do: Accounts.drop(addresses)

  defp update_uncles_cache(updated_relations) do
    Uncles.update_from_second_degree_relations(updated_relations)
  end

  defp update_withdrawals_cache([_ | _] = withdrawals) do
    %{index: index} = List.last(withdrawals)
    Chain.upsert_count_withdrawals(index)
  end

  defp update_withdrawals_cache(_) do
    :ok
  end

  def import(
        %__MODULE__{broadcast: broadcast, callback_module: callback_module} = state,
        options
      )
      when is_map(options) do
    {address_hash_to_fetched_balance_block_number, import_options} =
      pop_address_hash_to_fetched_balance_block_number(options)

    options_with_broadcast =
      Map.merge(
        import_options,
        %{
          address_hash_to_fetched_balance_block_number: address_hash_to_fetched_balance_block_number,
          broadcast: broadcast
        }
      )

    {import_time, result} = :timer.tc(fn -> callback_module.import(state, options_with_broadcast) end)

    no_blocks_to_import = length(options_with_broadcast.blocks.params)

    if no_blocks_to_import != 0 do
      Prometheus.Instrumenter.block_import(import_time / no_blocks_to_import, callback_module)
    end

    result
  end

  def async_import_token_instances(%{token_transfers: token_transfers}) do
    TokenInstanceRealtime.async_fetch(token_transfers)
  end

  def async_import_token_instances(_), do: :ok

  def async_import_blobs(%{blocks: blocks}) do
    timestamps =
      blocks
      |> Enum.filter(fn block -> block |> Map.get(:blob_gas_used, 0) > 0 end)
      |> Enum.map(&Map.get(&1, :timestamp))

    if !Enum.empty?(timestamps) do
      Blob.async_fetch(timestamps)
    end
  end

  def async_import_blobs(_), do: :ok

  def async_import_block_rewards([]), do: :ok

  def async_import_block_rewards(errors) when is_list(errors) do
    errors
    |> block_reward_errors_to_block_numbers()
    |> BlockReward.async_fetch()
  end

  def async_import_coin_balances(%{addresses: addresses}, %{
        address_hash_to_fetched_balance_block_number: address_hash_to_block_number
      }) do
    addresses
    |> Enum.map(fn %Address{hash: address_hash} ->
      block_number = Map.fetch!(address_hash_to_block_number, to_string(address_hash))
      %{address_hash: address_hash, block_number: block_number}
    end)
    |> CoinBalanceCatchup.async_fetch_balances()
  end

  def async_import_coin_balances(_, _), do: :ok

  def async_import_realtime_coin_balances(%{address_coin_balances: balances}) do
    CoinBalanceRealtime.async_fetch_balances(balances)
  end

  def async_import_realtime_coin_balances(_), do: :ok

  def async_import_created_contract_codes(%{transactions: transactions}) do
    transactions
    |> Enum.flat_map(fn
      %Transaction{
        block_number: block_number,
        hash: hash,
        created_contract_address_hash: %Hash{} = created_contract_address_hash,
        created_contract_code_indexed_at: nil
      } ->
        [%{block_number: block_number, hash: hash, created_contract_address_hash: created_contract_address_hash}]

      %Transaction{created_contract_address_hash: nil} ->
        []
    end)
    |> ContractCode.async_fetch(10_000)
  end

  def async_import_created_contract_codes(_), do: :ok

  def async_import_internal_transactions(%{blocks: blocks}) do
    blocks
    |> Enum.map(fn %Block{number: block_number} -> block_number end)
    |> InternalTransaction.async_fetch(10_000)
  end

  def async_import_internal_transactions(_), do: :ok

  def async_import_tokens(%{tokens: tokens}) do
    tokens
    |> Enum.map(& &1.contract_address_hash)
    |> Token.async_fetch()
  end

  def async_import_tokens(_), do: :ok

  def async_import_token_balances(%{address_token_balances: token_balances}) do
    TokenBalance.async_fetch(token_balances)
  end

  def async_import_token_balances(_), do: :ok

  def async_import_uncles(%{block_second_degree_relations: block_second_degree_relations}) do
    UncleBlock.async_fetch_blocks(block_second_degree_relations)
  end

  def async_import_uncles(_), do: :ok

  def async_import_replaced_transactions(%{transactions: transactions}) do
    transactions
    |> Enum.flat_map(fn
      %Transaction{block_hash: %Hash{} = block_hash, nonce: nonce, from_address_hash: %Hash{} = from_address_hash} ->
        [%{block_hash: block_hash, nonce: nonce, from_address_hash: from_address_hash}]

      %Transaction{block_hash: nil} ->
        []
    end)
    |> ReplacedTransaction.async_fetch(10_000)
  end

  def async_import_replaced_transactions(_), do: :ok

  @doc """
  Fills a buffer of L1 token addresses to handle it asynchronously in
  the Indexer.Fetcher.PolygonZkevm.BridgeL1Tokens module. The addresses are
  taken from the `operations` list.
  """
  @spec async_import_polygon_zkevm_bridge_l1_tokens(map()) :: :ok
  def async_import_polygon_zkevm_bridge_l1_tokens(%{polygon_zkevm_bridge_operations: operations}) do
    PolygonZkevmBridgeL1Tokens.async_fetch(operations)
  end

  def async_import_polygon_zkevm_bridge_l1_tokens(_), do: :ok

  defp block_reward_errors_to_block_numbers(block_reward_errors) when is_list(block_reward_errors) do
    Enum.map(block_reward_errors, &block_reward_error_to_block_number/1)
  end

  defp block_reward_error_to_block_number(%{data: %{block_number: block_number}}) when is_integer(block_number) do
    block_number
  end

  defp block_reward_error_to_block_number(%{data: %{block_quantity: block_quantity}}) when is_binary(block_quantity) do
    quantity_to_integer(block_quantity)
  end

  defp fetch_beneficiaries(blocks, all_transactions, json_rpc_named_arguments) do
    case Application.get_env(:indexer, :fetch_rewards_way) do
      "manual" -> fetch_beneficiaries_manual(blocks, all_transactions)
      _ -> fetch_beneficiaries_by_trace_block(blocks, json_rpc_named_arguments)
    end
  end

  def fetch_beneficiaries_manual(blocks, all_transactions) when is_list(blocks) do
    block_transactions_map = Enum.group_by(all_transactions, & &1.block_number)

    blocks
    |> Enum.map(fn block -> fetch_beneficiaries_manual(block, block_transactions_map[block.number] || []) end)
    |> Enum.reduce(%FetchedBeneficiaries{}, fn params_set, %{params_set: acc_params_set} = acc ->
      %FetchedBeneficiaries{acc | params_set: MapSet.union(acc_params_set, params_set)}
    end)
  end

  def fetch_beneficiaries_manual(block, transactions) do
    block
    |> Block.block_reward_by_parts(transactions)
    |> reward_parts_to_beneficiaries()
  end

  defp reward_parts_to_beneficiaries(reward_parts) do
    reward =
      reward_parts.static_reward
      |> Wei.sum(reward_parts.transaction_fees)
      |> Wei.sub(reward_parts.burnt_fees)
      |> Wei.sum(reward_parts.uncle_reward)

    MapSet.new([
      %{
        address_hash: reward_parts.miner_hash,
        block_hash: reward_parts.block_hash,
        block_number: reward_parts.block_number,
        reward: reward,
        address_type: :validator
      }
    ])
  end

  defp fetch_beneficiaries_by_trace_block(blocks, json_rpc_named_arguments) do
    hash_string_by_number =
      Enum.into(blocks, %{}, fn %{number: number, hash: hash_string}
                                when is_integer(number) and is_binary(hash_string) ->
        {number, hash_string}
      end)

    hash_string_by_number
    |> Map.keys()
    |> EthereumJSONRPC.fetch_beneficiaries(json_rpc_named_arguments)
    |> case do
      {:ok, %FetchedBeneficiaries{params_set: params_set} = fetched_beneficiaries} ->
        consensus_params_set = consensus_params_set(params_set, hash_string_by_number)

        %FetchedBeneficiaries{fetched_beneficiaries | params_set: consensus_params_set}

      {:error, reason} ->
        Logger.error(fn -> ["Could not fetch beneficiaries: ", inspect(reason)] end)

        error =
          case reason do
            %{code: code, message: message} -> %{code: code, message: message}
            _ -> %{code: -1, message: inspect(reason)}
          end

        errors =
          Enum.map(hash_string_by_number, fn {number, _} when is_integer(number) ->
            Map.put(error, :data, %{block_number: number})
          end)

        %FetchedBeneficiaries{errors: errors}

      :ignore ->
        %FetchedBeneficiaries{}
    end
  end

  defp consensus_params_set(params_set, hash_string_by_number) do
    params_set
    |> Enum.filter(fn %{block_number: block_number, block_hash: block_hash_string}
                      when is_integer(block_number) and is_binary(block_hash_string) ->
      case Map.fetch!(hash_string_by_number, block_number) do
        ^block_hash_string ->
          true

        other_block_hash_string ->
          Logger.debug(fn ->
            [
              "fetch beneficiaries reported block number (",
              to_string(block_number),
              ") maps to different (",
              other_block_hash_string,
              ") block hash than the one from getBlock (",
              block_hash_string,
              "). A reorg has occurred."
            ]
          end)

          false
      end
    end)
    |> Enum.into(MapSet.new())
  end

  defp beneficiaries_with_gas_payment(blocks, beneficiary_params_set, transactions_with_receipts) do
    case Application.get_env(:indexer, :fetch_rewards_way) do
      "manual" ->
        beneficiary_params_set

      _ ->
        beneficiary_params_set
        |> add_gas_payments(transactions_with_receipts, blocks)
        |> BlockReward.reduce_uncle_rewards()
    end
  end

  defp add_gas_payments(beneficiaries, transactions, blocks) do
    transactions_by_block_number = Enum.group_by(transactions, & &1.block_number)

    Enum.map(beneficiaries, fn beneficiary ->
      case beneficiary.address_type do
        :validator ->
          block_hash = beneficiary.block_hash

          block = find_block(blocks, block_hash)

          block_miner_hash = block.miner_hash

          {:ok, block_miner} = Chain.string_to_address_hash(block_miner_hash)
          %{payout_key: block_miner_payout_address} = Reward.get_validator_payout_key_by_mining(block_miner)

          reward_with_gas(block_miner_payout_address, beneficiary, transactions_by_block_number)

        _ ->
          beneficiary
      end
    end)
  end

  defp reward_with_gas(block_miner_payout_address, beneficiary, transactions_by_block_number) do
    {:ok, beneficiary_address} = Chain.string_to_address_hash(beneficiary.address_hash)

    "0x" <> minted_hex = beneficiary.reward
    {minted, _} = if minted_hex == "", do: {0, ""}, else: Integer.parse(minted_hex, 16)

    if block_miner_payout_address && beneficiary_address.bytes == block_miner_payout_address.bytes do
      gas_payment = gas_payment(beneficiary, transactions_by_block_number)

      %{beneficiary | reward: minted + gas_payment}
    else
      %{beneficiary | reward: minted}
    end
  end

  defp find_block(blocks, block_hash) do
    blocks
    |> Enum.filter(fn block -> block.hash == block_hash end)
    |> Enum.at(0)
  end

  defp gas_payment(transactions) when is_list(transactions) do
    transactions
    |> Stream.map(&(&1.gas_used * &1.gas_price))
    |> Enum.sum()
  end

  defp gas_payment(%{block_number: block_number}, transactions_by_block_number)
       when is_map(transactions_by_block_number) do
    case Map.fetch(transactions_by_block_number, block_number) do
      {:ok, transactions} -> gas_payment(transactions)
      :error -> 0
    end
  end

  # `fetched_balance_block_number` is needed for the `CoinBalanceFetcher`, but should not be used for `import` because the
  # balance is not known yet.
  defp pop_address_hash_to_fetched_balance_block_number(options) do
    {address_hash_fetched_balance_block_number_pairs, import_options} =
      get_and_update_in(options, [:addresses, :params, Access.all()], &pop_hash_fetched_balance_block_number/1)

    address_hash_to_fetched_balance_block_number = Map.new(address_hash_fetched_balance_block_number_pairs)

    {address_hash_to_fetched_balance_block_number, import_options}
  end

  defp pop_hash_fetched_balance_block_number(
         %{
           fetched_coin_balance_block_number: fetched_coin_balance_block_number,
           hash: hash
         } = address_params
       ) do
    {{String.downcase(hash), fetched_coin_balance_block_number},
     Map.delete(address_params, :fetched_coin_balance_block_number)}
  end
end<|MERGE_RESOLUTION|>--- conflicted
+++ resolved
@@ -167,15 +167,12 @@
              do: ShibariumBridge.parse(blocks, transactions_with_receipts, logs),
              else: []
            ),
-<<<<<<< HEAD
-         arbitrum_xlevel_messages = ArbitrumMessaging.parse(transactions_with_receipts, logs),
-=======
          polygon_zkevm_bridge_operations =
            if(callback_module == Indexer.Block.Realtime.Fetcher,
              do: PolygonZkevmBridge.parse(blocks, logs),
              else: []
            ),
->>>>>>> 510bf9d7
+         arbitrum_xlevel_messages = ArbitrumMessaging.parse(transactions_with_receipts, logs),
          %FetchedBeneficiaries{params_set: beneficiary_params_set, errors: beneficiaries_errors} =
            fetch_beneficiaries(blocks, transactions_with_receipts, json_rpc_named_arguments),
          addresses =
@@ -223,35 +220,15 @@
            withdrawals: %{params: withdrawals_params},
            token_instances: %{params: token_instances}
          },
-<<<<<<< HEAD
-         import_options =
-           (case Application.get_env(:explorer, :chain_type) do
-              "polygon_edge" ->
-                basic_import_options
-                |> Map.put_new(:polygon_edge_withdrawals, %{params: polygon_edge_withdrawals})
-                |> Map.put_new(:polygon_edge_deposit_executes, %{params: polygon_edge_deposit_executes})
-
-              "shibarium" ->
-                basic_import_options
-                |> Map.put_new(:shibarium_bridge_operations, %{params: shibarium_bridge_operations})
-
-              "arbitrum" ->
-                basic_import_options
-                |> Map.put_new(:arbitrum_messages, %{params: arbitrum_xlevel_messages})
-
-              _ ->
-                basic_import_options
-            end),
-=======
          chain_type_import_options = %{
            transactions_with_receipts: transactions_with_receipts,
            optimism_withdrawals: optimism_withdrawals,
            polygon_edge_withdrawals: polygon_edge_withdrawals,
            polygon_edge_deposit_executes: polygon_edge_deposit_executes,
            polygon_zkevm_bridge_operations: polygon_zkevm_bridge_operations,
-           shibarium_bridge_operations: shibarium_bridge_operations
+           shibarium_bridge_operations: shibarium_bridge_operations,
+           arbitrum_messages: arbitrum_xlevel_messages
          },
->>>>>>> 510bf9d7
          {:ok, inserted} <-
            __MODULE__.import(
              state,
