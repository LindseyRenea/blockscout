--- conflicted
+++ resolved
@@ -31,23 +31,7 @@
   path: Path.absname("logs/dev/indexer/empty_blocks_to_refetch.log"),
   metadata_filter: [fetcher: :empty_blocks_to_refetch]
 
-<<<<<<< HEAD
-variant =
-  if is_nil(System.get_env("ETHEREUM_JSONRPC_VARIANT")) do
-    "parity"
-  else
-    System.get_env("ETHEREUM_JSONRPC_VARIANT")
-    |> String.split(".")
-    |> List.last()
-    |> String.downcase()
-  end
-
-# Import variant specific config. This must remain at the bottom
-# of this file so it overrides the configuration defined above.
-import_config "dev/#{variant}.exs"
-=======
 config :logger, :block_import_timings,
   level: :debug,
   path: Path.absname("logs/dev/indexer/block_import_timings.log"),
-  metadata_filter: [fetcher: :block_import_timings]
->>>>>>> b813cdf9
+  metadata_filter: [fetcher: :block_import_timings]