defmodule Indexer.Block.Realtime.FetcherTest do
  use EthereumJSONRPC.Case, async: false
  use Explorer.DataCase

  import Mox

  alias Explorer.Chain
  alias Explorer.Chain.{Address, Transaction, Wei}
  alias Indexer.Block.Catchup.Sequence
  alias Indexer.Block.Realtime
  alias Indexer.Fetcher.{ContractCode, InternalTransaction, ReplacedTransaction, Token, TokenBalance, UncleBlock}

  @moduletag capture_log: true

  # MUST use global mode because we aren't guaranteed to get `start_supervised`'s pid back fast enough to `allow` it to
  # use expectations and stubs from test's pid.
  setup :set_mox_global

  setup :verify_on_exit!

  setup %{json_rpc_named_arguments: json_rpc_named_arguments} do
    core_json_rpc_named_arguments =
      json_rpc_named_arguments
      |> put_in([:transport_options, :url], "http://54.144.107.14:8545")
      |> put_in(
        [:transport_options, :method_to_url],
        eth_getBalance: "http://54.144.107.14:8545",
        trace_replayBlockTransactions: "http://54.144.107.14:8545",
        trace_block: "http://54.144.107.14:8545"
      )

    block_fetcher = %Indexer.Block.Fetcher{
      broadcast: false,
      callback_module: Realtime.Fetcher,
      json_rpc_named_arguments: core_json_rpc_named_arguments
    }

    TokenBalance.Supervisor.Case.start_supervised!(json_rpc_named_arguments: json_rpc_named_arguments)

    %{block_fetcher: block_fetcher, json_rpc_named_arguments: core_json_rpc_named_arguments}
  end

  describe "Indexer.Block.Fetcher.fetch_and_import_range/1" do
    @tag :no_geth
    test "in range with internal transactions", %{
      block_fetcher: %Indexer.Block.Fetcher{} = block_fetcher,
      json_rpc_named_arguments: json_rpc_named_arguments
    } do
      {:ok, sequence} = Sequence.start_link(ranges: [], step: 2)
      Sequence.cap(sequence)

      Token.Supervisor.Case.start_supervised!(json_rpc_named_arguments: json_rpc_named_arguments)

      ContractCode.Supervisor.Case.start_supervised!(json_rpc_named_arguments: json_rpc_named_arguments)

      InternalTransaction.Supervisor.Case.start_supervised!(json_rpc_named_arguments: json_rpc_named_arguments)

      UncleBlock.Supervisor.Case.start_supervised!(
        block_fetcher: %Indexer.Block.Fetcher{json_rpc_named_arguments: json_rpc_named_arguments}
      )

      ReplacedTransaction.Supervisor.Case.start_supervised!()

      if json_rpc_named_arguments[:transport] == EthereumJSONRPC.Mox do
        EthereumJSONRPC.Mox
        |> expect(:json_rpc, fn [
                                  %{
                                    id: 0,
                                    jsonrpc: "2.0",
                                    method: "eth_getBlockByNumber",
                                    params: ["0x3C365F", true]
                                  },
                                  %{
                                    id: 1,
                                    jsonrpc: "2.0",
                                    method: "eth_getBlockByNumber",
                                    params: ["0x3C3660", true]
                                  }
                                ],
                                _ ->
          {:ok,
           [
             %{
               id: 0,
               jsonrpc: "2.0",
               result: %{
                 "author" => "0x5ee341ac44d344ade1ca3a771c59b98eb2a77df2",
                 "difficulty" => "0xfffffffffffffffffffffffffffffffe",
                 "extraData" => "0xd583010b088650617269747986312e32372e32826c69",
                 "gasLimit" => "0x7a1200",
                 "gasUsed" => "0x2886e",
                 "hash" => "0xa4ec735cabe1510b5ae081b30f17222580b4588dbec52830529753a688b046cc",
                 "logsBloom" =>
                   "0x00000000000000000000000000000000000000000000000000000000000000000000000000000000000000000000000000000000000000000000000000000000000000000000000000000000000000000000000000000000000000000000000000000000000000000000000000000000000000000000000000000000000000000000000000000000000000000000000000000000000000000000000000000000000000000000000000000000000000000000000000000000000000000000000000000000000000000000000000000000000000000000000000000000000000000000000000000000000000000000000000000000000000000000000000000000",
                 "miner" => "0x5ee341ac44d344ade1ca3a771c59b98eb2a77df2",
                 "number" => "0x3c365f",
                 "parentHash" => "0x57f6d66e07488defccd5216c4d2968dd6afd3bd32415e284de3b02af6535e8dc",
                 "receiptsRoot" => "0x111be72e682cea9c93e02f1ef503fb64aa821b2ef510fd9177c49b37d0af98b5",
                 "sealFields" => [
                   "0x841246c63f",
                   "0xb841ba3d11db672fd7893d1b7906275fa7c4c7f4fbcc8fa29eab0331480332361516545ef10a36d800ad2be2b449dde8d5703125156a9cf8a035f5a8623463e051b700"
                 ],
                 "sha3Uncles" => "0x1dcc4de8dec75d7aab85b567b6ccd41ad312451b948a7413f0a142fd40d49347",
                 "signature" =>
                   "ba3d11db672fd7893d1b7906275fa7c4c7f4fbcc8fa29eab0331480332361516545ef10a36d800ad2be2b449dde8d5703125156a9cf8a035f5a8623463e051b700",
                 "size" => "0x33e",
                 "stateRoot" => "0x7f73f5fb9f891213b671356126c31e9795d038844392c7aa8800ed4f52307209",
                 "step" => "306628159",
                 "timestamp" => "0x5b61df3b",
                 "totalDifficulty" => "0x3c365effffffffffffffffffffffffed7f0362",
                 "transactions" => [
                   %{
                     "blockHash" => "0xa4ec735cabe1510b5ae081b30f17222580b4588dbec52830529753a688b046cc",
                     "blockNumber" => "0x3c365f",
                     "chainId" => "0x63",
                     "condition" => nil,
                     "creates" => nil,
                     "from" => "0x40b18103537c0f15d5e137dd8ddd019b84949d16",
                     "gas" => "0x3d9c5",
                     "gasPrice" => "0x3b9aca00",
                     "hash" => "0xd3937e70fab3fb2bfe8feefac36815408bf07de3b9e09fe81114b9a6b17f55c8",
                     "input" =>
                       "0x8841ac11000000000000000000000000000000000000000000000000000000000000006c000000000000000000000000000000000000000000000000000000000000000500000000000000000000000000000000000000000000000000000000000000050000000000000000000000000000000000000000000000000000000000000005",
                     "nonce" => "0x65b",
                     "publicKey" =>
                       "0x89c2123ed4b5d141cf1f4b6f5f3d754418f03aea2e870a1c50888d94bf5531f74237e2fea72d0bc198ef213272b62c6869615720757255e6cba087f9db6e759f",
                     "r" => "0x55a1a93541d7f782f97f6699437bb60fa4606d63760b30c1ee317e648f93995",
                     "raw" =>
                       "0xf8f582065b843b9aca008303d9c594698bf6943bab687b2756394624aa183f434f65da8901158e4f216242a000b8848841ac11000000000000000000000000000000000000000000000000000000000000006c00000000000000000000000000000000000000000000000000000000000000050000000000000000000000000000000000000000000000000000000000000005000000000000000000000000000000000000000000000000000000000000000581eaa0055a1a93541d7f782f97f6699437bb60fa4606d63760b30c1ee317e648f93995a06affd4da5eca84fbca2b016c980f861e0af1f8d6535e2fe29d8f96dc0ce358f7",
                     "s" => "0x6affd4da5eca84fbca2b016c980f861e0af1f8d6535e2fe29d8f96dc0ce358f7",
                     "standardV" => "0x1",
                     "to" => "0x698bf6943bab687b2756394624aa183f434f65da",
                     "transactionIndex" => "0x0",
                     "v" => "0xea",
                     "value" => "0x1158e4f216242a000"
                   }
                 ],
                 "transactionsRoot" => "0xd7c39a93eafe0bdcbd1324c13dcd674bed8c9fa8adbf8f95bf6a59788985da6f",
                 "uncles" => ["0xa4ec735cabe1510b5ae081b30f17222580b4588dbec52830529753a688b046cd"]
               }
             },
             %{
               id: 1,
               jsonrpc: "2.0",
               result: %{
                 "author" => "0x66c9343c7e8ca673a1fedf9dbf2cd7936dbbf7e3",
                 "difficulty" => "0xfffffffffffffffffffffffffffffffe",
                 "extraData" => "0xd583010a068650617269747986312e32362e32826c69",
                 "gasLimit" => "0x7a1200",
                 "gasUsed" => "0x0",
                 "hash" => "0xfb483e511d316fa4072694da3f7abc94b06286406af45061e5e681395bdc6815",
                 "logsBloom" =>
                   "0x00000000000000000000000000000000000000000000000000000000000000000000000000000000000000000000000000000000000000000000000000000000000000000000000000000000000000000000000000000000000000000000000000000000000000000000000000000000000000000000000000000000000000000000000000000000000000000000000000000000000000000000000000000000000000000000000000000000000000000000000000000000000000000000000000000000000000000000000000000000000000000000000000000000000000000000000000000000000000000000000000000000000000000000000000000000",
                 "miner" => "0x66c9343c7e8ca673a1fedf9dbf2cd7936dbbf7e3",
                 "number" => "0x3c3660",
                 "parentHash" => "0xa4ec735cabe1510b5ae081b30f17222580b4588dbec52830529753a688b046cc",
                 "receiptsRoot" => "0x56e81f171bcc55a6ff8345e692c0f86e5b48e01b996cadc001622fb5e363b421",
                 "sealFields" => [
                   "0x841246c640",
                   "0xb84114db3fd7526b7ea3635f5c85c30dd8a645453aa2f8afe5fd33fe0ec663c9c7b653b0fb5d8dc7d0b809674fa9dca9887d1636a586bf62191da22255eb068bf20800"
                 ],
                 "sha3Uncles" => "0x1dcc4de8dec75d7aab85b567b6ccd41ad312451b948a7413f0a142fd40d49347",
                 "signature" =>
                   "14db3fd7526b7ea3635f5c85c30dd8a645453aa2f8afe5fd33fe0ec663c9c7b653b0fb5d8dc7d0b809674fa9dca9887d1636a586bf62191da22255eb068bf20800",
                 "size" => "0x243",
                 "stateRoot" => "0x3174c461989e9f99e08fa9b4ffb8bce8d9a281c8fc9f80694bb9d3acd4f15559",
                 "step" => "306628160",
                 "timestamp" => "0x5b61df40",
                 "totalDifficulty" => "0x3c365fffffffffffffffffffffffffed7f0360",
                 "transactions" => [],
                 "transactionsRoot" => "0x56e81f171bcc55a6ff8345e692c0f86e5b48e01b996cadc001622fb5e363b421",
                 "uncles" => []
               }
             }
           ]}
        end)
        |> expect(:json_rpc, fn [
                                  %{
                                    id: 0,
                                    jsonrpc: "2.0",
                                    method: "eth_getTransactionReceipt",
                                    params: ["0xd3937e70fab3fb2bfe8feefac36815408bf07de3b9e09fe81114b9a6b17f55c8"]
                                  }
                                ],
                                _ ->
          {:ok,
           [
             %{
               id: 0,
               jsonrpc: "2.0",
               result: %{
                 "blockHash" => "0xa4ec735cabe1510b5ae081b30f17222580b4588dbec52830529753a688b046cc",
                 "blockNumber" => "0x3c365f",
                 "contractAddress" => nil,
                 "cumulativeGasUsed" => "0x2886e",
                 "gasUsed" => "0x2886e",
                 "logs" => [],
                 "logsBloom" =>
                   "0x00000000000000000000000000000000000000000000000000000000000000000000000000000000000000000000000000000000000000000000000000000000000000000000000000000000000000000000000000000000000000000000000000000000000000000000000000000000000000000000000000000000000000000000000000000000000000000000000000000000000000000000000000000000000000000000000000000000000000000000000000000000000000000000000000000000000000000000000000000000000000000000000000000000000000000000000000000000000000000000000000000000000000000000000000000000",
                 "root" => nil,
                 "status" => "0x1",
                 "transactionHash" => "0xd3937e70fab3fb2bfe8feefac36815408bf07de3b9e09fe81114b9a6b17f55c8",
                 "transactionIndex" => "0x0"
               }
             }
           ]}
        end)
        |> expect(:json_rpc, 4, fn
          [
            %{id: 0, jsonrpc: "2.0", method: "trace_block", params: ["0x3C365F"]},
            %{id: 1, jsonrpc: "2.0", method: "trace_block", params: ["0x3C3660"]}
          ],
          _ ->
            {:ok,
             [
               %{id: 0, jsonrpc: "2.0", result: []},
               %{id: 1, jsonrpc: "2.0", result: []}
             ]}

          [
            %{
              id: 0,
              jsonrpc: "2.0",
              method: "eth_getBlockByNumber",
              params: ["0x3C365F", true]
            }
          ],
          _ ->
            {:ok,
             [
               %{
                 id: 0,
                 jsonrpc: "2.0",
                 result: %{
                   "author" => "0x5ee341ac44d344ade1ca3a771c59b98eb2a77df2",
                   "difficulty" => "0xfffffffffffffffffffffffffffffffe",
                   "extraData" => "0xd583010b088650617269747986312e32372e32826c69",
                   "gasLimit" => "0x7a1200",
                   "gasUsed" => "0x2886e",
                   "hash" => "0xa4ec735cabe1510b5ae081b30f17222580b4588dbec52830529753a688b046cc",
                   "logsBloom" =>
                     "0x00000000000000000000000000000000000000000000000000000000000000000000000000000000000000000000000000000000000000000000000000000000000000000000000000000000000000000000000000000000000000000000000000000000000000000000000000000000000000000000000000000000000000000000000000000000000000000000000000000000000000000000000000000000000000000000000000000000000000000000000000000000000000000000000000000000000000000000000000000000000000000000000000000000000000000000000000000000000000000000000000000000000000000000000000000000",
                   "miner" => "0x5ee341ac44d344ade1ca3a771c59b98eb2a77df2",
                   "number" => "0x3c365f",
                   "parentHash" => "0x57f6d66e07488defccd5216c4d2968dd6afd3bd32415e284de3b02af6535e8dc",
                   "receiptsRoot" => "0x111be72e682cea9c93e02f1ef503fb64aa821b2ef510fd9177c49b37d0af98b5",
                   "sealFields" => [
                     "0x841246c63f",
                     "0xb841ba3d11db672fd7893d1b7906275fa7c4c7f4fbcc8fa29eab0331480332361516545ef10a36d800ad2be2b449dde8d5703125156a9cf8a035f5a8623463e051b700"
                   ],
                   "sha3Uncles" => "0x1dcc4de8dec75d7aab85b567b6ccd41ad312451b948a7413f0a142fd40d49347",
                   "signature" =>
                     "ba3d11db672fd7893d1b7906275fa7c4c7f4fbcc8fa29eab0331480332361516545ef10a36d800ad2be2b449dde8d5703125156a9cf8a035f5a8623463e051b700",
                   "size" => "0x33e",
                   "stateRoot" => "0x7f73f5fb9f891213b671356126c31e9795d038844392c7aa8800ed4f52307209",
                   "step" => "306628159",
                   "timestamp" => "0x5b61df3b",
                   "totalDifficulty" => "0x3c365effffffffffffffffffffffffed7f0362",
                   "transactions" => [
                     %{
                       "blockHash" => "0xa4ec735cabe1510b5ae081b30f17222580b4588dbec52830529753a688b046cc",
                       "blockNumber" => "0x3c365f",
                       "chainId" => "0x63",
                       "condition" => nil,
                       "creates" => nil,
                       "from" => "0x40b18103537c0f15d5e137dd8ddd019b84949d16",
                       "gas" => "0x3d9c5",
                       "gasPrice" => "0x3b9aca00",
                       "hash" => "0xd3937e70fab3fb2bfe8feefac36815408bf07de3b9e09fe81114b9a6b17f55c8",
                       "input" =>
                         "0x8841ac11000000000000000000000000000000000000000000000000000000000000006c000000000000000000000000000000000000000000000000000000000000000500000000000000000000000000000000000000000000000000000000000000050000000000000000000000000000000000000000000000000000000000000005",
                       "nonce" => "0x65b",
                       "publicKey" =>
                         "0x89c2123ed4b5d141cf1f4b6f5f3d754418f03aea2e870a1c50888d94bf5531f74237e2fea72d0bc198ef213272b62c6869615720757255e6cba087f9db6e759f",
                       "r" => "0x55a1a93541d7f782f97f6699437bb60fa4606d63760b30c1ee317e648f93995",
                       "raw" =>
                         "0xf8f582065b843b9aca008303d9c594698bf6943bab687b2756394624aa183f434f65da8901158e4f216242a000b8848841ac11000000000000000000000000000000000000000000000000000000000000006c00000000000000000000000000000000000000000000000000000000000000050000000000000000000000000000000000000000000000000000000000000005000000000000000000000000000000000000000000000000000000000000000581eaa0055a1a93541d7f782f97f6699437bb60fa4606d63760b30c1ee317e648f93995a06affd4da5eca84fbca2b016c980f861e0af1f8d6535e2fe29d8f96dc0ce358f7",
                       "s" => "0x6affd4da5eca84fbca2b016c980f861e0af1f8d6535e2fe29d8f96dc0ce358f7",
                       "standardV" => "0x1",
                       "to" => "0x698bf6943bab687b2756394624aa183f434f65da",
                       "transactionIndex" => "0x0",
                       "v" => "0xea",
                       "value" => "0x1158e4f216242a000"
                     }
                   ],
                   "transactionsRoot" => "0xd7c39a93eafe0bdcbd1324c13dcd674bed8c9fa8adbf8f95bf6a59788985da6f",
                   "uncles" => ["0xa4ec735cabe1510b5ae081b30f17222580b4588dbec52830529753a688b046cd"]
                 }
               }
             ]}

          [
            %{
              id: 0,
              jsonrpc: "2.0",
              method: "eth_getBlockByNumber",
              params: ["0x3C3660", true]
            }
          ],
          _ ->
            {:ok,
             [
               %{
                 id: 0,
                 jsonrpc: "2.0",
                 result: %{
                   "author" => "0x66c9343c7e8ca673a1fedf9dbf2cd7936dbbf7e3",
                   "difficulty" => "0xfffffffffffffffffffffffffffffffe",
                   "extraData" => "0xd583010a068650617269747986312e32362e32826c69",
                   "gasLimit" => "0x7a1200",
                   "gasUsed" => "0x0",
                   "hash" => "0xfb483e511d316fa4072694da3f7abc94b06286406af45061e5e681395bdc6815",
                   "logsBloom" =>
                     "0x00000000000000000000000000000000000000000000000000000000000000000000000000000000000000000000000000000000000000000000000000000000000000000000000000000000000000000000000000000000000000000000000000000000000000000000000000000000000000000000000000000000000000000000000000000000000000000000000000000000000000000000000000000000000000000000000000000000000000000000000000000000000000000000000000000000000000000000000000000000000000000000000000000000000000000000000000000000000000000000000000000000000000000000000000000000",
                   "miner" => "0x66c9343c7e8ca673a1fedf9dbf2cd7936dbbf7e3",
                   "number" => "0x3c3660",
                   "parentHash" => "0xa4ec735cabe1510b5ae081b30f17222580b4588dbec52830529753a688b046cc",
                   "receiptsRoot" => "0x56e81f171bcc55a6ff8345e692c0f86e5b48e01b996cadc001622fb5e363b421",
                   "sealFields" => [
                     "0x841246c640",
                     "0xb84114db3fd7526b7ea3635f5c85c30dd8a645453aa2f8afe5fd33fe0ec663c9c7b653b0fb5d8dc7d0b809674fa9dca9887d1636a586bf62191da22255eb068bf20800"
                   ],
                   "sha3Uncles" => "0x1dcc4de8dec75d7aab85b567b6ccd41ad312451b948a7413f0a142fd40d49347",
                   "signature" =>
                     "14db3fd7526b7ea3635f5c85c30dd8a645453aa2f8afe5fd33fe0ec663c9c7b653b0fb5d8dc7d0b809674fa9dca9887d1636a586bf62191da22255eb068bf20800",
                   "size" => "0x243",
                   "stateRoot" => "0x3174c461989e9f99e08fa9b4ffb8bce8d9a281c8fc9f80694bb9d3acd4f15559",
                   "step" => "306628160",
                   "timestamp" => "0x5b61df40",
                   "totalDifficulty" => "0x3c365fffffffffffffffffffffffffed7f0360",
                   "transactions" => [],
                   "transactionsRoot" => "0x56e81f171bcc55a6ff8345e692c0f86e5b48e01b996cadc001622fb5e363b421",
                   "uncles" => []
                 }
               }
             ]}

          [
            %{
              id: 0,
              jsonrpc: "2.0",
              method: "trace_replayBlockTransactions",
              params: [
                "0x3C3660",
                ["trace"]
              ]
            },
            %{
              id: 1,
              jsonrpc: "2.0",
              method: "trace_replayBlockTransactions",
              params: [
                "0x3C365F",
                ["trace"]
              ]
            }
          ],
          _ ->
            {:ok,
             [
               %{id: 0, jsonrpc: "2.0", result: []},
               %{
                 id: 1,
                 jsonrpc: "2.0",
                 result: [
                   %{
                     "output" => "0x",
                     "stateDiff" => nil,
                     "trace" => [
                       %{
                         "action" => %{
                           "callType" => "call",
                           "from" => "0x40b18103537c0f15d5e137dd8ddd019b84949d16",
                           "gas" => "0x383ad",
                           "input" =>
                             "0x8841ac11000000000000000000000000000000000000000000000000000000000000006c000000000000000000000000000000000000000000000000000000000000000500000000000000000000000000000000000000000000000000000000000000050000000000000000000000000000000000000000000000000000000000000005",
                           "to" => "0x698bf6943bab687b2756394624aa183f434f65da",
                           "value" => "0x1158e4f216242a000"
                         },
                         "result" => %{"gasUsed" => "0x23256", "output" => "0x"},
                         "subtraces" => 5,
                         "traceAddress" => [],
                         "type" => "call"
                       },
                       %{
                         "action" => %{
                           "callType" => "call",
                           "from" => "0x698bf6943bab687b2756394624aa183f434f65da",
                           "gas" => "0x36771",
                           "input" => "0x6352211e000000000000000000000000000000000000000000000000000000000000006c",
                           "to" => "0x11c4469d974f8af5ba9ec99f3c42c07c848c861c",
                           "value" => "0x0"
                         },
                         "result" => %{
                           "gasUsed" => "0x495",
                           "output" => "0x00000000000000000000000040b18103537c0f15d5e137dd8ddd019b84949d16"
                         },
                         "subtraces" => 0,
                         "traceAddress" => [0],
                         "type" => "call"
                       },
                       %{
                         "action" => %{
                           "callType" => "call",
                           "from" => "0x698bf6943bab687b2756394624aa183f434f65da",
                           "gas" => "0x35acb",
                           "input" => "0x33f30a43000000000000000000000000000000000000000000000000000000000000006c",
                           "to" => "0x11c4469d974f8af5ba9ec99f3c42c07c848c861c",
                           "value" => "0x0"
                         },
                         "result" => %{
                           "gasUsed" => "0x52d2",
                           "output" =>
                             "0x00000000000000000000000000000000000000000000000000000000000004000000000000000000000000000000000000000000000000000000000000000058000000000000000000000000000000000000000000000000000000000000001c000000000000000000000000000000000000000000000000000000000000004e000000000000000000000000000000000000000000000000000000000000004f000000000000000000000000000000000000000000000000000000000000004d000000000000000000000000000000000000000000000000000000000000004b000000000000000000000000000000000000000000000000000000000000004f00000000000000000000000000000000000000000000000000000000000000b000000000000000000000000000000000000000000000000000000000000000080000000000000000000000000000000000000000000000000000000000000000000000000000000000000000000000000000000000000000000000000000001c0000000000000000000000000000000000000000000000000000000000000005000000000000000000000000000000000000000000000000000000000000044000000000000000000000000000000000000000000000000000000000000000050000000000000000000000000000000000000000000000000000000000000078000000000000000000000000000000000000000000000000000000005b61df09000000000000000000000000000000000000000000000000000000005b61df5e000000000000000000000000000000000000000000000000000000005b61df8b000000000000000000000000000000000000000000000000000000005b61df2c00000000000000000000000000000000000000000000000000000000000000000000000000000000000000000000000000000000000000000000000000000000000000000000000000000000000000000000000000000000000000000000006c00000000000000000000000000000000000000000000000000000000000000fd000000000000000000000000000000000000000000000000000000000000004e000000000000000000000000000000000000000000000000000000000000007a000000000000000000000000000000000000000000000000000000000000004e0000000000000000000000000000000000000000000000000000000000000015000000000000000000000000000000000000000000000000000000000000000200000000000000000000000000000000000000000000000000000000000000010000000000000000000000000000000000000000000000000000000000000189000000000000000000000000000000000000000000000000000000000000000000000000000000000000000000000000000000000000000000000000000000054c65696c61000000000000000000000000000000000000000000000000000000000000000000000000000000000000000000000000000000000000000000002566303430313037303331343330303332333036303933333235303131323036303730373131000000000000000000000000000000000000000000000000000000"
                         },
                         "subtraces" => 0,
                         "traceAddress" => [1],
                         "type" => "call"
                       },
                       %{
                         "action" => %{
                           "callType" => "call",
                           "from" => "0x698bf6943bab687b2756394624aa183f434f65da",
                           "gas" => "0x2fc79",
                           "input" => "0x1b8ef0bb000000000000000000000000000000000000000000000000000000000000006c",
                           "to" => "0x11c4469d974f8af5ba9ec99f3c42c07c848c861c",
                           "value" => "0x0"
                         },
                         "result" => %{
                           "gasUsed" => "0x10f2",
                           "output" => "0x0000000000000000000000000000000000000000000000000000000000000013"
                         },
                         "subtraces" => 0,
                         "traceAddress" => [2],
                         "type" => "call"
                       },
                       %{
                         "action" => %{
                           "callType" => "call",
                           "from" => "0x698bf6943bab687b2756394624aa183f434f65da",
                           "gas" => "0x2e21f",
                           "input" =>
                             "0xcf5f87d0000000000000000000000000000000000000000000000000000000000000006c0000000000000000000000000000000000000000000000000000000000000003000000000000000000000000000000000000000000000000000000000000000a",
                           "to" => "0x11c4469d974f8af5ba9ec99f3c42c07c848c861c",
                           "value" => "0x0"
                         },
                         "result" => %{"gasUsed" => "0x1ca1", "output" => "0x"},
                         "subtraces" => 0,
                         "traceAddress" => [3],
                         "type" => "call"
                       },
                       %{
                         "action" => %{
                           "callType" => "call",
                           "from" => "0x698bf6943bab687b2756394624aa183f434f65da",
                           "gas" => "0x8fc",
                           "input" => "0x",
                           "to" => "0x40b18103537c0f15d5e137dd8ddd019b84949d16",
                           "value" => "0x9184e72a000"
                         },
                         "result" => %{"gasUsed" => "0x0", "output" => "0x"},
                         "subtraces" => 0,
                         "traceAddress" => [4],
                         "type" => "call"
                       }
                     ],
                     "transactionHash" => "0xd3937e70fab3fb2bfe8feefac36815408bf07de3b9e09fe81114b9a6b17f55c8",
                     "vmTrace" => nil
                   }
                 ]
               }
             ]}

          [
<<<<<<< HEAD
            %{
              id: 0,
              jsonrpc: "2.0",
              method: "eth_getBalance",
              params: ["0x40b18103537c0f15d5e137dd8ddd019b84949d16", "0x3C365F"]
            },
            %{
              id: 1,
              jsonrpc: "2.0",
              method: "eth_getBalance",
              params: ["0x5ee341ac44d344ade1ca3a771c59b98eb2a77df2", "0x3C365F"]
            },
            %{
              id: 2,
              jsonrpc: "2.0",
              method: "eth_getBalance",
              params: ["0x66c9343c7e8ca673a1fedf9dbf2cd7936dbbf7e3", "0x3C3660"]
            }
=======
            [
              %{
                id: 0,
                jsonrpc: "2.0",
                method: "eth_getBalance",
                params: ["0x40b18103537c0f15d5e137dd8ddd019b84949d16", "0x3C365F"]
              },
              %{
                id: 1,
                jsonrpc: "2.0",
                method: "eth_getBalance",
                params: ["0x5ee341ac44d344ade1ca3a771c59b98eb2a77df2", "0x3C365F"]
              },
              %{
                id: 2,
                jsonrpc: "2.0",
                method: "eth_getBalance",
                params: ["0x66c9343c7e8ca673a1fedf9dbf2cd7936dbbf7e3", "0x3C3660"]
              },
              %{
                id: 3,
                jsonrpc: "2.0",
                method: "eth_getBalance",
                params: ["0x698bf6943bab687b2756394624aa183f434f65da", "0x3C365F"]
              }
            ]
>>>>>>> cd284b1e
          ],
          _ ->
            {:ok,
             [
               %{id: 0, jsonrpc: "2.0", result: "0x148adc763b603291685"},
               %{id: 1, jsonrpc: "2.0", result: "0x53474fa377a46000"},
               %{id: 2, jsonrpc: "2.0", result: "0x53507afe51f28000"}
             ]}
        end)
      end

      assert {:ok,
              %{
                inserted: %{
                  addresses: [
                    %Address{hash: first_address_hash, fetched_coin_balance_block_number: 3_946_079},
                    %Address{hash: second_address_hash, fetched_coin_balance_block_number: 3_946_079},
                    %Address{hash: third_address_hash, fetched_coin_balance_block_number: 3_946_080}
                  ],
                  address_coin_balances: [
                    %{
                      address_hash: first_address_hash,
                      block_number: 3_946_079
                    },
                    %{
                      address_hash: second_address_hash,
                      block_number: 3_946_079
                    },
                    %{
                      address_hash: third_address_hash,
                      block_number: 3_946_080
                    }
                  ],
                  blocks: [%Chain.Block{number: 3_946_079}, %Chain.Block{number: 3_946_080}],
                  transactions: [%Transaction{hash: _transaction_hash}]
                },
                errors: []
              }} = Indexer.Block.Fetcher.fetch_and_import_range(block_fetcher, 3_946_079..3_946_080)
    end

    @tag :no_geth
    test "in range with internal transactions and manual reward fetching", %{
      block_fetcher: %Indexer.Block.Fetcher{} = block_fetcher,
      json_rpc_named_arguments: json_rpc_named_arguments
    } do
      Application.put_env(:indexer, :fetch_rewards_way, "manual")

      {:ok, sequence} = Sequence.start_link(ranges: [], step: 2)
      Sequence.cap(sequence)

      Token.Supervisor.Case.start_supervised!(json_rpc_named_arguments: json_rpc_named_arguments)

      ContractCode.Supervisor.Case.start_supervised!(json_rpc_named_arguments: json_rpc_named_arguments)

      InternalTransaction.Supervisor.Case.start_supervised!(json_rpc_named_arguments: json_rpc_named_arguments)

      UncleBlock.Supervisor.Case.start_supervised!(
        block_fetcher: %Indexer.Block.Fetcher{json_rpc_named_arguments: json_rpc_named_arguments}
      )

      ReplacedTransaction.Supervisor.Case.start_supervised!()

      if json_rpc_named_arguments[:transport] == EthereumJSONRPC.Mox do
        EthereumJSONRPC.Mox
        |> expect(:json_rpc, fn [
                                  %{
                                    id: 0,
                                    jsonrpc: "2.0",
                                    method: "eth_getBlockByNumber",
                                    params: ["0x3C365F", true]
                                  },
                                  %{
                                    id: 1,
                                    jsonrpc: "2.0",
                                    method: "eth_getBlockByNumber",
                                    params: ["0x3C3660", true]
                                  }
                                ],
                                _ ->
          {:ok,
           [
             %{
               id: 0,
               jsonrpc: "2.0",
               result: %{
                 "author" => "0x5ee341ac44d344ade1ca3a771c59b98eb2a77df2",
                 "difficulty" => "0xfffffffffffffffffffffffffffffffe",
                 "extraData" => "0xd583010b088650617269747986312e32372e32826c69",
                 "gasLimit" => "0x7a1200",
                 "gasUsed" => "0x2886e",
                 "hash" => "0xa4ec735cabe1510b5ae081b30f17222580b4588dbec52830529753a688b046cc",
                 "logsBloom" =>
                   "0x00000000000000000000000000000000000000000000000000000000000000000000000000000000000000000000000000000000000000000000000000000000000000000000000000000000000000000000000000000000000000000000000000000000000000000000000000000000000000000000000000000000000000000000000000000000000000000000000000000000000000000000000000000000000000000000000000000000000000000000000000000000000000000000000000000000000000000000000000000000000000000000000000000000000000000000000000000000000000000000000000000000000000000000000000000000",
                 "miner" => "0x5ee341ac44d344ade1ca3a771c59b98eb2a77df2",
                 "number" => "0x3c365f",
                 "parentHash" => "0x57f6d66e07488defccd5216c4d2968dd6afd3bd32415e284de3b02af6535e8dc",
                 "receiptsRoot" => "0x111be72e682cea9c93e02f1ef503fb64aa821b2ef510fd9177c49b37d0af98b5",
                 "sealFields" => [
                   "0x841246c63f",
                   "0xb841ba3d11db672fd7893d1b7906275fa7c4c7f4fbcc8fa29eab0331480332361516545ef10a36d800ad2be2b449dde8d5703125156a9cf8a035f5a8623463e051b700"
                 ],
                 "sha3Uncles" => "0x1dcc4de8dec75d7aab85b567b6ccd41ad312451b948a7413f0a142fd40d49347",
                 "signature" =>
                   "ba3d11db672fd7893d1b7906275fa7c4c7f4fbcc8fa29eab0331480332361516545ef10a36d800ad2be2b449dde8d5703125156a9cf8a035f5a8623463e051b700",
                 "size" => "0x33e",
                 "stateRoot" => "0x7f73f5fb9f891213b671356126c31e9795d038844392c7aa8800ed4f52307209",
                 "step" => "306628159",
                 "timestamp" => "0x5b61df3b",
                 "totalDifficulty" => "0x3c365effffffffffffffffffffffffed7f0362",
                 "transactions" => [
                   %{
                     "blockHash" => "0xa4ec735cabe1510b5ae081b30f17222580b4588dbec52830529753a688b046cc",
                     "blockNumber" => "0x3c365f",
                     "chainId" => "0x63",
                     "condition" => nil,
                     "creates" => nil,
                     "from" => "0x40b18103537c0f15d5e137dd8ddd019b84949d16",
                     "gas" => "0x3d9c5",
                     "gasPrice" => "0x3b9aca00",
                     "hash" => "0xd3937e70fab3fb2bfe8feefac36815408bf07de3b9e09fe81114b9a6b17f55c8",
                     "input" =>
                       "0x8841ac11000000000000000000000000000000000000000000000000000000000000006c000000000000000000000000000000000000000000000000000000000000000500000000000000000000000000000000000000000000000000000000000000050000000000000000000000000000000000000000000000000000000000000005",
                     "nonce" => "0x65b",
                     "publicKey" =>
                       "0x89c2123ed4b5d141cf1f4b6f5f3d754418f03aea2e870a1c50888d94bf5531f74237e2fea72d0bc198ef213272b62c6869615720757255e6cba087f9db6e759f",
                     "r" => "0x55a1a93541d7f782f97f6699437bb60fa4606d63760b30c1ee317e648f93995",
                     "raw" =>
                       "0xf8f582065b843b9aca008303d9c594698bf6943bab687b2756394624aa183f434f65da8901158e4f216242a000b8848841ac11000000000000000000000000000000000000000000000000000000000000006c00000000000000000000000000000000000000000000000000000000000000050000000000000000000000000000000000000000000000000000000000000005000000000000000000000000000000000000000000000000000000000000000581eaa0055a1a93541d7f782f97f6699437bb60fa4606d63760b30c1ee317e648f93995a06affd4da5eca84fbca2b016c980f861e0af1f8d6535e2fe29d8f96dc0ce358f7",
                     "s" => "0x6affd4da5eca84fbca2b016c980f861e0af1f8d6535e2fe29d8f96dc0ce358f7",
                     "standardV" => "0x1",
                     "to" => "0x698bf6943bab687b2756394624aa183f434f65da",
                     "transactionIndex" => "0x0",
                     "v" => "0xea",
                     "value" => "0x1158e4f216242a000"
                   }
                 ],
                 "transactionsRoot" => "0xd7c39a93eafe0bdcbd1324c13dcd674bed8c9fa8adbf8f95bf6a59788985da6f",
                 "uncles" => ["0xa4ec735cabe1510b5ae081b30f17222580b4588dbec52830529753a688b046cd"]
               }
             },
             %{
               id: 1,
               jsonrpc: "2.0",
               result: %{
                 "author" => "0x66c9343c7e8ca673a1fedf9dbf2cd7936dbbf7e3",
                 "difficulty" => "0xfffffffffffffffffffffffffffffffe",
                 "extraData" => "0xd583010a068650617269747986312e32362e32826c69",
                 "gasLimit" => "0x7a1200",
                 "gasUsed" => "0x0",
                 "hash" => "0xfb483e511d316fa4072694da3f7abc94b06286406af45061e5e681395bdc6815",
                 "logsBloom" =>
                   "0x00000000000000000000000000000000000000000000000000000000000000000000000000000000000000000000000000000000000000000000000000000000000000000000000000000000000000000000000000000000000000000000000000000000000000000000000000000000000000000000000000000000000000000000000000000000000000000000000000000000000000000000000000000000000000000000000000000000000000000000000000000000000000000000000000000000000000000000000000000000000000000000000000000000000000000000000000000000000000000000000000000000000000000000000000000000",
                 "miner" => "0x66c9343c7e8ca673a1fedf9dbf2cd7936dbbf7e3",
                 "number" => "0x3c3660",
                 "parentHash" => "0xa4ec735cabe1510b5ae081b30f17222580b4588dbec52830529753a688b046cc",
                 "receiptsRoot" => "0x56e81f171bcc55a6ff8345e692c0f86e5b48e01b996cadc001622fb5e363b421",
                 "sealFields" => [
                   "0x841246c640",
                   "0xb84114db3fd7526b7ea3635f5c85c30dd8a645453aa2f8afe5fd33fe0ec663c9c7b653b0fb5d8dc7d0b809674fa9dca9887d1636a586bf62191da22255eb068bf20800"
                 ],
                 "sha3Uncles" => "0x1dcc4de8dec75d7aab85b567b6ccd41ad312451b948a7413f0a142fd40d49347",
                 "signature" =>
                   "14db3fd7526b7ea3635f5c85c30dd8a645453aa2f8afe5fd33fe0ec663c9c7b653b0fb5d8dc7d0b809674fa9dca9887d1636a586bf62191da22255eb068bf20800",
                 "size" => "0x243",
                 "stateRoot" => "0x3174c461989e9f99e08fa9b4ffb8bce8d9a281c8fc9f80694bb9d3acd4f15559",
                 "step" => "306628160",
                 "timestamp" => "0x5b61df40",
                 "totalDifficulty" => "0x3c365fffffffffffffffffffffffffed7f0360",
                 "transactions" => [],
                 "transactionsRoot" => "0x56e81f171bcc55a6ff8345e692c0f86e5b48e01b996cadc001622fb5e363b421",
                 "uncles" => []
               }
             }
           ]}
        end)
        |> expect(:json_rpc, fn [
                                  %{
                                    id: 0,
                                    jsonrpc: "2.0",
                                    method: "eth_getTransactionReceipt",
                                    params: ["0xd3937e70fab3fb2bfe8feefac36815408bf07de3b9e09fe81114b9a6b17f55c8"]
                                  }
                                ],
                                _ ->
          {:ok,
           [
             %{
               id: 0,
               jsonrpc: "2.0",
               result: %{
                 "blockHash" => "0xa4ec735cabe1510b5ae081b30f17222580b4588dbec52830529753a688b046cc",
                 "blockNumber" => "0x3c365f",
                 "contractAddress" => nil,
                 "cumulativeGasUsed" => "0x2886e",
                 "gasUsed" => "0x2886e",
                 "logs" => [],
                 "logsBloom" =>
                   "0x00000000000000000000000000000000000000000000000000000000000000000000000000000000000000000000000000000000000000000000000000000000000000000000000000000000000000000000000000000000000000000000000000000000000000000000000000000000000000000000000000000000000000000000000000000000000000000000000000000000000000000000000000000000000000000000000000000000000000000000000000000000000000000000000000000000000000000000000000000000000000000000000000000000000000000000000000000000000000000000000000000000000000000000000000000000",
                 "root" => nil,
                 "status" => "0x1",
                 "transactionHash" => "0xd3937e70fab3fb2bfe8feefac36815408bf07de3b9e09fe81114b9a6b17f55c8",
                 "transactionIndex" => "0x0"
               }
             }
           ]}
        end)
        |> expect(:json_rpc, 3, fn
          [
            %{
              id: 0,
              jsonrpc: "2.0",
              method: "eth_getBlockByNumber",
              params: ["0x3C365F", true]
            }
          ],
          _ ->
            {:ok,
             [
               %{
                 id: 0,
                 jsonrpc: "2.0",
                 result: %{
                   "author" => "0x5ee341ac44d344ade1ca3a771c59b98eb2a77df2",
                   "difficulty" => "0xfffffffffffffffffffffffffffffffe",
                   "extraData" => "0xd583010b088650617269747986312e32372e32826c69",
                   "gasLimit" => "0x7a1200",
                   "gasUsed" => "0x2886e",
                   "hash" => "0xa4ec735cabe1510b5ae081b30f17222580b4588dbec52830529753a688b046cc",
                   "logsBloom" =>
                     "0x00000000000000000000000000000000000000000000000000000000000000000000000000000000000000000000000000000000000000000000000000000000000000000000000000000000000000000000000000000000000000000000000000000000000000000000000000000000000000000000000000000000000000000000000000000000000000000000000000000000000000000000000000000000000000000000000000000000000000000000000000000000000000000000000000000000000000000000000000000000000000000000000000000000000000000000000000000000000000000000000000000000000000000000000000000000",
                   "miner" => "0x5ee341ac44d344ade1ca3a771c59b98eb2a77df2",
                   "number" => "0x3c365f",
                   "parentHash" => "0x57f6d66e07488defccd5216c4d2968dd6afd3bd32415e284de3b02af6535e8dc",
                   "receiptsRoot" => "0x111be72e682cea9c93e02f1ef503fb64aa821b2ef510fd9177c49b37d0af98b5",
                   "sealFields" => [
                     "0x841246c63f",
                     "0xb841ba3d11db672fd7893d1b7906275fa7c4c7f4fbcc8fa29eab0331480332361516545ef10a36d800ad2be2b449dde8d5703125156a9cf8a035f5a8623463e051b700"
                   ],
                   "sha3Uncles" => "0x1dcc4de8dec75d7aab85b567b6ccd41ad312451b948a7413f0a142fd40d49347",
                   "signature" =>
                     "ba3d11db672fd7893d1b7906275fa7c4c7f4fbcc8fa29eab0331480332361516545ef10a36d800ad2be2b449dde8d5703125156a9cf8a035f5a8623463e051b700",
                   "size" => "0x33e",
                   "stateRoot" => "0x7f73f5fb9f891213b671356126c31e9795d038844392c7aa8800ed4f52307209",
                   "step" => "306628159",
                   "timestamp" => "0x5b61df3b",
                   "totalDifficulty" => "0x3c365effffffffffffffffffffffffed7f0362",
                   "transactions" => [
                     %{
                       "blockHash" => "0xa4ec735cabe1510b5ae081b30f17222580b4588dbec52830529753a688b046cc",
                       "blockNumber" => "0x3c365f",
                       "chainId" => "0x63",
                       "condition" => nil,
                       "creates" => nil,
                       "from" => "0x40b18103537c0f15d5e137dd8ddd019b84949d16",
                       "gas" => "0x3d9c5",
                       "gasPrice" => "0x3b9aca00",
                       "hash" => "0xd3937e70fab3fb2bfe8feefac36815408bf07de3b9e09fe81114b9a6b17f55c8",
                       "input" =>
                         "0x8841ac11000000000000000000000000000000000000000000000000000000000000006c000000000000000000000000000000000000000000000000000000000000000500000000000000000000000000000000000000000000000000000000000000050000000000000000000000000000000000000000000000000000000000000005",
                       "nonce" => "0x65b",
                       "publicKey" =>
                         "0x89c2123ed4b5d141cf1f4b6f5f3d754418f03aea2e870a1c50888d94bf5531f74237e2fea72d0bc198ef213272b62c6869615720757255e6cba087f9db6e759f",
                       "r" => "0x55a1a93541d7f782f97f6699437bb60fa4606d63760b30c1ee317e648f93995",
                       "raw" =>
                         "0xf8f582065b843b9aca008303d9c594698bf6943bab687b2756394624aa183f434f65da8901158e4f216242a000b8848841ac11000000000000000000000000000000000000000000000000000000000000006c00000000000000000000000000000000000000000000000000000000000000050000000000000000000000000000000000000000000000000000000000000005000000000000000000000000000000000000000000000000000000000000000581eaa0055a1a93541d7f782f97f6699437bb60fa4606d63760b30c1ee317e648f93995a06affd4da5eca84fbca2b016c980f861e0af1f8d6535e2fe29d8f96dc0ce358f7",
                       "s" => "0x6affd4da5eca84fbca2b016c980f861e0af1f8d6535e2fe29d8f96dc0ce358f7",
                       "standardV" => "0x1",
                       "to" => "0x698bf6943bab687b2756394624aa183f434f65da",
                       "transactionIndex" => "0x0",
                       "v" => "0xea",
                       "value" => "0x1158e4f216242a000"
                     }
                   ],
                   "transactionsRoot" => "0xd7c39a93eafe0bdcbd1324c13dcd674bed8c9fa8adbf8f95bf6a59788985da6f",
                   "uncles" => ["0xa4ec735cabe1510b5ae081b30f17222580b4588dbec52830529753a688b046cd"]
                 }
               }
             ]}

          [
            %{
              id: 0,
              jsonrpc: "2.0",
              method: "eth_getBlockByNumber",
              params: ["0x3C3660", true]
            }
          ],
          _ ->
            {:ok,
             [
               %{
                 id: 0,
                 jsonrpc: "2.0",
                 result: %{
                   "author" => "0x66c9343c7e8ca673a1fedf9dbf2cd7936dbbf7e3",
                   "difficulty" => "0xfffffffffffffffffffffffffffffffe",
                   "extraData" => "0xd583010a068650617269747986312e32362e32826c69",
                   "gasLimit" => "0x7a1200",
                   "gasUsed" => "0x0",
                   "hash" => "0xfb483e511d316fa4072694da3f7abc94b06286406af45061e5e681395bdc6815",
                   "logsBloom" =>
                     "0x00000000000000000000000000000000000000000000000000000000000000000000000000000000000000000000000000000000000000000000000000000000000000000000000000000000000000000000000000000000000000000000000000000000000000000000000000000000000000000000000000000000000000000000000000000000000000000000000000000000000000000000000000000000000000000000000000000000000000000000000000000000000000000000000000000000000000000000000000000000000000000000000000000000000000000000000000000000000000000000000000000000000000000000000000000000",
                   "miner" => "0x66c9343c7e8ca673a1fedf9dbf2cd7936dbbf7e3",
                   "number" => "0x3c3660",
                   "parentHash" => "0xa4ec735cabe1510b5ae081b30f17222580b4588dbec52830529753a688b046cc",
                   "receiptsRoot" => "0x56e81f171bcc55a6ff8345e692c0f86e5b48e01b996cadc001622fb5e363b421",
                   "sealFields" => [
                     "0x841246c640",
                     "0xb84114db3fd7526b7ea3635f5c85c30dd8a645453aa2f8afe5fd33fe0ec663c9c7b653b0fb5d8dc7d0b809674fa9dca9887d1636a586bf62191da22255eb068bf20800"
                   ],
                   "sha3Uncles" => "0x1dcc4de8dec75d7aab85b567b6ccd41ad312451b948a7413f0a142fd40d49347",
                   "signature" =>
                     "14db3fd7526b7ea3635f5c85c30dd8a645453aa2f8afe5fd33fe0ec663c9c7b653b0fb5d8dc7d0b809674fa9dca9887d1636a586bf62191da22255eb068bf20800",
                   "size" => "0x243",
                   "stateRoot" => "0x3174c461989e9f99e08fa9b4ffb8bce8d9a281c8fc9f80694bb9d3acd4f15559",
                   "step" => "306628160",
                   "timestamp" => "0x5b61df40",
                   "totalDifficulty" => "0x3c365fffffffffffffffffffffffffed7f0360",
                   "transactions" => [],
                   "transactionsRoot" => "0x56e81f171bcc55a6ff8345e692c0f86e5b48e01b996cadc001622fb5e363b421",
                   "uncles" => []
                 }
               }
             ]}

          [
            %{
              id: 0,
              jsonrpc: "2.0",
              method: "trace_replayBlockTransactions",
              params: [
                "0x3C3660",
                ["trace"]
              ]
            },
            %{
              id: 1,
              jsonrpc: "2.0",
              method: "trace_replayBlockTransactions",
              params: [
                "0x3C365F",
                ["trace"]
              ]
            }
          ],
          _ ->
            {:ok,
             [
               %{id: 0, jsonrpc: "2.0", result: []},
               %{
                 id: 1,
                 jsonrpc: "2.0",
                 result: [
                   %{
                     "output" => "0x",
                     "stateDiff" => nil,
                     "trace" => [
                       %{
                         "action" => %{
                           "callType" => "call",
                           "from" => "0x40b18103537c0f15d5e137dd8ddd019b84949d16",
                           "gas" => "0x383ad",
                           "input" =>
                             "0x8841ac11000000000000000000000000000000000000000000000000000000000000006c000000000000000000000000000000000000000000000000000000000000000500000000000000000000000000000000000000000000000000000000000000050000000000000000000000000000000000000000000000000000000000000005",
                           "to" => "0x698bf6943bab687b2756394624aa183f434f65da",
                           "value" => "0x1158e4f216242a000"
                         },
                         "result" => %{"gasUsed" => "0x23256", "output" => "0x"},
                         "subtraces" => 5,
                         "traceAddress" => [],
                         "type" => "call"
                       },
                       %{
                         "action" => %{
                           "callType" => "call",
                           "from" => "0x698bf6943bab687b2756394624aa183f434f65da",
                           "gas" => "0x36771",
                           "input" => "0x6352211e000000000000000000000000000000000000000000000000000000000000006c",
                           "to" => "0x11c4469d974f8af5ba9ec99f3c42c07c848c861c",
                           "value" => "0x0"
                         },
                         "result" => %{
                           "gasUsed" => "0x495",
                           "output" => "0x00000000000000000000000040b18103537c0f15d5e137dd8ddd019b84949d16"
                         },
                         "subtraces" => 0,
                         "traceAddress" => [0],
                         "type" => "call"
                       },
                       %{
                         "action" => %{
                           "callType" => "call",
                           "from" => "0x698bf6943bab687b2756394624aa183f434f65da",
                           "gas" => "0x35acb",
                           "input" => "0x33f30a43000000000000000000000000000000000000000000000000000000000000006c",
                           "to" => "0x11c4469d974f8af5ba9ec99f3c42c07c848c861c",
                           "value" => "0x0"
                         },
                         "result" => %{
                           "gasUsed" => "0x52d2",
                           "output" =>
                             "0x00000000000000000000000000000000000000000000000000000000000004000000000000000000000000000000000000000000000000000000000000000058000000000000000000000000000000000000000000000000000000000000001c000000000000000000000000000000000000000000000000000000000000004e000000000000000000000000000000000000000000000000000000000000004f000000000000000000000000000000000000000000000000000000000000004d000000000000000000000000000000000000000000000000000000000000004b000000000000000000000000000000000000000000000000000000000000004f00000000000000000000000000000000000000000000000000000000000000b000000000000000000000000000000000000000000000000000000000000000080000000000000000000000000000000000000000000000000000000000000000000000000000000000000000000000000000000000000000000000000000001c0000000000000000000000000000000000000000000000000000000000000005000000000000000000000000000000000000000000000000000000000000044000000000000000000000000000000000000000000000000000000000000000050000000000000000000000000000000000000000000000000000000000000078000000000000000000000000000000000000000000000000000000005b61df09000000000000000000000000000000000000000000000000000000005b61df5e000000000000000000000000000000000000000000000000000000005b61df8b000000000000000000000000000000000000000000000000000000005b61df2c00000000000000000000000000000000000000000000000000000000000000000000000000000000000000000000000000000000000000000000000000000000000000000000000000000000000000000000000000000000000000000000006c00000000000000000000000000000000000000000000000000000000000000fd000000000000000000000000000000000000000000000000000000000000004e000000000000000000000000000000000000000000000000000000000000007a000000000000000000000000000000000000000000000000000000000000004e0000000000000000000000000000000000000000000000000000000000000015000000000000000000000000000000000000000000000000000000000000000200000000000000000000000000000000000000000000000000000000000000010000000000000000000000000000000000000000000000000000000000000189000000000000000000000000000000000000000000000000000000000000000000000000000000000000000000000000000000000000000000000000000000054c65696c61000000000000000000000000000000000000000000000000000000000000000000000000000000000000000000000000000000000000000000002566303430313037303331343330303332333036303933333235303131323036303730373131000000000000000000000000000000000000000000000000000000"
                         },
                         "subtraces" => 0,
                         "traceAddress" => [1],
                         "type" => "call"
                       },
                       %{
                         "action" => %{
                           "callType" => "call",
                           "from" => "0x698bf6943bab687b2756394624aa183f434f65da",
                           "gas" => "0x2fc79",
                           "input" => "0x1b8ef0bb000000000000000000000000000000000000000000000000000000000000006c",
                           "to" => "0x11c4469d974f8af5ba9ec99f3c42c07c848c861c",
                           "value" => "0x0"
                         },
                         "result" => %{
                           "gasUsed" => "0x10f2",
                           "output" => "0x0000000000000000000000000000000000000000000000000000000000000013"
                         },
                         "subtraces" => 0,
                         "traceAddress" => [2],
                         "type" => "call"
                       },
                       %{
                         "action" => %{
                           "callType" => "call",
                           "from" => "0x698bf6943bab687b2756394624aa183f434f65da",
                           "gas" => "0x2e21f",
                           "input" =>
                             "0xcf5f87d0000000000000000000000000000000000000000000000000000000000000006c0000000000000000000000000000000000000000000000000000000000000003000000000000000000000000000000000000000000000000000000000000000a",
                           "to" => "0x11c4469d974f8af5ba9ec99f3c42c07c848c861c",
                           "value" => "0x0"
                         },
                         "result" => %{"gasUsed" => "0x1ca1", "output" => "0x"},
                         "subtraces" => 0,
                         "traceAddress" => [3],
                         "type" => "call"
                       },
                       %{
                         "action" => %{
                           "callType" => "call",
                           "from" => "0x698bf6943bab687b2756394624aa183f434f65da",
                           "gas" => "0x8fc",
                           "input" => "0x",
                           "to" => "0x40b18103537c0f15d5e137dd8ddd019b84949d16",
                           "value" => "0x9184e72a000"
                         },
                         "result" => %{"gasUsed" => "0x0", "output" => "0x"},
                         "subtraces" => 0,
                         "traceAddress" => [4],
                         "type" => "call"
                       }
                     ],
                     "transactionHash" => "0xd3937e70fab3fb2bfe8feefac36815408bf07de3b9e09fe81114b9a6b17f55c8",
                     "vmTrace" => nil
                   }
                 ]
               }
             ]}

          [
<<<<<<< HEAD
            %{
              id: 0,
              jsonrpc: "2.0",
              method: "eth_getBalance",
              params: ["0x40b18103537c0f15d5e137dd8ddd019b84949d16", "0x3C365F"]
            },
            %{
              id: 1,
              jsonrpc: "2.0",
              method: "eth_getBalance",
              params: ["0x5ee341ac44d344ade1ca3a771c59b98eb2a77df2", "0x3C365F"]
            },
            %{
              id: 2,
              jsonrpc: "2.0",
              method: "eth_getBalance",
              params: ["0x66c9343c7e8ca673a1fedf9dbf2cd7936dbbf7e3", "0x3C3660"]
            }
=======
            [
              %{
                id: 0,
                jsonrpc: "2.0",
                method: "eth_getBalance",
                params: ["0x40b18103537c0f15d5e137dd8ddd019b84949d16", "0x3C365F"]
              },
              %{
                id: 1,
                jsonrpc: "2.0",
                method: "eth_getBalance",
                params: ["0x5ee341ac44d344ade1ca3a771c59b98eb2a77df2", "0x3C365F"]
              },
              %{
                id: 2,
                jsonrpc: "2.0",
                method: "eth_getBalance",
                params: ["0x66c9343c7e8ca673a1fedf9dbf2cd7936dbbf7e3", "0x3C3660"]
              },
              %{
                id: 3,
                jsonrpc: "2.0",
                method: "eth_getBalance",
                params: ["0x698bf6943bab687b2756394624aa183f434f65da", "0x3C365F"]
              }
            ]
>>>>>>> cd284b1e
          ],
          _ ->
            {:ok,
             [
               %{id: 0, jsonrpc: "2.0", result: "0x148adc763b603291685"},
               %{id: 1, jsonrpc: "2.0", result: "0x53474fa377a46000"},
               %{id: 2, jsonrpc: "2.0", result: "0x53507afe51f28000"}
             ]}
        end)
      end

      first_expected_reward = %Wei{value: Decimal.new(165_998_000_000_000)}
      second_expected_reward = %Wei{value: Decimal.new(0)}

      assert {:ok,
              %{
                inserted: %{
                  addresses: [
                    %Address{hash: first_address_hash, fetched_coin_balance_block_number: 3_946_079},
                    %Address{hash: second_address_hash, fetched_coin_balance_block_number: 3_946_079},
                    %Address{hash: third_address_hash, fetched_coin_balance_block_number: 3_946_080}
                  ],
                  address_coin_balances: [
                    %{
                      address_hash: first_address_hash,
                      block_number: 3_946_079
                    },
                    %{
                      address_hash: second_address_hash,
                      block_number: 3_946_079
                    },
                    %{
                      address_hash: third_address_hash,
                      block_number: 3_946_080
                    }
                  ],
                  block_rewards: [
                    %{
                      address_hash: second_address_hash,
                      address_type: :validator,
                      reward: ^first_expected_reward
                    },
                    %{
                      address_hash: third_address_hash,
                      address_type: :validator,
                      reward: ^second_expected_reward
                    }
                  ],
                  blocks: [%Chain.Block{number: 3_946_079}, %Chain.Block{number: 3_946_080}],
                  transactions: [%Transaction{hash: _transaction_hash}]
                },
                errors: []
              }} = Indexer.Block.Fetcher.fetch_and_import_range(block_fetcher, 3_946_079..3_946_080)

      Application.put_env(:indexer, :fetch_rewards_way, nil)
    end
  end

  describe "start_fetch_and_import" do
    @tag :no_geth
    test "reorg", %{
      block_fetcher: block_fetcher,
      json_rpc_named_arguments: json_rpc_named_arguments
    } do
      initial_env = Application.get_all_env(:indexer)

      on_exit(fn ->
        Application.delete_env(:indexer, UncleBlock.Supervisor)
        Application.put_all_env([{:indexer, initial_env}])
      end)

      Application.put_env(:indexer, :fetch_rewards_way, "manual")
      Application.put_env(:indexer, InternalTransaction.Supervisor, disabled?: true)
      Application.put_env(:indexer, UncleBlock.Supervisor, disabled?: true)

      {:ok, sequence} = Sequence.start_link(ranges: [], step: 2)
      Sequence.cap(sequence)

      start_supervised!({Task.Supervisor, name: Realtime.TaskSupervisor})

      Token.Supervisor.Case.start_supervised!(json_rpc_named_arguments: json_rpc_named_arguments)

      ContractCode.Supervisor.Case.start_supervised!(json_rpc_named_arguments: json_rpc_named_arguments)

      ReplacedTransaction.Supervisor.Case.start_supervised!()

      block_1_data = %{
        "author" => "0x5ee341ac44d344ade1ca3a771c59b98eb2a77df2",
        "difficulty" => "0xfffffffffffffffffffffffffffffffe",
        "extraData" => "0xd583010b088650617269747986312e32372e32826c69",
        "gasLimit" => "0x7a1200",
        "gasUsed" => "0x2886e",
        "hash" => "0xa4ec735cabe1510b5ae081b30f17222580b4588dbec52830529753a688b046cc",
        "logsBloom" =>
          "0x00000000000000000000000000000000000000000000000000000000000000000000000000000000000000000000000000000000000000000000000000000000000000000000000000000000000000000000000000000000000000000000000000000000000000000000000000000000000000000000000000000000000000000000000000000000000000000000000000000000000000000000000000000000000000000000000000000000000000000000000000000000000000000000000000000000000000000000000000000000000000000000000000000000000000000000000000000000000000000000000000000000000000000000000000000000",
        "miner" => "0x5ee341ac44d344ade1ca3a771c59b98eb2a77df2",
        "number" => "0x3c365f",
        "parentHash" => "0x57f6d66e07488defccd5216c4d2968dd6afd3bd32415e284de3b02af6535e8dc",
        "receiptsRoot" => "0x111be72e682cea9c93e02f1ef503fb64aa821b2ef510fd9177c49b37d0af98b5",
        "sealFields" => [
          "0x841246c63f",
          "0xb841ba3d11db672fd7893d1b7906275fa7c4c7f4fbcc8fa29eab0331480332361516545ef10a36d800ad2be2b449dde8d5703125156a9cf8a035f5a8623463e051b700"
        ],
        "sha3Uncles" => "0x1dcc4de8dec75d7aab85b567b6ccd41ad312451b948a7413f0a142fd40d49347",
        "signature" =>
          "ba3d11db672fd7893d1b7906275fa7c4c7f4fbcc8fa29eab0331480332361516545ef10a36d800ad2be2b449dde8d5703125156a9cf8a035f5a8623463e051b700",
        "size" => "0x33e",
        "stateRoot" => "0x7f73f5fb9f891213b671356126c31e9795d038844392c7aa8800ed4f52307209",
        "step" => "306628159",
        "timestamp" => "0x5b61df3b",
        "totalDifficulty" => "0x3c365effffffffffffffffffffffffed7f0362",
        "transactions" => [],
        "transactionsRoot" => "0xd7c39a93eafe0bdcbd1324c13dcd674bed8c9fa8adbf8f95bf6a59788985da6f",
        "uncles" => ["0xa4ec735cabe1510b5ae081b30f17222580b4588dbec52830529753a688b046cd"]
      }

      block_2_data = %{
        "author" => "0x66c9343c7e8ca673a1fedf9dbf2cd7936dbbf7e3",
        "difficulty" => "0xfffffffffffffffffffffffffffffffe",
        "extraData" => "0xd583010a068650617269747986312e32362e32826c69",
        "gasLimit" => "0x7a1200",
        "gasUsed" => "0x0",
        "hash" => "0xfb483e511d316fa4072694da3f7abc94b06286406af45061e5e681395bdc6815",
        "logsBloom" =>
          "0x00000000000000000000000000000000000000000000000000000000000000000000000000000000000000000000000000000000000000000000000000000000000000000000000000000000000000000000000000000000000000000000000000000000000000000000000000000000000000000000000000000000000000000000000000000000000000000000000000000000000000000000000000000000000000000000000000000000000000000000000000000000000000000000000000000000000000000000000000000000000000000000000000000000000000000000000000000000000000000000000000000000000000000000000000000000",
        "miner" => "0x66c9343c7e8ca673a1fedf9dbf2cd7936dbbf7e3",
        "number" => "0x3c3660",
        "parentHash" => "0xa4ec735cabe1510b5ae081b30f17222580b4588dbec52830529753a688b046cc",
        "receiptsRoot" => "0x56e81f171bcc55a6ff8345e692c0f86e5b48e01b996cadc001622fb5e363b421",
        "sealFields" => [
          "0x841246c640",
          "0xb84114db3fd7526b7ea3635f5c85c30dd8a645453aa2f8afe5fd33fe0ec663c9c7b653b0fb5d8dc7d0b809674fa9dca9887d1636a586bf62191da22255eb068bf20800"
        ],
        "sha3Uncles" => "0x1dcc4de8dec75d7aab85b567b6ccd41ad312451b948a7413f0a142fd40d49347",
        "signature" =>
          "14db3fd7526b7ea3635f5c85c30dd8a645453aa2f8afe5fd33fe0ec663c9c7b653b0fb5d8dc7d0b809674fa9dca9887d1636a586bf62191da22255eb068bf20800",
        "size" => "0x243",
        "stateRoot" => "0x3174c461989e9f99e08fa9b4ffb8bce8d9a281c8fc9f80694bb9d3acd4f15559",
        "step" => "306628160",
        "timestamp" => "0x5b61df40",
        "totalDifficulty" => "0x3c365fffffffffffffffffffffffffed7f0360",
        "transactions" => [],
        "transactionsRoot" => "0x56e81f171bcc55a6ff8345e692c0f86e5b48e01b996cadc001622fb5e363b421",
        "uncles" => []
      }

      reorg_block_1_data =
        Map.put(block_1_data, "hash", "0xa4ec735cabe1510b5ae081b30f17222580b4588dbec52830529753a688b046cd")

      if json_rpc_named_arguments[:transport] == EthereumJSONRPC.Mox do
        EthereumJSONRPC.Mox
        |> expect(:json_rpc, 6, fn
          [
            %{
              id: 0,
              jsonrpc: "2.0",
              method: "eth_getBlockByNumber",
              params: ["0x3C365F", true]
            }
          ],
          _ ->
            {:ok,
             [
               %{
                 id: 0,
                 jsonrpc: "2.0",
                 result: block_1_data
               }
             ]}

          [
            %{
              id: 0,
              jsonrpc: "2.0",
              method: "eth_getBlockByNumber",
              params: ["0x3C3660", true]
            }
          ],
          _ ->
            {:ok,
             [
               %{
                 id: 0,
                 jsonrpc: "2.0",
                 result: block_2_data
               }
             ]}

          [
            [
              %{
                id: 0,
                jsonrpc: "2.0",
                method: "eth_getBalance",
                params: ["0x5ee341ac44d344ade1ca3a771c59b98eb2a77df2", "0x3C365F"]
              }
            ]
          ],
          _ ->
            {:ok, [%{id: 0, jsonrpc: "2.0", result: "0x53474fa377a46000"}]}

          [
            [
              %{
                id: 0,
                jsonrpc: "2.0",
                method: "eth_getBalance",
                params: ["0x66c9343c7e8ca673a1fedf9dbf2cd7936dbbf7e3", "0x3C3660"]
              }
            ]
          ],
          _ ->
            {:ok, [%{id: 0, jsonrpc: "2.0", result: "0x53507afe51f28000"}]}
        end)
        |> expect(:json_rpc, 3, fn
          [
            %{
              id: 0,
              jsonrpc: "2.0",
              method: "eth_getBlockByNumber",
              params: ["0x3C365F", true]
            }
          ],
          _ ->
            {:ok,
             [
               %{
                 id: 0,
                 jsonrpc: "2.0",
                 result: reorg_block_1_data
               }
             ]}

          [
            [
              %{
                id: 0,
                jsonrpc: "2.0",
                method: "eth_getBalance",
                params: ["0x5ee341ac44d344ade1ca3a771c59b98eb2a77df2", "0x3C365F"]
              }
            ]
          ],
          _ ->
            {:ok, [%{id: 0, jsonrpc: "2.0", result: "0x53474fa377a46000"}]}
        end)
      end

      Realtime.Fetcher.start_fetch_and_import(3_946_080, block_fetcher, 3_946_078)
      Process.sleep(1000)

      result_blocks = Explorer.Repo.all(Chain.Block)
      assert [%{consensus: true}, %{consensus: true}] = result_blocks

      block_1 = Enum.find(result_blocks, fn block -> block.number == 3_946_079 end)
      block_2 = Enum.find(result_blocks, fn block -> block.number == 3_946_080 end)
      assert to_string(block_1.hash) == block_1_data["hash"]
      assert to_string(block_2.hash) == block_2_data["hash"]

      Realtime.Fetcher.start_fetch_and_import(3_946_079, block_fetcher, 3_946_080)
      Process.sleep(6000)

      result_blocks = Explorer.Repo.all(Chain.Block)
      assert Enum.count(result_blocks) == 3

      block_1_old = Enum.find(result_blocks, fn block -> to_string(block.hash) == block_1_data["hash"] end)
      block_2_old = Enum.find(result_blocks, fn block -> to_string(block.hash) == block_2_data["hash"] end)
      block_1_new = Enum.find(result_blocks, fn block -> to_string(block.hash) == reorg_block_1_data["hash"] end)
      assert %{consensus: false} = block_1_old
      assert %{consensus: false} = block_2_old
      assert %{consensus: true} = block_1_new
    end
  end
end<|MERGE_RESOLUTION|>--- conflicted
+++ resolved
@@ -472,26 +472,6 @@
              ]}
 
           [
-<<<<<<< HEAD
-            %{
-              id: 0,
-              jsonrpc: "2.0",
-              method: "eth_getBalance",
-              params: ["0x40b18103537c0f15d5e137dd8ddd019b84949d16", "0x3C365F"]
-            },
-            %{
-              id: 1,
-              jsonrpc: "2.0",
-              method: "eth_getBalance",
-              params: ["0x5ee341ac44d344ade1ca3a771c59b98eb2a77df2", "0x3C365F"]
-            },
-            %{
-              id: 2,
-              jsonrpc: "2.0",
-              method: "eth_getBalance",
-              params: ["0x66c9343c7e8ca673a1fedf9dbf2cd7936dbbf7e3", "0x3C3660"]
-            }
-=======
             [
               %{
                 id: 0,
@@ -518,7 +498,6 @@
                 params: ["0x698bf6943bab687b2756394624aa183f434f65da", "0x3C365F"]
               }
             ]
->>>>>>> cd284b1e
           ],
           _ ->
             {:ok,
@@ -981,26 +960,6 @@
              ]}
 
           [
-<<<<<<< HEAD
-            %{
-              id: 0,
-              jsonrpc: "2.0",
-              method: "eth_getBalance",
-              params: ["0x40b18103537c0f15d5e137dd8ddd019b84949d16", "0x3C365F"]
-            },
-            %{
-              id: 1,
-              jsonrpc: "2.0",
-              method: "eth_getBalance",
-              params: ["0x5ee341ac44d344ade1ca3a771c59b98eb2a77df2", "0x3C365F"]
-            },
-            %{
-              id: 2,
-              jsonrpc: "2.0",
-              method: "eth_getBalance",
-              params: ["0x66c9343c7e8ca673a1fedf9dbf2cd7936dbbf7e3", "0x3C3660"]
-            }
-=======
             [
               %{
                 id: 0,
@@ -1027,7 +986,6 @@
                 params: ["0x698bf6943bab687b2756394624aa183f434f65da", "0x3C365F"]
               }
             ]
->>>>>>> cd284b1e
           ],
           _ ->
             {:ok,
